/*
 * Copyright (c) 2009, 2010, Oracle and/or its affiliates. All rights reserved.
 *
 * Redistribution and use in source and binary forms, with or without
 * modification, are permitted provided that the following conditions
 * are met:
 *
 *   - Redistributions of source code must retain the above copyright
 *     notice, this list of conditions and the following disclaimer.
 *
 *   - Redistributions in binary form must reproduce the above copyright
 *     notice, this list of conditions and the following disclaimer in the
 *     documentation and/or other materials provided with the distribution.
 *
 *   - Neither the name of Oracle nor the names of its
 *     contributors may be used to endorse or promote products derived
 *     from this software without specific prior written permission.
 *
 * THIS SOFTWARE IS PROVIDED BY THE COPYRIGHT HOLDERS AND CONTRIBUTORS "AS
 * IS" AND ANY EXPRESS OR IMPLIED WARRANTIES, INCLUDING, BUT NOT LIMITED TO,
 * THE IMPLIED WARRANTIES OF MERCHANTABILITY AND FITNESS FOR A PARTICULAR
 * PURPOSE ARE DISCLAIMED.  IN NO EVENT SHALL THE COPYRIGHT OWNER OR
 * CONTRIBUTORS BE LIABLE FOR ANY DIRECT, INDIRECT, INCIDENTAL, SPECIAL,
 * EXEMPLARY, OR CONSEQUENTIAL DAMAGES (INCLUDING, BUT NOT LIMITED TO,
 * PROCUREMENT OF SUBSTITUTE GOODS OR SERVICES; LOSS OF USE, DATA, OR
 * PROFITS; OR BUSINESS INTERRUPTION) HOWEVER CAUSED AND ON ANY THEORY OF
 * LIABILITY, WHETHER IN CONTRACT, STRICT LIABILITY, OR TORT (INCLUDING
 * NEGLIGENCE OR OTHERWISE) ARISING IN ANY WAY OUT OF THE USE OF THIS
 * SOFTWARE, EVEN IF ADVISED OF THE POSSIBILITY OF SUCH DAMAGE.
 */

package com.sun.nio.zipfs;

import java.io.*;
import java.nio.channels.*;
import java.nio.file.*;
import java.nio.file.DirectoryStream.Filter;
import java.nio.file.attribute.*;
import java.nio.file.spi.FileSystemProvider;
import java.net.URI;
import java.net.URISyntaxException;
import java.util.HashMap;
import java.util.Map;
import java.util.Set;
<<<<<<< HEAD
=======
import java.util.zip.ZipError;
>>>>>>> c6d7830d
import java.util.concurrent.ExecutorService;

/*
 *
 * @author  Xueming Shen, Rajendra Gutupalli, Jaya Hangal
 */

public class ZipFileSystemProvider extends FileSystemProvider {


    private final Map<Path, ZipFileSystem> filesystems = new HashMap<>();

    public ZipFileSystemProvider() {}

    @Override
    public String getScheme() {
        return "jar";
    }

    protected Path uriToPath(URI uri) {
        String scheme = uri.getScheme();
        if ((scheme == null) || !scheme.equalsIgnoreCase(getScheme())) {
            throw new IllegalArgumentException("URI scheme is not '" + getScheme() + "'");
        }
        try {
            // only support legacy JAR URL syntax  jar:{uri}!/{entry} for now
            String spec = uri.getSchemeSpecificPart();
            int sep = spec.indexOf("!/");
            if (sep != -1)
                spec = spec.substring(0, sep);
            return Paths.get(new URI(spec)).toAbsolutePath();
        } catch (URISyntaxException e) {
            throw new IllegalArgumentException(e.getMessage(), e);
        }
    }

<<<<<<< HEAD
    @Override
    public FileSystem newFileSystem(URI uri, Map<String, ?> env)
        throws IOException
    {
        return newFileSystem(uriToPath(uri), env, true);
    }

    @Override
    public FileSystem newFileSystem(Path path, Map<String, ?> env)
        throws IOException
    {
        if (!path.toUri().getScheme().equalsIgnoreCase("file")) {
            throw new UnsupportedOperationException();
        }
        return newFileSystem(path, env, false);
    }

    private FileSystem newFileSystem(Path path, Map<String, ?> env, boolean checkIfFSExists)
=======
    private boolean ensureFile(Path path) {
        try {
            BasicFileAttributes attrs =
                Files.readAttributes(path, BasicFileAttributes.class);
            if (!attrs.isRegularFile())
                throw new UnsupportedOperationException();
            return true;
        } catch (IOException ioe) {
            return false;
        }
    }

    @Override
    public FileSystem newFileSystem(URI uri, Map<String, ?> env)
>>>>>>> c6d7830d
        throws IOException
    {
        Path path = uriToPath(uri);
        synchronized(filesystems) {
            Path realPath = null;
<<<<<<< HEAD
            if (checkIfFSExists && Files.exists(path)) {
=======
            if (ensureFile(path)) {
>>>>>>> c6d7830d
                realPath = path.toRealPath(true);
                if (filesystems.containsKey(realPath))
                    throw new FileSystemAlreadyExistsException();
            }
<<<<<<< HEAD
            ZipFileSystem zipfs = new ZipFileSystem(this, path, env);
            if (realPath == null)
                realPath = path.toRealPath(true);
            if (!filesystems.containsKey(realPath))
                filesystems.put(realPath, zipfs);
=======
            ZipFileSystem zipfs = null;
            try {
                zipfs = new ZipFileSystem(this, path, env);
            } catch (ZipError ze) {
                String pname = path.toString();
                if (pname.endsWith(".zip") || pname.endsWith(".jar"))
                    throw ze;
                // assume NOT a zip/jar file
                throw new UnsupportedOperationException();
            }
            filesystems.put(realPath, zipfs);
>>>>>>> c6d7830d
            return zipfs;
        }
    }

    @Override
    public FileSystem newFileSystem(Path path, Map<String, ?> env)
        throws IOException
    {
        if (path.getFileSystem() != FileSystems.getDefault()) {
            throw new UnsupportedOperationException();
        }
        ensureFile(path);
        try {
            return new ZipFileSystem(this, path, env);
        } catch (ZipError ze) {
            String pname = path.toString();
            if (pname.endsWith(".zip") || pname.endsWith(".jar"))
                throw ze;
            throw new UnsupportedOperationException();
        }
    }

    @Override
    public Path getPath(URI uri) {

        String spec = uri.getSchemeSpecificPart();
        int sep = spec.indexOf("!/");
        if (sep == -1)
            throw new IllegalArgumentException("URI: "
                + uri
                + " does not contain path info ex. jar:file:/c:/foo.zip!/BAR");
        return getFileSystem(uri).getPath(spec.substring(sep + 1));
    }


    @Override
    public FileSystem getFileSystem(URI uri) {
        synchronized (filesystems) {
            ZipFileSystem zipfs = null;
            try {
                zipfs = filesystems.get(uriToPath(uri).toRealPath(true));
            } catch (IOException x) {
                // ignore the ioe from toRealPath(), return FSNFE
            }
            if (zipfs == null)
                throw new FileSystemNotFoundException();
            return zipfs;
        }
    }

    // Checks that the given file is a UnixPath
    static final ZipPath toZipPath(Path path) {
        if (path == null)
            throw new NullPointerException();
        if (!(path instanceof ZipPath))
            throw new ProviderMismatchException();
        return (ZipPath)path;
    }

    @Override
    public void checkAccess(Path path, AccessMode... modes) throws IOException {
        toZipPath(path).checkAccess(modes);
    }

    @Override
    public void copy(Path src, Path target, CopyOption... options)
        throws IOException
    {
        toZipPath(src).copy(toZipPath(target), options);
    }

    @Override
    public void createDirectory(Path path, FileAttribute<?>... attrs)
        throws IOException
    {
        toZipPath(path).createDirectory(attrs);
    }

    @Override
    public final void delete(Path path) throws IOException {
        toZipPath(path).delete();
    }

    @Override
    @SuppressWarnings("unchecked")
    public <V extends FileAttributeView> V
        getFileAttributeView(Path path, Class<V> type, LinkOption... options)
    {
        return (V)ZipFileAttributeView.get(toZipPath(path), type);
    }

    @Override
    public FileStore getFileStore(Path path) throws IOException {
        return toZipPath(path).getFileStore();
    }

    @Override
    public boolean isHidden(Path path) {
        return toZipPath(path).isHidden();
    }

    @Override
    public boolean isSameFile(Path path, Path other) throws IOException {
        return toZipPath(path).isSameFile(other);
    }

    @Override
    public void move(Path src, Path target, CopyOption... options)
        throws IOException
    {
        toZipPath(src).move(toZipPath(target), options);
    }

    @Override
    public AsynchronousFileChannel newAsynchronousFileChannel(Path path,
            Set<? extends OpenOption> options,
            ExecutorService exec,
            FileAttribute<?>... attrs)
            throws IOException
    {
        throw new UnsupportedOperationException();
    }

    @Override
    public SeekableByteChannel newByteChannel(Path path,
                                              Set<? extends OpenOption> options,
                                              FileAttribute<?>... attrs)
        throws IOException
    {
        return toZipPath(path).newByteChannel(options, attrs);
    }

    @Override
    public DirectoryStream<Path> newDirectoryStream(
        Path path, Filter<? super Path> filter) throws IOException
    {
        return toZipPath(path).newDirectoryStream(filter);
    }

    @Override
    public FileChannel newFileChannel(Path path,
                                      Set<? extends OpenOption> options,
                                      FileAttribute<?>... attrs)
        throws IOException
    {
        return toZipPath(path).newFileChannel(options, attrs);
    }

    @Override
    public InputStream newInputStream(Path path, OpenOption... options)
        throws IOException
    {
        return toZipPath(path).newInputStream(options);
    }

    @Override
    public OutputStream newOutputStream(Path path, OpenOption... options)
        throws IOException
    {
        return toZipPath(path).newOutputStream(options);
    }

    @Override
    public <A extends BasicFileAttributes> A
        readAttributes(Path path, Class<A> type, LinkOption... options)
        throws IOException
    {
        if (type == BasicFileAttributes.class || type == ZipFileAttributes.class)
            return (A)toZipPath(path).getAttributes();
        return null;
    }

    @Override
    public Map<String, Object>
        readAttributes(Path path, String attribute, LinkOption... options)
        throws IOException
    {
        return toZipPath(path).readAttributes(attribute, options);
    }

    @Override
    public Path readSymbolicLink(Path link) throws IOException {
        throw new UnsupportedOperationException("Not supported.");
    }

    @Override
    public void setAttribute(Path path, String attribute,
                             Object value, LinkOption... options)
        throws IOException
    {
        toZipPath(path).setAttribute(attribute, value, options);
    }

    //////////////////////////////////////////////////////////////
    void removeFileSystem(Path zfpath, ZipFileSystem zfs) throws IOException {
        synchronized (filesystems) {
            zfpath = zfpath.toRealPath(true);
            if (filesystems.get(zfpath) == zfs)
                filesystems.remove(zfpath);
        }
    }
}<|MERGE_RESOLUTION|>--- conflicted
+++ resolved
@@ -42,10 +42,7 @@
 import java.util.HashMap;
 import java.util.Map;
 import java.util.Set;
-<<<<<<< HEAD
-=======
 import java.util.zip.ZipError;
->>>>>>> c6d7830d
 import java.util.concurrent.ExecutorService;
 
 /*
@@ -82,26 +79,6 @@
         }
     }
 
-<<<<<<< HEAD
-    @Override
-    public FileSystem newFileSystem(URI uri, Map<String, ?> env)
-        throws IOException
-    {
-        return newFileSystem(uriToPath(uri), env, true);
-    }
-
-    @Override
-    public FileSystem newFileSystem(Path path, Map<String, ?> env)
-        throws IOException
-    {
-        if (!path.toUri().getScheme().equalsIgnoreCase("file")) {
-            throw new UnsupportedOperationException();
-        }
-        return newFileSystem(path, env, false);
-    }
-
-    private FileSystem newFileSystem(Path path, Map<String, ?> env, boolean checkIfFSExists)
-=======
     private boolean ensureFile(Path path) {
         try {
             BasicFileAttributes attrs =
@@ -116,28 +93,16 @@
 
     @Override
     public FileSystem newFileSystem(URI uri, Map<String, ?> env)
->>>>>>> c6d7830d
         throws IOException
     {
         Path path = uriToPath(uri);
         synchronized(filesystems) {
             Path realPath = null;
-<<<<<<< HEAD
-            if (checkIfFSExists && Files.exists(path)) {
-=======
             if (ensureFile(path)) {
->>>>>>> c6d7830d
                 realPath = path.toRealPath(true);
                 if (filesystems.containsKey(realPath))
                     throw new FileSystemAlreadyExistsException();
             }
-<<<<<<< HEAD
-            ZipFileSystem zipfs = new ZipFileSystem(this, path, env);
-            if (realPath == null)
-                realPath = path.toRealPath(true);
-            if (!filesystems.containsKey(realPath))
-                filesystems.put(realPath, zipfs);
-=======
             ZipFileSystem zipfs = null;
             try {
                 zipfs = new ZipFileSystem(this, path, env);
@@ -149,7 +114,6 @@
                 throw new UnsupportedOperationException();
             }
             filesystems.put(realPath, zipfs);
->>>>>>> c6d7830d
             return zipfs;
         }
     }
