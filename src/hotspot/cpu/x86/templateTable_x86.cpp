/*
 * Copyright (c) 1997, 2023, Oracle and/or its affiliates. All rights reserved.
 * DO NOT ALTER OR REMOVE COPYRIGHT NOTICES OR THIS FILE HEADER.
 *
 * This code is free software; you can redistribute it and/or modify it
 * under the terms of the GNU General Public License version 2 only, as
 * published by the Free Software Foundation.
 *
 * This code is distributed in the hope that it will be useful, but WITHOUT
 * ANY WARRANTY; without even the implied warranty of MERCHANTABILITY or
 * FITNESS FOR A PARTICULAR PURPOSE.  See the GNU General Public License
 * version 2 for more details (a copy is included in the LICENSE file that
 * accompanied this code).
 *
 * You should have received a copy of the GNU General Public License version
 * 2 along with this work; if not, write to the Free Software Foundation,
 * Inc., 51 Franklin St, Fifth Floor, Boston, MA 02110-1301 USA.
 *
 * Please contact Oracle, 500 Oracle Parkway, Redwood Shores, CA 94065 USA
 * or visit www.oracle.com if you need additional information or have any
 * questions.
 *
 */

#include "precompiled.hpp"
#include "asm/macroAssembler.hpp"
#include "compiler/disassembler.hpp"
#include "gc/shared/collectedHeap.hpp"
#include "gc/shared/gc_globals.hpp"
#include "gc/shared/tlab_globals.hpp"
#include "interpreter/interpreter.hpp"
#include "interpreter/interpreterRuntime.hpp"
#include "interpreter/interp_masm.hpp"
#include "interpreter/templateTable.hpp"
#include "memory/universe.hpp"
#include "oops/methodCounters.hpp"
#include "oops/methodData.hpp"
#include "oops/objArrayKlass.hpp"
#include "oops/oop.inline.hpp"
#include "oops/resolvedFieldEntry.hpp"
#include "oops/resolvedIndyEntry.hpp"
#include "oops/resolvedMethodEntry.hpp"
#include "prims/jvmtiExport.hpp"
#include "prims/methodHandles.hpp"
#include "runtime/frame.inline.hpp"
#include "runtime/safepointMechanism.hpp"
#include "runtime/sharedRuntime.hpp"
#include "runtime/stubRoutines.hpp"
#include "runtime/synchronizer.hpp"
#include "utilities/macros.hpp"

#define __ Disassembler::hook<InterpreterMacroAssembler>(__FILE__, __LINE__, _masm)->

// Global Register Names
static const Register rbcp     = LP64_ONLY(r13) NOT_LP64(rsi);
static const Register rlocals  = LP64_ONLY(r14) NOT_LP64(rdi);

// Address Computation: local variables
static inline Address iaddress(int n) {
  return Address(rlocals, Interpreter::local_offset_in_bytes(n));
}

static inline Address laddress(int n) {
  return iaddress(n + 1);
}

#ifndef _LP64
static inline Address haddress(int n) {
  return iaddress(n + 0);
}
#endif

static inline Address faddress(int n) {
  return iaddress(n);
}

static inline Address daddress(int n) {
  return laddress(n);
}

static inline Address aaddress(int n) {
  return iaddress(n);
}

static inline Address iaddress(Register r) {
  return Address(rlocals, r, Address::times_ptr);
}

static inline Address laddress(Register r) {
  return Address(rlocals, r, Address::times_ptr, Interpreter::local_offset_in_bytes(1));
}

#ifndef _LP64
static inline Address haddress(Register r)       {
  return Address(rlocals, r, Interpreter::stackElementScale(), Interpreter::local_offset_in_bytes(0));
}
#endif

static inline Address faddress(Register r) {
  return iaddress(r);
}

static inline Address daddress(Register r) {
  return laddress(r);
}

static inline Address aaddress(Register r) {
  return iaddress(r);
}


// expression stack
// (Note: Must not use symmetric equivalents at_rsp_m1/2 since they store
// data beyond the rsp which is potentially unsafe in an MT environment;
// an interrupt may overwrite that data.)
static inline Address at_rsp   () {
  return Address(rsp, 0);
}

// At top of Java expression stack which may be different than esp().  It
// isn't for category 1 objects.
static inline Address at_tos   () {
  return Address(rsp,  Interpreter::expr_offset_in_bytes(0));
}

static inline Address at_tos_p1() {
  return Address(rsp,  Interpreter::expr_offset_in_bytes(1));
}

static inline Address at_tos_p2() {
  return Address(rsp,  Interpreter::expr_offset_in_bytes(2));
}

// Condition conversion
static Assembler::Condition j_not(TemplateTable::Condition cc) {
  switch (cc) {
  case TemplateTable::equal        : return Assembler::notEqual;
  case TemplateTable::not_equal    : return Assembler::equal;
  case TemplateTable::less         : return Assembler::greaterEqual;
  case TemplateTable::less_equal   : return Assembler::greater;
  case TemplateTable::greater      : return Assembler::lessEqual;
  case TemplateTable::greater_equal: return Assembler::less;
  }
  ShouldNotReachHere();
  return Assembler::zero;
}



// Miscellaneous helper routines
// Store an oop (or null) at the address described by obj.
// If val == noreg this means store a null


static void do_oop_store(InterpreterMacroAssembler* _masm,
                         Address dst,
                         Register val,
                         DecoratorSet decorators = 0) {
  assert(val == noreg || val == rax, "parameter is just for looks");
  __ store_heap_oop(dst, val,
                    NOT_LP64(rdx) LP64_ONLY(rscratch2),
                    NOT_LP64(rbx) LP64_ONLY(r9),
                    NOT_LP64(rsi) LP64_ONLY(r8), decorators);
}

static void do_oop_load(InterpreterMacroAssembler* _masm,
                        Address src,
                        Register dst,
                        DecoratorSet decorators = 0) {
  __ load_heap_oop(dst, src, rdx, rbx, decorators);
}

Address TemplateTable::at_bcp(int offset) {
  assert(_desc->uses_bcp(), "inconsistent uses_bcp information");
  return Address(rbcp, offset);
}


void TemplateTable::patch_bytecode(Bytecodes::Code bc, Register bc_reg,
                                   Register temp_reg, bool load_bc_into_bc_reg/*=true*/,
                                   int byte_no) {
  if (!RewriteBytecodes)  return;
  Label L_patch_done;

  switch (bc) {
  case Bytecodes::_fast_aputfield:
  case Bytecodes::_fast_bputfield:
  case Bytecodes::_fast_zputfield:
  case Bytecodes::_fast_cputfield:
  case Bytecodes::_fast_dputfield:
  case Bytecodes::_fast_fputfield:
  case Bytecodes::_fast_iputfield:
  case Bytecodes::_fast_lputfield:
  case Bytecodes::_fast_sputfield:
    {
      // We skip bytecode quickening for putfield instructions when
      // the put_code written to the constant pool cache is zero.
      // This is required so that every execution of this instruction
      // calls out to InterpreterRuntime::resolve_get_put to do
      // additional, required work.
      assert(byte_no == f1_byte || byte_no == f2_byte, "byte_no out of range");
      assert(load_bc_into_bc_reg, "we use bc_reg as temp");
      __ load_field_entry(temp_reg, bc_reg);
      if (byte_no == f1_byte) {
        __ load_unsigned_byte(temp_reg, Address(temp_reg, in_bytes(ResolvedFieldEntry::get_code_offset())));
      } else {
        __ load_unsigned_byte(temp_reg, Address(temp_reg, in_bytes(ResolvedFieldEntry::put_code_offset())));
      }

      __ movl(bc_reg, bc);
      __ cmpl(temp_reg, (int) 0);
      __ jcc(Assembler::zero, L_patch_done);  // don't patch
    }
    break;
  default:
    assert(byte_no == -1, "sanity");
    // the pair bytecodes have already done the load.
    if (load_bc_into_bc_reg) {
      __ movl(bc_reg, bc);
    }
  }

  if (JvmtiExport::can_post_breakpoint()) {
    Label L_fast_patch;
    // if a breakpoint is present we can't rewrite the stream directly
    __ movzbl(temp_reg, at_bcp(0));
    __ cmpl(temp_reg, Bytecodes::_breakpoint);
    __ jcc(Assembler::notEqual, L_fast_patch);
    __ get_method(temp_reg);
    // Let breakpoint table handling rewrite to quicker bytecode
    __ call_VM(noreg, CAST_FROM_FN_PTR(address, InterpreterRuntime::set_original_bytecode_at), temp_reg, rbcp, bc_reg);
#ifndef ASSERT
    __ jmpb(L_patch_done);
#else
    __ jmp(L_patch_done);
#endif
    __ bind(L_fast_patch);
  }

#ifdef ASSERT
  Label L_okay;
  __ load_unsigned_byte(temp_reg, at_bcp(0));
  __ cmpl(temp_reg, (int) Bytecodes::java_code(bc));
  __ jcc(Assembler::equal, L_okay);
  __ cmpl(temp_reg, bc_reg);
  __ jcc(Assembler::equal, L_okay);
  __ stop("patching the wrong bytecode");
  __ bind(L_okay);
#endif

  // patch bytecode
  __ movb(at_bcp(0), bc_reg);
  __ bind(L_patch_done);
}
// Individual instructions


void TemplateTable::nop() {
  transition(vtos, vtos);
  // nothing to do
}

void TemplateTable::shouldnotreachhere() {
  transition(vtos, vtos);
  __ stop("shouldnotreachhere bytecode");
}

void TemplateTable::aconst_null() {
  transition(vtos, atos);
  __ xorl(rax, rax);
}

void TemplateTable::iconst(int value) {
  transition(vtos, itos);
  if (value == 0) {
    __ xorl(rax, rax);
  } else {
    __ movl(rax, value);
  }
}

void TemplateTable::lconst(int value) {
  transition(vtos, ltos);
  if (value == 0) {
    __ xorl(rax, rax);
  } else {
    __ movl(rax, value);
  }
#ifndef _LP64
  assert(value >= 0, "check this code");
  __ xorptr(rdx, rdx);
#endif
}



void TemplateTable::fconst(int value) {
  transition(vtos, ftos);
  if (UseSSE >= 1) {
    static float one = 1.0f, two = 2.0f;
    switch (value) {
    case 0:
      __ xorps(xmm0, xmm0);
      break;
    case 1:
      __ movflt(xmm0, ExternalAddress((address) &one), rscratch1);
      break;
    case 2:
      __ movflt(xmm0, ExternalAddress((address) &two), rscratch1);
      break;
    default:
      ShouldNotReachHere();
      break;
    }
  } else {
#ifdef _LP64
    ShouldNotReachHere();
#else
           if (value == 0) { __ fldz();
    } else if (value == 1) { __ fld1();
    } else if (value == 2) { __ fld1(); __ fld1(); __ faddp(); // should do a better solution here
    } else                 { ShouldNotReachHere();
    }
#endif // _LP64
  }
}

void TemplateTable::dconst(int value) {
  transition(vtos, dtos);
  if (UseSSE >= 2) {
    static double one = 1.0;
    switch (value) {
    case 0:
      __ xorpd(xmm0, xmm0);
      break;
    case 1:
      __ movdbl(xmm0, ExternalAddress((address) &one), rscratch1);
      break;
    default:
      ShouldNotReachHere();
      break;
    }
  } else {
#ifdef _LP64
    ShouldNotReachHere();
#else
           if (value == 0) { __ fldz();
    } else if (value == 1) { __ fld1();
    } else                 { ShouldNotReachHere();
    }
#endif
  }
}

void TemplateTable::bipush() {
  transition(vtos, itos);
  __ load_signed_byte(rax, at_bcp(1));
}

void TemplateTable::sipush() {
  transition(vtos, itos);
  __ load_unsigned_short(rax, at_bcp(1));
  __ bswapl(rax);
  __ sarl(rax, 16);
}

void TemplateTable::ldc(LdcType type) {
  transition(vtos, vtos);
  Register rarg = NOT_LP64(rcx) LP64_ONLY(c_rarg1);
  Label call_ldc, notFloat, notClass, notInt, Done;

  if (is_ldc_wide(type)) {
    __ get_unsigned_2_byte_index_at_bcp(rbx, 1);
  } else {
    __ load_unsigned_byte(rbx, at_bcp(1));
  }

  __ get_cpool_and_tags(rcx, rax);
  const int base_offset = ConstantPool::header_size() * wordSize;
  const int tags_offset = Array<u1>::base_offset_in_bytes();

  // get type
  __ movzbl(rdx, Address(rax, rbx, Address::times_1, tags_offset));

  // unresolved class - get the resolved class
  __ cmpl(rdx, JVM_CONSTANT_UnresolvedClass);
  __ jccb(Assembler::equal, call_ldc);

  // unresolved class in error state - call into runtime to throw the error
  // from the first resolution attempt
  __ cmpl(rdx, JVM_CONSTANT_UnresolvedClassInError);
  __ jccb(Assembler::equal, call_ldc);

  // resolved class - need to call vm to get java mirror of the class
  __ cmpl(rdx, JVM_CONSTANT_Class);
  __ jcc(Assembler::notEqual, notClass);

  __ bind(call_ldc);

  __ movl(rarg, is_ldc_wide(type) ? 1 : 0);
  call_VM(rax, CAST_FROM_FN_PTR(address, InterpreterRuntime::ldc), rarg);

  __ push(atos);
  __ jmp(Done);

  __ bind(notClass);
  __ cmpl(rdx, JVM_CONSTANT_Float);
  __ jccb(Assembler::notEqual, notFloat);

  // ftos
  __ load_float(Address(rcx, rbx, Address::times_ptr, base_offset));
  __ push(ftos);
  __ jmp(Done);

  __ bind(notFloat);
  __ cmpl(rdx, JVM_CONSTANT_Integer);
  __ jccb(Assembler::notEqual, notInt);

  // itos
  __ movl(rax, Address(rcx, rbx, Address::times_ptr, base_offset));
  __ push(itos);
  __ jmp(Done);

  // assume the tag is for condy; if not, the VM runtime will tell us
  __ bind(notInt);
  condy_helper(Done);

  __ bind(Done);
}

// Fast path for caching oop constants.
void TemplateTable::fast_aldc(LdcType type) {
  transition(vtos, atos);

  Register result = rax;
  Register tmp = rdx;
  Register rarg = NOT_LP64(rcx) LP64_ONLY(c_rarg1);
  int index_size = is_ldc_wide(type) ? sizeof(u2) : sizeof(u1);

  Label resolved;

  // We are resolved if the resolved reference cache entry contains a
  // non-null object (String, MethodType, etc.)
  assert_different_registers(result, tmp);
  __ get_cache_index_at_bcp(tmp, 1, index_size);
  __ load_resolved_reference_at_index(result, tmp);
  __ testptr(result, result);
  __ jcc(Assembler::notZero, resolved);

  address entry = CAST_FROM_FN_PTR(address, InterpreterRuntime::resolve_ldc);

  // first time invocation - must resolve first
  __ movl(rarg, (int)bytecode());
  __ call_VM(result, entry, rarg);
  __ bind(resolved);

  { // Check for the null sentinel.
    // If we just called the VM, it already did the mapping for us,
    // but it's harmless to retry.
    Label notNull;
    ExternalAddress null_sentinel((address)Universe::the_null_sentinel_addr());
    __ movptr(tmp, null_sentinel);
    __ resolve_oop_handle(tmp, rscratch2);
    __ cmpoop(tmp, result);
    __ jccb(Assembler::notEqual, notNull);
    __ xorptr(result, result);  // null object reference
    __ bind(notNull);
  }

  if (VerifyOops) {
    __ verify_oop(result);
  }
}

void TemplateTable::ldc2_w() {
  transition(vtos, vtos);
  Label notDouble, notLong, Done;
  __ get_unsigned_2_byte_index_at_bcp(rbx, 1);

  __ get_cpool_and_tags(rcx, rax);
  const int base_offset = ConstantPool::header_size() * wordSize;
  const int tags_offset = Array<u1>::base_offset_in_bytes();

  // get type
  __ movzbl(rdx, Address(rax, rbx, Address::times_1, tags_offset));
  __ cmpl(rdx, JVM_CONSTANT_Double);
  __ jccb(Assembler::notEqual, notDouble);

  // dtos
  __ load_double(Address(rcx, rbx, Address::times_ptr, base_offset));
  __ push(dtos);

  __ jmp(Done);
  __ bind(notDouble);
  __ cmpl(rdx, JVM_CONSTANT_Long);
  __ jccb(Assembler::notEqual, notLong);

  // ltos
  __ movptr(rax, Address(rcx, rbx, Address::times_ptr, base_offset + 0 * wordSize));
  NOT_LP64(__ movptr(rdx, Address(rcx, rbx, Address::times_ptr, base_offset + 1 * wordSize)));
  __ push(ltos);
  __ jmp(Done);

  __ bind(notLong);
  condy_helper(Done);

  __ bind(Done);
}

void TemplateTable::condy_helper(Label& Done) {
  const Register obj = rax;
  const Register off = rbx;
  const Register flags = rcx;
  const Register rarg = NOT_LP64(rcx) LP64_ONLY(c_rarg1);
  __ movl(rarg, (int)bytecode());
  call_VM(obj, CAST_FROM_FN_PTR(address, InterpreterRuntime::resolve_ldc), rarg);
#ifndef _LP64
  // borrow rdi from locals
  __ get_thread(rdi);
  __ get_vm_result_2(flags, rdi);
  __ restore_locals();
#else
  __ get_vm_result_2(flags, r15_thread);
#endif
  // VMr = obj = base address to find primitive value to push
  // VMr2 = flags = (tos, off) using format of CPCE::_flags
  __ movl(off, flags);
  __ andl(off, ConstantPoolCache::field_index_mask);
  const Address field(obj, off, Address::times_1, 0*wordSize);

  // What sort of thing are we loading?
  __ shrl(flags, ConstantPoolCache::tos_state_shift);
  __ andl(flags, ConstantPoolCache::tos_state_mask);

  switch (bytecode()) {
  case Bytecodes::_ldc:
  case Bytecodes::_ldc_w:
    {
      // tos in (itos, ftos, stos, btos, ctos, ztos)
      Label notInt, notFloat, notShort, notByte, notChar, notBool;
      __ cmpl(flags, itos);
      __ jccb(Assembler::notEqual, notInt);
      // itos
      __ movl(rax, field);
      __ push(itos);
      __ jmp(Done);

      __ bind(notInt);
      __ cmpl(flags, ftos);
      __ jccb(Assembler::notEqual, notFloat);
      // ftos
      __ load_float(field);
      __ push(ftos);
      __ jmp(Done);

      __ bind(notFloat);
      __ cmpl(flags, stos);
      __ jccb(Assembler::notEqual, notShort);
      // stos
      __ load_signed_short(rax, field);
      __ push(stos);
      __ jmp(Done);

      __ bind(notShort);
      __ cmpl(flags, btos);
      __ jccb(Assembler::notEqual, notByte);
      // btos
      __ load_signed_byte(rax, field);
      __ push(btos);
      __ jmp(Done);

      __ bind(notByte);
      __ cmpl(flags, ctos);
      __ jccb(Assembler::notEqual, notChar);
      // ctos
      __ load_unsigned_short(rax, field);
      __ push(ctos);
      __ jmp(Done);

      __ bind(notChar);
      __ cmpl(flags, ztos);
      __ jccb(Assembler::notEqual, notBool);
      // ztos
      __ load_signed_byte(rax, field);
      __ push(ztos);
      __ jmp(Done);

      __ bind(notBool);
      break;
    }

  case Bytecodes::_ldc2_w:
    {
      Label notLong, notDouble;
      __ cmpl(flags, ltos);
      __ jccb(Assembler::notEqual, notLong);
      // ltos
      // Loading high word first because movptr clobbers rax
      NOT_LP64(__ movptr(rdx, field.plus_disp(4)));
      __ movptr(rax, field);
      __ push(ltos);
      __ jmp(Done);

      __ bind(notLong);
      __ cmpl(flags, dtos);
      __ jccb(Assembler::notEqual, notDouble);
      // dtos
      __ load_double(field);
      __ push(dtos);
      __ jmp(Done);

      __ bind(notDouble);
      break;
    }

  default:
    ShouldNotReachHere();
  }

  __ stop("bad ldc/condy");
}

void TemplateTable::locals_index(Register reg, int offset) {
  __ load_unsigned_byte(reg, at_bcp(offset));
  __ negptr(reg);
}

void TemplateTable::iload() {
  iload_internal();
}

void TemplateTable::nofast_iload() {
  iload_internal(may_not_rewrite);
}

void TemplateTable::iload_internal(RewriteControl rc) {
  transition(vtos, itos);
  if (RewriteFrequentPairs && rc == may_rewrite) {
    Label rewrite, done;
    const Register bc = LP64_ONLY(c_rarg3) NOT_LP64(rcx);
    LP64_ONLY(assert(rbx != bc, "register damaged"));

    // get next byte
    __ load_unsigned_byte(rbx,
                          at_bcp(Bytecodes::length_for(Bytecodes::_iload)));
    // if _iload, wait to rewrite to iload2.  We only want to rewrite the
    // last two iloads in a pair.  Comparing against fast_iload means that
    // the next bytecode is neither an iload or a caload, and therefore
    // an iload pair.
    __ cmpl(rbx, Bytecodes::_iload);
    __ jcc(Assembler::equal, done);

    __ cmpl(rbx, Bytecodes::_fast_iload);
    __ movl(bc, Bytecodes::_fast_iload2);

    __ jccb(Assembler::equal, rewrite);

    // if _caload, rewrite to fast_icaload
    __ cmpl(rbx, Bytecodes::_caload);
    __ movl(bc, Bytecodes::_fast_icaload);
    __ jccb(Assembler::equal, rewrite);

    // rewrite so iload doesn't check again.
    __ movl(bc, Bytecodes::_fast_iload);

    // rewrite
    // bc: fast bytecode
    __ bind(rewrite);
    patch_bytecode(Bytecodes::_iload, bc, rbx, false);
    __ bind(done);
  }

  // Get the local value into tos
  locals_index(rbx);
  __ movl(rax, iaddress(rbx));
}

void TemplateTable::fast_iload2() {
  transition(vtos, itos);
  locals_index(rbx);
  __ movl(rax, iaddress(rbx));
  __ push(itos);
  locals_index(rbx, 3);
  __ movl(rax, iaddress(rbx));
}

void TemplateTable::fast_iload() {
  transition(vtos, itos);
  locals_index(rbx);
  __ movl(rax, iaddress(rbx));
}

void TemplateTable::lload() {
  transition(vtos, ltos);
  locals_index(rbx);
  __ movptr(rax, laddress(rbx));
  NOT_LP64(__ movl(rdx, haddress(rbx)));
}

void TemplateTable::fload() {
  transition(vtos, ftos);
  locals_index(rbx);
  __ load_float(faddress(rbx));
}

void TemplateTable::dload() {
  transition(vtos, dtos);
  locals_index(rbx);
  __ load_double(daddress(rbx));
}

void TemplateTable::aload() {
  transition(vtos, atos);
  locals_index(rbx);
  __ movptr(rax, aaddress(rbx));
}

void TemplateTable::locals_index_wide(Register reg) {
  __ load_unsigned_short(reg, at_bcp(2));
  __ bswapl(reg);
  __ shrl(reg, 16);
  __ negptr(reg);
}

void TemplateTable::wide_iload() {
  transition(vtos, itos);
  locals_index_wide(rbx);
  __ movl(rax, iaddress(rbx));
}

void TemplateTable::wide_lload() {
  transition(vtos, ltos);
  locals_index_wide(rbx);
  __ movptr(rax, laddress(rbx));
  NOT_LP64(__ movl(rdx, haddress(rbx)));
}

void TemplateTable::wide_fload() {
  transition(vtos, ftos);
  locals_index_wide(rbx);
  __ load_float(faddress(rbx));
}

void TemplateTable::wide_dload() {
  transition(vtos, dtos);
  locals_index_wide(rbx);
  __ load_double(daddress(rbx));
}

void TemplateTable::wide_aload() {
  transition(vtos, atos);
  locals_index_wide(rbx);
  __ movptr(rax, aaddress(rbx));
}

void TemplateTable::index_check(Register array, Register index) {
  // Pop ptr into array
  __ pop_ptr(array);
  index_check_without_pop(array, index);
}

void TemplateTable::index_check_without_pop(Register array, Register index) {
  // destroys rbx
  // sign extend index for use by indexed load
  __ movl2ptr(index, index);
  // check index
  __ cmpl(index, Address(array, arrayOopDesc::length_offset_in_bytes()));
  if (index != rbx) {
    // ??? convention: move aberrant index into rbx for exception message
    assert(rbx != array, "different registers");
    __ movl(rbx, index);
  }
  Label skip;
  __ jccb(Assembler::below, skip);
  // Pass array to create more detailed exceptions.
  __ mov(NOT_LP64(rax) LP64_ONLY(c_rarg1), array);
  __ jump(ExternalAddress(Interpreter::_throw_ArrayIndexOutOfBoundsException_entry));
  __ bind(skip);
}

void TemplateTable::iaload() {
  transition(itos, itos);
  // rax: index
  // rdx: array
  index_check(rdx, rax); // kills rbx
  __ access_load_at(T_INT, IN_HEAP | IS_ARRAY, rax,
                    Address(rdx, rax, Address::times_4,
                            arrayOopDesc::base_offset_in_bytes(T_INT)),
                    noreg, noreg);
}

void TemplateTable::laload() {
  transition(itos, ltos);
  // rax: index
  // rdx: array
  index_check(rdx, rax); // kills rbx
  NOT_LP64(__ mov(rbx, rax));
  // rbx,: index
  __ access_load_at(T_LONG, IN_HEAP | IS_ARRAY, noreg /* ltos */,
                    Address(rdx, rbx, Address::times_8,
                            arrayOopDesc::base_offset_in_bytes(T_LONG)),
                    noreg, noreg);
}



void TemplateTable::faload() {
  transition(itos, ftos);
  // rax: index
  // rdx: array
  index_check(rdx, rax); // kills rbx
  __ access_load_at(T_FLOAT, IN_HEAP | IS_ARRAY, noreg /* ftos */,
                    Address(rdx, rax,
                            Address::times_4,
                            arrayOopDesc::base_offset_in_bytes(T_FLOAT)),
                    noreg, noreg);
}

void TemplateTable::daload() {
  transition(itos, dtos);
  // rax: index
  // rdx: array
  index_check(rdx, rax); // kills rbx
  __ access_load_at(T_DOUBLE, IN_HEAP | IS_ARRAY, noreg /* dtos */,
                    Address(rdx, rax,
                            Address::times_8,
                            arrayOopDesc::base_offset_in_bytes(T_DOUBLE)),
                    noreg, noreg);
}

void TemplateTable::aaload() {
  transition(itos, atos);
  // rax: index
  // rdx: array
  index_check(rdx, rax); // kills rbx
  do_oop_load(_masm,
              Address(rdx, rax,
                      UseCompressedOops ? Address::times_4 : Address::times_ptr,
                      arrayOopDesc::base_offset_in_bytes(T_OBJECT)),
              rax,
              IS_ARRAY);
}

void TemplateTable::baload() {
  transition(itos, itos);
  // rax: index
  // rdx: array
  index_check(rdx, rax); // kills rbx
  __ access_load_at(T_BYTE, IN_HEAP | IS_ARRAY, rax,
                    Address(rdx, rax, Address::times_1, arrayOopDesc::base_offset_in_bytes(T_BYTE)),
                    noreg, noreg);
}

void TemplateTable::caload() {
  transition(itos, itos);
  // rax: index
  // rdx: array
  index_check(rdx, rax); // kills rbx
  __ access_load_at(T_CHAR, IN_HEAP | IS_ARRAY, rax,
                    Address(rdx, rax, Address::times_2, arrayOopDesc::base_offset_in_bytes(T_CHAR)),
                    noreg, noreg);
}

// iload followed by caload frequent pair
void TemplateTable::fast_icaload() {
  transition(vtos, itos);
  // load index out of locals
  locals_index(rbx);
  __ movl(rax, iaddress(rbx));

  // rax: index
  // rdx: array
  index_check(rdx, rax); // kills rbx
  __ access_load_at(T_CHAR, IN_HEAP | IS_ARRAY, rax,
                    Address(rdx, rax, Address::times_2, arrayOopDesc::base_offset_in_bytes(T_CHAR)),
                    noreg, noreg);
}


void TemplateTable::saload() {
  transition(itos, itos);
  // rax: index
  // rdx: array
  index_check(rdx, rax); // kills rbx
  __ access_load_at(T_SHORT, IN_HEAP | IS_ARRAY, rax,
                    Address(rdx, rax, Address::times_2, arrayOopDesc::base_offset_in_bytes(T_SHORT)),
                    noreg, noreg);
}

void TemplateTable::iload(int n) {
  transition(vtos, itos);
  __ movl(rax, iaddress(n));
}

void TemplateTable::lload(int n) {
  transition(vtos, ltos);
  __ movptr(rax, laddress(n));
  NOT_LP64(__ movptr(rdx, haddress(n)));
}

void TemplateTable::fload(int n) {
  transition(vtos, ftos);
  __ load_float(faddress(n));
}

void TemplateTable::dload(int n) {
  transition(vtos, dtos);
  __ load_double(daddress(n));
}

void TemplateTable::aload(int n) {
  transition(vtos, atos);
  __ movptr(rax, aaddress(n));
}

void TemplateTable::aload_0() {
  aload_0_internal();
}

void TemplateTable::nofast_aload_0() {
  aload_0_internal(may_not_rewrite);
}

void TemplateTable::aload_0_internal(RewriteControl rc) {
  transition(vtos, atos);
  // According to bytecode histograms, the pairs:
  //
  // _aload_0, _fast_igetfield
  // _aload_0, _fast_agetfield
  // _aload_0, _fast_fgetfield
  //
  // occur frequently. If RewriteFrequentPairs is set, the (slow)
  // _aload_0 bytecode checks if the next bytecode is either
  // _fast_igetfield, _fast_agetfield or _fast_fgetfield and then
  // rewrites the current bytecode into a pair bytecode; otherwise it
  // rewrites the current bytecode into _fast_aload_0 that doesn't do
  // the pair check anymore.
  //
  // Note: If the next bytecode is _getfield, the rewrite must be
  //       delayed, otherwise we may miss an opportunity for a pair.
  //
  // Also rewrite frequent pairs
  //   aload_0, aload_1
  //   aload_0, iload_1
  // These bytecodes with a small amount of code are most profitable
  // to rewrite
  if (RewriteFrequentPairs && rc == may_rewrite) {
    Label rewrite, done;

    const Register bc = LP64_ONLY(c_rarg3) NOT_LP64(rcx);
    LP64_ONLY(assert(rbx != bc, "register damaged"));

    // get next byte
    __ load_unsigned_byte(rbx, at_bcp(Bytecodes::length_for(Bytecodes::_aload_0)));

    // if _getfield then wait with rewrite
    __ cmpl(rbx, Bytecodes::_getfield);
    __ jcc(Assembler::equal, done);

    // if _igetfield then rewrite to _fast_iaccess_0
    assert(Bytecodes::java_code(Bytecodes::_fast_iaccess_0) == Bytecodes::_aload_0, "fix bytecode definition");
    __ cmpl(rbx, Bytecodes::_fast_igetfield);
    __ movl(bc, Bytecodes::_fast_iaccess_0);
    __ jccb(Assembler::equal, rewrite);

    // if _agetfield then rewrite to _fast_aaccess_0
    assert(Bytecodes::java_code(Bytecodes::_fast_aaccess_0) == Bytecodes::_aload_0, "fix bytecode definition");
    __ cmpl(rbx, Bytecodes::_fast_agetfield);
    __ movl(bc, Bytecodes::_fast_aaccess_0);
    __ jccb(Assembler::equal, rewrite);

    // if _fgetfield then rewrite to _fast_faccess_0
    assert(Bytecodes::java_code(Bytecodes::_fast_faccess_0) == Bytecodes::_aload_0, "fix bytecode definition");
    __ cmpl(rbx, Bytecodes::_fast_fgetfield);
    __ movl(bc, Bytecodes::_fast_faccess_0);
    __ jccb(Assembler::equal, rewrite);

    // else rewrite to _fast_aload0
    assert(Bytecodes::java_code(Bytecodes::_fast_aload_0) == Bytecodes::_aload_0, "fix bytecode definition");
    __ movl(bc, Bytecodes::_fast_aload_0);

    // rewrite
    // bc: fast bytecode
    __ bind(rewrite);
    patch_bytecode(Bytecodes::_aload_0, bc, rbx, false);

    __ bind(done);
  }

  // Do actual aload_0 (must do this after patch_bytecode which might call VM and GC might change oop).
  aload(0);
}

void TemplateTable::istore() {
  transition(itos, vtos);
  locals_index(rbx);
  __ movl(iaddress(rbx), rax);
}


void TemplateTable::lstore() {
  transition(ltos, vtos);
  locals_index(rbx);
  __ movptr(laddress(rbx), rax);
  NOT_LP64(__ movptr(haddress(rbx), rdx));
}

void TemplateTable::fstore() {
  transition(ftos, vtos);
  locals_index(rbx);
  __ store_float(faddress(rbx));
}

void TemplateTable::dstore() {
  transition(dtos, vtos);
  locals_index(rbx);
  __ store_double(daddress(rbx));
}

void TemplateTable::astore() {
  transition(vtos, vtos);
  __ pop_ptr(rax);
  locals_index(rbx);
  __ movptr(aaddress(rbx), rax);
}

void TemplateTable::wide_istore() {
  transition(vtos, vtos);
  __ pop_i();
  locals_index_wide(rbx);
  __ movl(iaddress(rbx), rax);
}

void TemplateTable::wide_lstore() {
  transition(vtos, vtos);
  NOT_LP64(__ pop_l(rax, rdx));
  LP64_ONLY(__ pop_l());
  locals_index_wide(rbx);
  __ movptr(laddress(rbx), rax);
  NOT_LP64(__ movl(haddress(rbx), rdx));
}

void TemplateTable::wide_fstore() {
#ifdef _LP64
  transition(vtos, vtos);
  __ pop_f(xmm0);
  locals_index_wide(rbx);
  __ movflt(faddress(rbx), xmm0);
#else
  wide_istore();
#endif
}

void TemplateTable::wide_dstore() {
#ifdef _LP64
  transition(vtos, vtos);
  __ pop_d(xmm0);
  locals_index_wide(rbx);
  __ movdbl(daddress(rbx), xmm0);
#else
  wide_lstore();
#endif
}

void TemplateTable::wide_astore() {
  transition(vtos, vtos);
  __ pop_ptr(rax);
  locals_index_wide(rbx);
  __ movptr(aaddress(rbx), rax);
}

void TemplateTable::iastore() {
  transition(itos, vtos);
  __ pop_i(rbx);
  // rax: value
  // rbx: index
  // rdx: array
  index_check(rdx, rbx); // prefer index in rbx
  __ access_store_at(T_INT, IN_HEAP | IS_ARRAY,
                     Address(rdx, rbx, Address::times_4,
                             arrayOopDesc::base_offset_in_bytes(T_INT)),
                     rax, noreg, noreg, noreg);
}

void TemplateTable::lastore() {
  transition(ltos, vtos);
  __ pop_i(rbx);
  // rax,: low(value)
  // rcx: array
  // rdx: high(value)
  index_check(rcx, rbx);  // prefer index in rbx,
  // rbx,: index
  __ access_store_at(T_LONG, IN_HEAP | IS_ARRAY,
                     Address(rcx, rbx, Address::times_8,
                             arrayOopDesc::base_offset_in_bytes(T_LONG)),
                     noreg /* ltos */, noreg, noreg, noreg);
}


void TemplateTable::fastore() {
  transition(ftos, vtos);
  __ pop_i(rbx);
  // value is in UseSSE >= 1 ? xmm0 : ST(0)
  // rbx:  index
  // rdx:  array
  index_check(rdx, rbx); // prefer index in rbx
  __ access_store_at(T_FLOAT, IN_HEAP | IS_ARRAY,
                     Address(rdx, rbx, Address::times_4,
                             arrayOopDesc::base_offset_in_bytes(T_FLOAT)),
                     noreg /* ftos */, noreg, noreg, noreg);
}

void TemplateTable::dastore() {
  transition(dtos, vtos);
  __ pop_i(rbx);
  // value is in UseSSE >= 2 ? xmm0 : ST(0)
  // rbx:  index
  // rdx:  array
  index_check(rdx, rbx); // prefer index in rbx
  __ access_store_at(T_DOUBLE, IN_HEAP | IS_ARRAY,
                     Address(rdx, rbx, Address::times_8,
                             arrayOopDesc::base_offset_in_bytes(T_DOUBLE)),
                     noreg /* dtos */, noreg, noreg, noreg);
}

void TemplateTable::aastore() {
  Label is_null, ok_is_subtype, done;
  transition(vtos, vtos);
  // stack: ..., array, index, value
  __ movptr(rax, at_tos());    // value
  __ movl(rcx, at_tos_p1()); // index
  __ movptr(rdx, at_tos_p2()); // array

  Address element_address(rdx, rcx,
                          UseCompressedOops? Address::times_4 : Address::times_ptr,
                          arrayOopDesc::base_offset_in_bytes(T_OBJECT));

  index_check_without_pop(rdx, rcx);     // kills rbx
  __ testptr(rax, rax);
  __ jcc(Assembler::zero, is_null);

  // Move subklass into rbx
  __ load_klass(rbx, rax, rscratch1);
  // Move superklass into rax
  __ load_klass(rax, rdx, rscratch1);
  __ movptr(rax, Address(rax,
                         ObjArrayKlass::element_klass_offset()));

  // Generate subtype check.  Blows rcx, rdi
  // Superklass in rax.  Subklass in rbx.
  __ gen_subtype_check(rbx, ok_is_subtype);

  // Come here on failure
  // object is at TOS
  __ jump(ExternalAddress(Interpreter::_throw_ArrayStoreException_entry));

  // Come here on success
  __ bind(ok_is_subtype);

  // Get the value we will store
  __ movptr(rax, at_tos());
  __ movl(rcx, at_tos_p1()); // index
  // Now store using the appropriate barrier
  do_oop_store(_masm, element_address, rax, IS_ARRAY);
  __ jmp(done);

  // Have a null in rax, rdx=array, ecx=index.  Store null at ary[idx]
  __ bind(is_null);
  __ profile_null_seen(rbx);

  // Store a null
  do_oop_store(_masm, element_address, noreg, IS_ARRAY);

  // Pop stack arguments
  __ bind(done);
  __ addptr(rsp, 3 * Interpreter::stackElementSize);
}

void TemplateTable::bastore() {
  transition(itos, vtos);
  __ pop_i(rbx);
  // rax: value
  // rbx: index
  // rdx: array
  index_check(rdx, rbx); // prefer index in rbx
  // Need to check whether array is boolean or byte
  // since both types share the bastore bytecode.
  __ load_klass(rcx, rdx, rscratch1);
  __ movl(rcx, Address(rcx, Klass::layout_helper_offset()));
  int diffbit = Klass::layout_helper_boolean_diffbit();
  __ testl(rcx, diffbit);
  Label L_skip;
  __ jccb(Assembler::zero, L_skip);
  __ andl(rax, 1);  // if it is a T_BOOLEAN array, mask the stored value to 0/1
  __ bind(L_skip);
  __ access_store_at(T_BYTE, IN_HEAP | IS_ARRAY,
                     Address(rdx, rbx,Address::times_1,
                             arrayOopDesc::base_offset_in_bytes(T_BYTE)),
                     rax, noreg, noreg, noreg);
}

void TemplateTable::castore() {
  transition(itos, vtos);
  __ pop_i(rbx);
  // rax: value
  // rbx: index
  // rdx: array
  index_check(rdx, rbx);  // prefer index in rbx
  __ access_store_at(T_CHAR, IN_HEAP | IS_ARRAY,
                     Address(rdx, rbx, Address::times_2,
                             arrayOopDesc::base_offset_in_bytes(T_CHAR)),
                     rax, noreg, noreg, noreg);
}


void TemplateTable::sastore() {
  castore();
}

void TemplateTable::istore(int n) {
  transition(itos, vtos);
  __ movl(iaddress(n), rax);
}

void TemplateTable::lstore(int n) {
  transition(ltos, vtos);
  __ movptr(laddress(n), rax);
  NOT_LP64(__ movptr(haddress(n), rdx));
}

void TemplateTable::fstore(int n) {
  transition(ftos, vtos);
  __ store_float(faddress(n));
}

void TemplateTable::dstore(int n) {
  transition(dtos, vtos);
  __ store_double(daddress(n));
}


void TemplateTable::astore(int n) {
  transition(vtos, vtos);
  __ pop_ptr(rax);
  __ movptr(aaddress(n), rax);
}

void TemplateTable::pop() {
  transition(vtos, vtos);
  __ addptr(rsp, Interpreter::stackElementSize);
}

void TemplateTable::pop2() {
  transition(vtos, vtos);
  __ addptr(rsp, 2 * Interpreter::stackElementSize);
}


void TemplateTable::dup() {
  transition(vtos, vtos);
  __ load_ptr(0, rax);
  __ push_ptr(rax);
  // stack: ..., a, a
}

void TemplateTable::dup_x1() {
  transition(vtos, vtos);
  // stack: ..., a, b
  __ load_ptr( 0, rax);  // load b
  __ load_ptr( 1, rcx);  // load a
  __ store_ptr(1, rax);  // store b
  __ store_ptr(0, rcx);  // store a
  __ push_ptr(rax);      // push b
  // stack: ..., b, a, b
}

void TemplateTable::dup_x2() {
  transition(vtos, vtos);
  // stack: ..., a, b, c
  __ load_ptr( 0, rax);  // load c
  __ load_ptr( 2, rcx);  // load a
  __ store_ptr(2, rax);  // store c in a
  __ push_ptr(rax);      // push c
  // stack: ..., c, b, c, c
  __ load_ptr( 2, rax);  // load b
  __ store_ptr(2, rcx);  // store a in b
  // stack: ..., c, a, c, c
  __ store_ptr(1, rax);  // store b in c
  // stack: ..., c, a, b, c
}

void TemplateTable::dup2() {
  transition(vtos, vtos);
  // stack: ..., a, b
  __ load_ptr(1, rax);  // load a
  __ push_ptr(rax);     // push a
  __ load_ptr(1, rax);  // load b
  __ push_ptr(rax);     // push b
  // stack: ..., a, b, a, b
}


void TemplateTable::dup2_x1() {
  transition(vtos, vtos);
  // stack: ..., a, b, c
  __ load_ptr( 0, rcx);  // load c
  __ load_ptr( 1, rax);  // load b
  __ push_ptr(rax);      // push b
  __ push_ptr(rcx);      // push c
  // stack: ..., a, b, c, b, c
  __ store_ptr(3, rcx);  // store c in b
  // stack: ..., a, c, c, b, c
  __ load_ptr( 4, rcx);  // load a
  __ store_ptr(2, rcx);  // store a in 2nd c
  // stack: ..., a, c, a, b, c
  __ store_ptr(4, rax);  // store b in a
  // stack: ..., b, c, a, b, c
}

void TemplateTable::dup2_x2() {
  transition(vtos, vtos);
  // stack: ..., a, b, c, d
  __ load_ptr( 0, rcx);  // load d
  __ load_ptr( 1, rax);  // load c
  __ push_ptr(rax);      // push c
  __ push_ptr(rcx);      // push d
  // stack: ..., a, b, c, d, c, d
  __ load_ptr( 4, rax);  // load b
  __ store_ptr(2, rax);  // store b in d
  __ store_ptr(4, rcx);  // store d in b
  // stack: ..., a, d, c, b, c, d
  __ load_ptr( 5, rcx);  // load a
  __ load_ptr( 3, rax);  // load c
  __ store_ptr(3, rcx);  // store a in c
  __ store_ptr(5, rax);  // store c in a
  // stack: ..., c, d, a, b, c, d
}

void TemplateTable::swap() {
  transition(vtos, vtos);
  // stack: ..., a, b
  __ load_ptr( 1, rcx);  // load a
  __ load_ptr( 0, rax);  // load b
  __ store_ptr(0, rcx);  // store a in b
  __ store_ptr(1, rax);  // store b in a
  // stack: ..., b, a
}

void TemplateTable::iop2(Operation op) {
  transition(itos, itos);
  switch (op) {
  case add  :                    __ pop_i(rdx); __ addl (rax, rdx); break;
  case sub  : __ movl(rdx, rax); __ pop_i(rax); __ subl (rax, rdx); break;
  case mul  :                    __ pop_i(rdx); __ imull(rax, rdx); break;
  case _and :                    __ pop_i(rdx); __ andl (rax, rdx); break;
  case _or  :                    __ pop_i(rdx); __ orl  (rax, rdx); break;
  case _xor :                    __ pop_i(rdx); __ xorl (rax, rdx); break;
  case shl  : __ movl(rcx, rax); __ pop_i(rax); __ shll (rax);      break;
  case shr  : __ movl(rcx, rax); __ pop_i(rax); __ sarl (rax);      break;
  case ushr : __ movl(rcx, rax); __ pop_i(rax); __ shrl (rax);      break;
  default   : ShouldNotReachHere();
  }
}

void TemplateTable::lop2(Operation op) {
  transition(ltos, ltos);
#ifdef _LP64
  switch (op) {
  case add  :                    __ pop_l(rdx); __ addptr(rax, rdx); break;
  case sub  : __ mov(rdx, rax);  __ pop_l(rax); __ subptr(rax, rdx); break;
  case _and :                    __ pop_l(rdx); __ andptr(rax, rdx); break;
  case _or  :                    __ pop_l(rdx); __ orptr (rax, rdx); break;
  case _xor :                    __ pop_l(rdx); __ xorptr(rax, rdx); break;
  default   : ShouldNotReachHere();
  }
#else
  __ pop_l(rbx, rcx);
  switch (op) {
    case add  : __ addl(rax, rbx); __ adcl(rdx, rcx); break;
    case sub  : __ subl(rbx, rax); __ sbbl(rcx, rdx);
                __ mov (rax, rbx); __ mov (rdx, rcx); break;
    case _and : __ andl(rax, rbx); __ andl(rdx, rcx); break;
    case _or  : __ orl (rax, rbx); __ orl (rdx, rcx); break;
    case _xor : __ xorl(rax, rbx); __ xorl(rdx, rcx); break;
    default   : ShouldNotReachHere();
  }
#endif
}

void TemplateTable::idiv() {
  transition(itos, itos);
  __ movl(rcx, rax);
  __ pop_i(rax);
  // Note: could xor rax and ecx and compare with (-1 ^ min_int). If
  //       they are not equal, one could do a normal division (no correction
  //       needed), which may speed up this implementation for the common case.
  //       (see also JVM spec., p.243 & p.271)
  __ corrected_idivl(rcx);
}

void TemplateTable::irem() {
  transition(itos, itos);
  __ movl(rcx, rax);
  __ pop_i(rax);
  // Note: could xor rax and ecx and compare with (-1 ^ min_int). If
  //       they are not equal, one could do a normal division (no correction
  //       needed), which may speed up this implementation for the common case.
  //       (see also JVM spec., p.243 & p.271)
  __ corrected_idivl(rcx);
  __ movl(rax, rdx);
}

void TemplateTable::lmul() {
  transition(ltos, ltos);
#ifdef _LP64
  __ pop_l(rdx);
  __ imulq(rax, rdx);
#else
  __ pop_l(rbx, rcx);
  __ push(rcx); __ push(rbx);
  __ push(rdx); __ push(rax);
  __ lmul(2 * wordSize, 0);
  __ addptr(rsp, 4 * wordSize);  // take off temporaries
#endif
}

void TemplateTable::ldiv() {
  transition(ltos, ltos);
#ifdef _LP64
  __ mov(rcx, rax);
  __ pop_l(rax);
  // generate explicit div0 check
  __ testq(rcx, rcx);
  __ jump_cc(Assembler::zero,
             ExternalAddress(Interpreter::_throw_ArithmeticException_entry));
  // Note: could xor rax and rcx and compare with (-1 ^ min_int). If
  //       they are not equal, one could do a normal division (no correction
  //       needed), which may speed up this implementation for the common case.
  //       (see also JVM spec., p.243 & p.271)
  __ corrected_idivq(rcx); // kills rbx
#else
  __ pop_l(rbx, rcx);
  __ push(rcx); __ push(rbx);
  __ push(rdx); __ push(rax);
  // check if y = 0
  __ orl(rax, rdx);
  __ jump_cc(Assembler::zero,
             ExternalAddress(Interpreter::_throw_ArithmeticException_entry));
  __ call_VM_leaf(CAST_FROM_FN_PTR(address, SharedRuntime::ldiv));
  __ addptr(rsp, 4 * wordSize);  // take off temporaries
#endif
}

void TemplateTable::lrem() {
  transition(ltos, ltos);
#ifdef _LP64
  __ mov(rcx, rax);
  __ pop_l(rax);
  __ testq(rcx, rcx);
  __ jump_cc(Assembler::zero,
             ExternalAddress(Interpreter::_throw_ArithmeticException_entry));
  // Note: could xor rax and rcx and compare with (-1 ^ min_int). If
  //       they are not equal, one could do a normal division (no correction
  //       needed), which may speed up this implementation for the common case.
  //       (see also JVM spec., p.243 & p.271)
  __ corrected_idivq(rcx); // kills rbx
  __ mov(rax, rdx);
#else
  __ pop_l(rbx, rcx);
  __ push(rcx); __ push(rbx);
  __ push(rdx); __ push(rax);
  // check if y = 0
  __ orl(rax, rdx);
  __ jump_cc(Assembler::zero,
             ExternalAddress(Interpreter::_throw_ArithmeticException_entry));
  __ call_VM_leaf(CAST_FROM_FN_PTR(address, SharedRuntime::lrem));
  __ addptr(rsp, 4 * wordSize);
#endif
}

void TemplateTable::lshl() {
  transition(itos, ltos);
  __ movl(rcx, rax);                             // get shift count
  #ifdef _LP64
  __ pop_l(rax);                                 // get shift value
  __ shlq(rax);
#else
  __ pop_l(rax, rdx);                            // get shift value
  __ lshl(rdx, rax);
#endif
}

void TemplateTable::lshr() {
#ifdef _LP64
  transition(itos, ltos);
  __ movl(rcx, rax);                             // get shift count
  __ pop_l(rax);                                 // get shift value
  __ sarq(rax);
#else
  transition(itos, ltos);
  __ mov(rcx, rax);                              // get shift count
  __ pop_l(rax, rdx);                            // get shift value
  __ lshr(rdx, rax, true);
#endif
}

void TemplateTable::lushr() {
  transition(itos, ltos);
#ifdef _LP64
  __ movl(rcx, rax);                             // get shift count
  __ pop_l(rax);                                 // get shift value
  __ shrq(rax);
#else
  __ mov(rcx, rax);                              // get shift count
  __ pop_l(rax, rdx);                            // get shift value
  __ lshr(rdx, rax);
#endif
}

void TemplateTable::fop2(Operation op) {
  transition(ftos, ftos);

  if (UseSSE >= 1) {
    switch (op) {
    case add:
      __ addss(xmm0, at_rsp());
      __ addptr(rsp, Interpreter::stackElementSize);
      break;
    case sub:
      __ movflt(xmm1, xmm0);
      __ pop_f(xmm0);
      __ subss(xmm0, xmm1);
      break;
    case mul:
      __ mulss(xmm0, at_rsp());
      __ addptr(rsp, Interpreter::stackElementSize);
      break;
    case div:
      __ movflt(xmm1, xmm0);
      __ pop_f(xmm0);
      __ divss(xmm0, xmm1);
      break;
    case rem:
      // On x86_64 platforms the SharedRuntime::frem method is called to perform the
      // modulo operation. The frem method calls the function
      // double fmod(double x, double y) in math.h. The documentation of fmod states:
      // "If x or y is a NaN, a NaN is returned." without specifying what type of NaN
      // (signalling or quiet) is returned.
      //
      // On x86_32 platforms the FPU is used to perform the modulo operation. The
      // reason is that on 32-bit Windows the sign of modulo operations diverges from
      // what is considered the standard (e.g., -0.0f % -3.14f is 0.0f (and not -0.0f).
      // The fprem instruction used on x86_32 is functionally equivalent to
      // SharedRuntime::frem in that it returns a NaN.
#ifdef _LP64
      __ movflt(xmm1, xmm0);
      __ pop_f(xmm0);
      __ call_VM_leaf(CAST_FROM_FN_PTR(address, SharedRuntime::frem), 2);
#else // !_LP64
      __ push_f(xmm0);
      __ pop_f();
      __ fld_s(at_rsp());
      __ fremr(rax);
      __ f2ieee();
      __ pop(rax);  // pop second operand off the stack
      __ push_f();
      __ pop_f(xmm0);
#endif // _LP64
      break;
    default:
      ShouldNotReachHere();
      break;
    }
  } else {
#ifdef _LP64
    ShouldNotReachHere();
#else // !_LP64
    switch (op) {
    case add: __ fadd_s (at_rsp());                break;
    case sub: __ fsubr_s(at_rsp());                break;
    case mul: __ fmul_s (at_rsp());                break;
    case div: __ fdivr_s(at_rsp());                break;
    case rem: __ fld_s  (at_rsp()); __ fremr(rax); break;
    default : ShouldNotReachHere();
    }
    __ f2ieee();
    __ pop(rax);  // pop second operand off the stack
#endif // _LP64
  }
}

void TemplateTable::dop2(Operation op) {
  transition(dtos, dtos);
  if (UseSSE >= 2) {
    switch (op) {
    case add:
      __ addsd(xmm0, at_rsp());
      __ addptr(rsp, 2 * Interpreter::stackElementSize);
      break;
    case sub:
      __ movdbl(xmm1, xmm0);
      __ pop_d(xmm0);
      __ subsd(xmm0, xmm1);
      break;
    case mul:
      __ mulsd(xmm0, at_rsp());
      __ addptr(rsp, 2 * Interpreter::stackElementSize);
      break;
    case div:
      __ movdbl(xmm1, xmm0);
      __ pop_d(xmm0);
      __ divsd(xmm0, xmm1);
      break;
    case rem:
      // Similar to fop2(), the modulo operation is performed using the
      // SharedRuntime::drem method (on x86_64 platforms) or using the
      // FPU (on x86_32 platforms) for the same reasons as mentioned in fop2().
#ifdef _LP64
      __ movdbl(xmm1, xmm0);
      __ pop_d(xmm0);
      __ call_VM_leaf(CAST_FROM_FN_PTR(address, SharedRuntime::drem), 2);
#else // !_LP64
      __ push_d(xmm0);
      __ pop_d();
      __ fld_d(at_rsp());
      __ fremr(rax);
      __ d2ieee();
      __ pop(rax);
      __ pop(rdx);
      __ push_d();
      __ pop_d(xmm0);
#endif // _LP64
      break;
    default:
      ShouldNotReachHere();
      break;
    }
  } else {
#ifdef _LP64
    ShouldNotReachHere();
#else // !_LP64
    switch (op) {
    case add: __ fadd_d (at_rsp());                break;
    case sub: __ fsubr_d(at_rsp());                break;
    case mul: {
      // strict semantics
      __ fld_x(ExternalAddress(StubRoutines::x86::addr_fpu_subnormal_bias1()));
      __ fmulp();
      __ fmul_d (at_rsp());
      __ fld_x(ExternalAddress(StubRoutines::x86::addr_fpu_subnormal_bias2()));
      __ fmulp();
      break;
    }
    case div: {
      // strict semantics
      __ fld_x(ExternalAddress(StubRoutines::x86::addr_fpu_subnormal_bias1()));
      __ fmul_d (at_rsp());
      __ fdivrp();
      __ fld_x(ExternalAddress(StubRoutines::x86::addr_fpu_subnormal_bias2()));
      __ fmulp();
      break;
    }
    case rem: __ fld_d  (at_rsp()); __ fremr(rax); break;
    default : ShouldNotReachHere();
    }
    __ d2ieee();
    // Pop double precision number from rsp.
    __ pop(rax);
    __ pop(rdx);
#endif // _LP64
  }
}

void TemplateTable::ineg() {
  transition(itos, itos);
  __ negl(rax);
}

void TemplateTable::lneg() {
  transition(ltos, ltos);
  LP64_ONLY(__ negq(rax));
  NOT_LP64(__ lneg(rdx, rax));
}

// Note: 'double' and 'long long' have 32-bits alignment on x86.
static jlong* double_quadword(jlong *adr, jlong lo, jlong hi) {
  // Use the expression (adr)&(~0xF) to provide 128-bits aligned address
  // of 128-bits operands for SSE instructions.
  jlong *operand = (jlong*)(((intptr_t)adr)&((intptr_t)(~0xF)));
  // Store the value to a 128-bits operand.
  operand[0] = lo;
  operand[1] = hi;
  return operand;
}

// Buffer for 128-bits masks used by SSE instructions.
static jlong float_signflip_pool[2*2];
static jlong double_signflip_pool[2*2];

void TemplateTable::fneg() {
  transition(ftos, ftos);
  if (UseSSE >= 1) {
    static jlong *float_signflip  = double_quadword(&float_signflip_pool[1],  CONST64(0x8000000080000000),  CONST64(0x8000000080000000));
    __ xorps(xmm0, ExternalAddress((address) float_signflip), rscratch1);
  } else {
    LP64_ONLY(ShouldNotReachHere());
    NOT_LP64(__ fchs());
  }
}

void TemplateTable::dneg() {
  transition(dtos, dtos);
  if (UseSSE >= 2) {
    static jlong *double_signflip =
      double_quadword(&double_signflip_pool[1], CONST64(0x8000000000000000), CONST64(0x8000000000000000));
    __ xorpd(xmm0, ExternalAddress((address) double_signflip), rscratch1);
  } else {
#ifdef _LP64
    ShouldNotReachHere();
#else
    __ fchs();
#endif
  }
}

void TemplateTable::iinc() {
  transition(vtos, vtos);
  __ load_signed_byte(rdx, at_bcp(2)); // get constant
  locals_index(rbx);
  __ addl(iaddress(rbx), rdx);
}

void TemplateTable::wide_iinc() {
  transition(vtos, vtos);
  __ movl(rdx, at_bcp(4)); // get constant
  locals_index_wide(rbx);
  __ bswapl(rdx); // swap bytes & sign-extend constant
  __ sarl(rdx, 16);
  __ addl(iaddress(rbx), rdx);
  // Note: should probably use only one movl to get both
  //       the index and the constant -> fix this
}

void TemplateTable::convert() {
#ifdef _LP64
  // Checking
#ifdef ASSERT
  {
    TosState tos_in  = ilgl;
    TosState tos_out = ilgl;
    switch (bytecode()) {
    case Bytecodes::_i2l: // fall through
    case Bytecodes::_i2f: // fall through
    case Bytecodes::_i2d: // fall through
    case Bytecodes::_i2b: // fall through
    case Bytecodes::_i2c: // fall through
    case Bytecodes::_i2s: tos_in = itos; break;
    case Bytecodes::_l2i: // fall through
    case Bytecodes::_l2f: // fall through
    case Bytecodes::_l2d: tos_in = ltos; break;
    case Bytecodes::_f2i: // fall through
    case Bytecodes::_f2l: // fall through
    case Bytecodes::_f2d: tos_in = ftos; break;
    case Bytecodes::_d2i: // fall through
    case Bytecodes::_d2l: // fall through
    case Bytecodes::_d2f: tos_in = dtos; break;
    default             : ShouldNotReachHere();
    }
    switch (bytecode()) {
    case Bytecodes::_l2i: // fall through
    case Bytecodes::_f2i: // fall through
    case Bytecodes::_d2i: // fall through
    case Bytecodes::_i2b: // fall through
    case Bytecodes::_i2c: // fall through
    case Bytecodes::_i2s: tos_out = itos; break;
    case Bytecodes::_i2l: // fall through
    case Bytecodes::_f2l: // fall through
    case Bytecodes::_d2l: tos_out = ltos; break;
    case Bytecodes::_i2f: // fall through
    case Bytecodes::_l2f: // fall through
    case Bytecodes::_d2f: tos_out = ftos; break;
    case Bytecodes::_i2d: // fall through
    case Bytecodes::_l2d: // fall through
    case Bytecodes::_f2d: tos_out = dtos; break;
    default             : ShouldNotReachHere();
    }
    transition(tos_in, tos_out);
  }
#endif // ASSERT

  static const int64_t is_nan = 0x8000000000000000L;

  // Conversion
  switch (bytecode()) {
  case Bytecodes::_i2l:
    __ movslq(rax, rax);
    break;
  case Bytecodes::_i2f:
    __ cvtsi2ssl(xmm0, rax);
    break;
  case Bytecodes::_i2d:
    __ cvtsi2sdl(xmm0, rax);
    break;
  case Bytecodes::_i2b:
    __ movsbl(rax, rax);
    break;
  case Bytecodes::_i2c:
    __ movzwl(rax, rax);
    break;
  case Bytecodes::_i2s:
    __ movswl(rax, rax);
    break;
  case Bytecodes::_l2i:
    __ movl(rax, rax);
    break;
  case Bytecodes::_l2f:
    __ cvtsi2ssq(xmm0, rax);
    break;
  case Bytecodes::_l2d:
    __ cvtsi2sdq(xmm0, rax);
    break;
  case Bytecodes::_f2i:
  {
    Label L;
    __ cvttss2sil(rax, xmm0);
    __ cmpl(rax, 0x80000000); // NaN or overflow/underflow?
    __ jcc(Assembler::notEqual, L);
    __ call_VM_leaf(CAST_FROM_FN_PTR(address, SharedRuntime::f2i), 1);
    __ bind(L);
  }
    break;
  case Bytecodes::_f2l:
  {
    Label L;
    __ cvttss2siq(rax, xmm0);
    // NaN or overflow/underflow?
    __ cmp64(rax, ExternalAddress((address) &is_nan), rscratch1);
    __ jcc(Assembler::notEqual, L);
    __ call_VM_leaf(CAST_FROM_FN_PTR(address, SharedRuntime::f2l), 1);
    __ bind(L);
  }
    break;
  case Bytecodes::_f2d:
    __ cvtss2sd(xmm0, xmm0);
    break;
  case Bytecodes::_d2i:
  {
    Label L;
    __ cvttsd2sil(rax, xmm0);
    __ cmpl(rax, 0x80000000); // NaN or overflow/underflow?
    __ jcc(Assembler::notEqual, L);
    __ call_VM_leaf(CAST_FROM_FN_PTR(address, SharedRuntime::d2i), 1);
    __ bind(L);
  }
    break;
  case Bytecodes::_d2l:
  {
    Label L;
    __ cvttsd2siq(rax, xmm0);
    // NaN or overflow/underflow?
    __ cmp64(rax, ExternalAddress((address) &is_nan), rscratch1);
    __ jcc(Assembler::notEqual, L);
    __ call_VM_leaf(CAST_FROM_FN_PTR(address, SharedRuntime::d2l), 1);
    __ bind(L);
  }
    break;
  case Bytecodes::_d2f:
    __ cvtsd2ss(xmm0, xmm0);
    break;
  default:
    ShouldNotReachHere();
  }
#else // !_LP64
  // Checking
#ifdef ASSERT
  { TosState tos_in  = ilgl;
    TosState tos_out = ilgl;
    switch (bytecode()) {
      case Bytecodes::_i2l: // fall through
      case Bytecodes::_i2f: // fall through
      case Bytecodes::_i2d: // fall through
      case Bytecodes::_i2b: // fall through
      case Bytecodes::_i2c: // fall through
      case Bytecodes::_i2s: tos_in = itos; break;
      case Bytecodes::_l2i: // fall through
      case Bytecodes::_l2f: // fall through
      case Bytecodes::_l2d: tos_in = ltos; break;
      case Bytecodes::_f2i: // fall through
      case Bytecodes::_f2l: // fall through
      case Bytecodes::_f2d: tos_in = ftos; break;
      case Bytecodes::_d2i: // fall through
      case Bytecodes::_d2l: // fall through
      case Bytecodes::_d2f: tos_in = dtos; break;
      default             : ShouldNotReachHere();
    }
    switch (bytecode()) {
      case Bytecodes::_l2i: // fall through
      case Bytecodes::_f2i: // fall through
      case Bytecodes::_d2i: // fall through
      case Bytecodes::_i2b: // fall through
      case Bytecodes::_i2c: // fall through
      case Bytecodes::_i2s: tos_out = itos; break;
      case Bytecodes::_i2l: // fall through
      case Bytecodes::_f2l: // fall through
      case Bytecodes::_d2l: tos_out = ltos; break;
      case Bytecodes::_i2f: // fall through
      case Bytecodes::_l2f: // fall through
      case Bytecodes::_d2f: tos_out = ftos; break;
      case Bytecodes::_i2d: // fall through
      case Bytecodes::_l2d: // fall through
      case Bytecodes::_f2d: tos_out = dtos; break;
      default             : ShouldNotReachHere();
    }
    transition(tos_in, tos_out);
  }
#endif // ASSERT

  // Conversion
  // (Note: use push(rcx)/pop(rcx) for 1/2-word stack-ptr manipulation)
  switch (bytecode()) {
    case Bytecodes::_i2l:
      __ extend_sign(rdx, rax);
      break;
    case Bytecodes::_i2f:
      if (UseSSE >= 1) {
        __ cvtsi2ssl(xmm0, rax);
      } else {
        __ push(rax);          // store int on tos
        __ fild_s(at_rsp());   // load int to ST0
        __ f2ieee();           // truncate to float size
        __ pop(rcx);           // adjust rsp
      }
      break;
    case Bytecodes::_i2d:
      if (UseSSE >= 2) {
        __ cvtsi2sdl(xmm0, rax);
      } else {
      __ push(rax);          // add one slot for d2ieee()
      __ push(rax);          // store int on tos
      __ fild_s(at_rsp());   // load int to ST0
      __ d2ieee();           // truncate to double size
      __ pop(rcx);           // adjust rsp
      __ pop(rcx);
      }
      break;
    case Bytecodes::_i2b:
      __ shll(rax, 24);      // truncate upper 24 bits
      __ sarl(rax, 24);      // and sign-extend byte
      LP64_ONLY(__ movsbl(rax, rax));
      break;
    case Bytecodes::_i2c:
      __ andl(rax, 0xFFFF);  // truncate upper 16 bits
      LP64_ONLY(__ movzwl(rax, rax));
      break;
    case Bytecodes::_i2s:
      __ shll(rax, 16);      // truncate upper 16 bits
      __ sarl(rax, 16);      // and sign-extend short
      LP64_ONLY(__ movswl(rax, rax));
      break;
    case Bytecodes::_l2i:
      /* nothing to do */
      break;
    case Bytecodes::_l2f:
      // On 64-bit platforms, the cvtsi2ssq instruction is used to convert
      // 64-bit long values to floats. On 32-bit platforms it is not possible
      // to use that instruction with 64-bit operands, therefore the FPU is
      // used to perform the conversion.
      __ push(rdx);          // store long on tos
      __ push(rax);
      __ fild_d(at_rsp());   // load long to ST0
      __ f2ieee();           // truncate to float size
      __ pop(rcx);           // adjust rsp
      __ pop(rcx);
      if (UseSSE >= 1) {
        __ push_f();
        __ pop_f(xmm0);
      }
      break;
    case Bytecodes::_l2d:
      // On 32-bit platforms the FPU is used for conversion because on
      // 32-bit platforms it is not not possible to use the cvtsi2sdq
      // instruction with 64-bit operands.
      __ push(rdx);          // store long on tos
      __ push(rax);
      __ fild_d(at_rsp());   // load long to ST0
      __ d2ieee();           // truncate to double size
      __ pop(rcx);           // adjust rsp
      __ pop(rcx);
      if (UseSSE >= 2) {
        __ push_d();
        __ pop_d(xmm0);
      }
      break;
    case Bytecodes::_f2i:
      // SharedRuntime::f2i does not differentiate between sNaNs and qNaNs
      // as it returns 0 for any NaN.
      if (UseSSE >= 1) {
        __ push_f(xmm0);
      } else {
        __ push(rcx);          // reserve space for argument
        __ fstp_s(at_rsp());   // pass float argument on stack
      }
      __ call_VM_leaf(CAST_FROM_FN_PTR(address, SharedRuntime::f2i), 1);
      break;
    case Bytecodes::_f2l:
      // SharedRuntime::f2l does not differentiate between sNaNs and qNaNs
      // as it returns 0 for any NaN.
      if (UseSSE >= 1) {
       __ push_f(xmm0);
      } else {
        __ push(rcx);          // reserve space for argument
        __ fstp_s(at_rsp());   // pass float argument on stack
      }
      __ call_VM_leaf(CAST_FROM_FN_PTR(address, SharedRuntime::f2l), 1);
      break;
    case Bytecodes::_f2d:
      if (UseSSE < 1) {
        /* nothing to do */
      } else if (UseSSE == 1) {
        __ push_f(xmm0);
        __ pop_f();
      } else { // UseSSE >= 2
        __ cvtss2sd(xmm0, xmm0);
      }
      break;
    case Bytecodes::_d2i:
      if (UseSSE >= 2) {
        __ push_d(xmm0);
      } else {
        __ push(rcx);          // reserve space for argument
        __ push(rcx);
        __ fstp_d(at_rsp());   // pass double argument on stack
      }
      __ call_VM_leaf(CAST_FROM_FN_PTR(address, SharedRuntime::d2i), 2);
      break;
    case Bytecodes::_d2l:
      if (UseSSE >= 2) {
        __ push_d(xmm0);
      } else {
        __ push(rcx);          // reserve space for argument
        __ push(rcx);
        __ fstp_d(at_rsp());   // pass double argument on stack
      }
      __ call_VM_leaf(CAST_FROM_FN_PTR(address, SharedRuntime::d2l), 2);
      break;
    case Bytecodes::_d2f:
      if (UseSSE <= 1) {
        __ push(rcx);          // reserve space for f2ieee()
        __ f2ieee();           // truncate to float size
        __ pop(rcx);           // adjust rsp
        if (UseSSE == 1) {
          // The cvtsd2ss instruction is not available if UseSSE==1, therefore
          // the conversion is performed using the FPU in this case.
          __ push_f();
          __ pop_f(xmm0);
        }
      } else { // UseSSE >= 2
        __ cvtsd2ss(xmm0, xmm0);
      }
      break;
    default             :
      ShouldNotReachHere();
  }
#endif // _LP64
}

void TemplateTable::lcmp() {
  transition(ltos, itos);
#ifdef _LP64
  Label done;
  __ pop_l(rdx);
  __ cmpq(rdx, rax);
  __ movl(rax, -1);
  __ jccb(Assembler::less, done);
  __ setb(Assembler::notEqual, rax);
  __ movzbl(rax, rax);
  __ bind(done);
#else

  // y = rdx:rax
  __ pop_l(rbx, rcx);             // get x = rcx:rbx
  __ lcmp2int(rcx, rbx, rdx, rax);// rcx := cmp(x, y)
  __ mov(rax, rcx);
#endif
}

void TemplateTable::float_cmp(bool is_float, int unordered_result) {
  if ((is_float && UseSSE >= 1) ||
      (!is_float && UseSSE >= 2)) {
    Label done;
    if (is_float) {
      // XXX get rid of pop here, use ... reg, mem32
      __ pop_f(xmm1);
      __ ucomiss(xmm1, xmm0);
    } else {
      // XXX get rid of pop here, use ... reg, mem64
      __ pop_d(xmm1);
      __ ucomisd(xmm1, xmm0);
    }
    if (unordered_result < 0) {
      __ movl(rax, -1);
      __ jccb(Assembler::parity, done);
      __ jccb(Assembler::below, done);
      __ setb(Assembler::notEqual, rdx);
      __ movzbl(rax, rdx);
    } else {
      __ movl(rax, 1);
      __ jccb(Assembler::parity, done);
      __ jccb(Assembler::above, done);
      __ movl(rax, 0);
      __ jccb(Assembler::equal, done);
      __ decrementl(rax);
    }
    __ bind(done);
  } else {
#ifdef _LP64
    ShouldNotReachHere();
#else // !_LP64
    if (is_float) {
      __ fld_s(at_rsp());
    } else {
      __ fld_d(at_rsp());
      __ pop(rdx);
    }
    __ pop(rcx);
    __ fcmp2int(rax, unordered_result < 0);
#endif // _LP64
  }
}

void TemplateTable::branch(bool is_jsr, bool is_wide) {
  __ get_method(rcx); // rcx holds method
  __ profile_taken_branch(rax, rbx); // rax holds updated MDP, rbx
                                     // holds bumped taken count

  const ByteSize be_offset = MethodCounters::backedge_counter_offset() +
                             InvocationCounter::counter_offset();
  const ByteSize inv_offset = MethodCounters::invocation_counter_offset() +
                              InvocationCounter::counter_offset();

  // Load up edx with the branch displacement
  if (is_wide) {
    __ movl(rdx, at_bcp(1));
  } else {
    __ load_signed_short(rdx, at_bcp(1));
  }
  __ bswapl(rdx);

  if (!is_wide) {
    __ sarl(rdx, 16);
  }
  LP64_ONLY(__ movl2ptr(rdx, rdx));

  // Handle all the JSR stuff here, then exit.
  // It's much shorter and cleaner than intermingling with the non-JSR
  // normal-branch stuff occurring below.
  if (is_jsr) {
    // Pre-load the next target bytecode into rbx
    __ load_unsigned_byte(rbx, Address(rbcp, rdx, Address::times_1, 0));

    // compute return address as bci in rax
    __ lea(rax, at_bcp((is_wide ? 5 : 3) -
                        in_bytes(ConstMethod::codes_offset())));
    __ subptr(rax, Address(rcx, Method::const_offset()));
    // Adjust the bcp in r13 by the displacement in rdx
    __ addptr(rbcp, rdx);
    // jsr returns atos that is not an oop
    __ push_i(rax);
    __ dispatch_only(vtos, true);
    return;
  }

  // Normal (non-jsr) branch handling

  // Adjust the bcp in r13 by the displacement in rdx
  __ addptr(rbcp, rdx);

  assert(UseLoopCounter || !UseOnStackReplacement,
         "on-stack-replacement requires loop counters");
  Label backedge_counter_overflow;
  Label dispatch;
  if (UseLoopCounter) {
    // increment backedge counter for backward branches
    // rax: MDO
    // rbx: MDO bumped taken-count
    // rcx: method
    // rdx: target offset
    // r13: target bcp
    // r14: locals pointer
    __ testl(rdx, rdx);             // check if forward or backward branch
    __ jcc(Assembler::positive, dispatch); // count only if backward branch

    // check if MethodCounters exists
    Label has_counters;
    __ movptr(rax, Address(rcx, Method::method_counters_offset()));
    __ testptr(rax, rax);
    __ jcc(Assembler::notZero, has_counters);
    __ push(rdx);
    __ push(rcx);
    __ call_VM(noreg, CAST_FROM_FN_PTR(address, InterpreterRuntime::build_method_counters),
               rcx);
    __ pop(rcx);
    __ pop(rdx);
    __ movptr(rax, Address(rcx, Method::method_counters_offset()));
    __ testptr(rax, rax);
    __ jcc(Assembler::zero, dispatch);
    __ bind(has_counters);

    Label no_mdo;
    if (ProfileInterpreter) {
      // Are we profiling?
      __ movptr(rbx, Address(rcx, in_bytes(Method::method_data_offset())));
      __ testptr(rbx, rbx);
      __ jccb(Assembler::zero, no_mdo);
      // Increment the MDO backedge counter
      const Address mdo_backedge_counter(rbx, in_bytes(MethodData::backedge_counter_offset()) +
          in_bytes(InvocationCounter::counter_offset()));
      const Address mask(rbx, in_bytes(MethodData::backedge_mask_offset()));
      __ increment_mask_and_jump(mdo_backedge_counter, mask, rax,
          UseOnStackReplacement ? &backedge_counter_overflow : nullptr);
      __ jmp(dispatch);
    }
    __ bind(no_mdo);
    // Increment backedge counter in MethodCounters*
    __ movptr(rcx, Address(rcx, Method::method_counters_offset()));
    const Address mask(rcx, in_bytes(MethodCounters::backedge_mask_offset()));
    __ increment_mask_and_jump(Address(rcx, be_offset), mask, rax,
        UseOnStackReplacement ? &backedge_counter_overflow : nullptr);
    __ bind(dispatch);
  }

  // Pre-load the next target bytecode into rbx
  __ load_unsigned_byte(rbx, Address(rbcp, 0));

  // continue with the bytecode @ target
  // rax: return bci for jsr's, unused otherwise
  // rbx: target bytecode
  // r13: target bcp
  __ dispatch_only(vtos, true);

  if (UseLoopCounter) {
    if (UseOnStackReplacement) {
      Label set_mdp;
      // invocation counter overflow
      __ bind(backedge_counter_overflow);
      __ negptr(rdx);
      __ addptr(rdx, rbcp); // branch bcp
      // IcoResult frequency_counter_overflow([JavaThread*], address branch_bcp)
      __ call_VM(noreg,
                 CAST_FROM_FN_PTR(address,
                                  InterpreterRuntime::frequency_counter_overflow),
                 rdx);

      // rax: osr nmethod (osr ok) or null (osr not possible)
      // rdx: scratch
      // r14: locals pointer
      // r13: bcp
      __ testptr(rax, rax);                        // test result
      __ jcc(Assembler::zero, dispatch);         // no osr if null
      // nmethod may have been invalidated (VM may block upon call_VM return)
      __ cmpb(Address(rax, nmethod::state_offset()), nmethod::in_use);
      __ jcc(Assembler::notEqual, dispatch);

      // We have the address of an on stack replacement routine in rax.
      // In preparation of invoking it, first we must migrate the locals
      // and monitors from off the interpreter frame on the stack.
      // Ensure to save the osr nmethod over the migration call,
      // it will be preserved in rbx.
      __ mov(rbx, rax);

      NOT_LP64(__ get_thread(rcx));

      call_VM(noreg, CAST_FROM_FN_PTR(address, SharedRuntime::OSR_migration_begin));

      // rax is OSR buffer, move it to expected parameter location
      LP64_ONLY(__ mov(j_rarg0, rax));
      NOT_LP64(__ mov(rcx, rax));
      // We use j_rarg definitions here so that registers don't conflict as parameter
      // registers change across platforms as we are in the midst of a calling
      // sequence to the OSR nmethod and we don't want collision. These are NOT parameters.

      const Register retaddr   = LP64_ONLY(j_rarg2) NOT_LP64(rdi);
      const Register sender_sp = LP64_ONLY(j_rarg1) NOT_LP64(rdx);

      // pop the interpreter frame
      __ movptr(sender_sp, Address(rbp, frame::interpreter_frame_sender_sp_offset * wordSize)); // get sender sp
      __ leave();                                // remove frame anchor
      __ pop(retaddr);                           // get return address
      __ mov(rsp, sender_sp);                   // set sp to sender sp
      // Ensure compiled code always sees stack at proper alignment
      __ andptr(rsp, -(StackAlignmentInBytes));

      // unlike x86 we need no specialized return from compiled code
      // to the interpreter or the call stub.

      // push the return address
      __ push(retaddr);

      // and begin the OSR nmethod
      __ jmp(Address(rbx, nmethod::osr_entry_point_offset()));
    }
  }
}

void TemplateTable::if_0cmp(Condition cc) {
  transition(itos, vtos);
  // assume branch is more often taken than not (loops use backward branches)
  Label not_taken;
  __ testl(rax, rax);
  __ jcc(j_not(cc), not_taken);
  branch(false, false);
  __ bind(not_taken);
  __ profile_not_taken_branch(rax);
}

void TemplateTable::if_icmp(Condition cc) {
  transition(itos, vtos);
  // assume branch is more often taken than not (loops use backward branches)
  Label not_taken;
  __ pop_i(rdx);
  __ cmpl(rdx, rax);
  __ jcc(j_not(cc), not_taken);
  branch(false, false);
  __ bind(not_taken);
  __ profile_not_taken_branch(rax);
}

void TemplateTable::if_nullcmp(Condition cc) {
  transition(atos, vtos);
  // assume branch is more often taken than not (loops use backward branches)
  Label not_taken;
  __ testptr(rax, rax);
  __ jcc(j_not(cc), not_taken);
  branch(false, false);
  __ bind(not_taken);
  __ profile_not_taken_branch(rax);
}

void TemplateTable::if_acmp(Condition cc) {
  transition(atos, vtos);
  // assume branch is more often taken than not (loops use backward branches)
  Label not_taken;
  __ pop_ptr(rdx);
  __ cmpoop(rdx, rax);
  __ jcc(j_not(cc), not_taken);
  branch(false, false);
  __ bind(not_taken);
  __ profile_not_taken_branch(rax);
}

void TemplateTable::ret() {
  transition(vtos, vtos);
  locals_index(rbx);
  LP64_ONLY(__ movslq(rbx, iaddress(rbx))); // get return bci, compute return bcp
  NOT_LP64(__ movptr(rbx, iaddress(rbx)));
  __ profile_ret(rbx, rcx);
  __ get_method(rax);
  __ movptr(rbcp, Address(rax, Method::const_offset()));
  __ lea(rbcp, Address(rbcp, rbx, Address::times_1,
                      ConstMethod::codes_offset()));
  __ dispatch_next(vtos, 0, true);
}

void TemplateTable::wide_ret() {
  transition(vtos, vtos);
  locals_index_wide(rbx);
  __ movptr(rbx, aaddress(rbx)); // get return bci, compute return bcp
  __ profile_ret(rbx, rcx);
  __ get_method(rax);
  __ movptr(rbcp, Address(rax, Method::const_offset()));
  __ lea(rbcp, Address(rbcp, rbx, Address::times_1, ConstMethod::codes_offset()));
  __ dispatch_next(vtos, 0, true);
}

void TemplateTable::tableswitch() {
  Label default_case, continue_execution;
  transition(itos, vtos);

  // align r13/rsi
  __ lea(rbx, at_bcp(BytesPerInt));
  __ andptr(rbx, -BytesPerInt);
  // load lo & hi
  __ movl(rcx, Address(rbx, BytesPerInt));
  __ movl(rdx, Address(rbx, 2 * BytesPerInt));
  __ bswapl(rcx);
  __ bswapl(rdx);
  // check against lo & hi
  __ cmpl(rax, rcx);
  __ jcc(Assembler::less, default_case);
  __ cmpl(rax, rdx);
  __ jcc(Assembler::greater, default_case);
  // lookup dispatch offset
  __ subl(rax, rcx);
  __ movl(rdx, Address(rbx, rax, Address::times_4, 3 * BytesPerInt));
  __ profile_switch_case(rax, rbx, rcx);
  // continue execution
  __ bind(continue_execution);
  __ bswapl(rdx);
  LP64_ONLY(__ movl2ptr(rdx, rdx));
  __ load_unsigned_byte(rbx, Address(rbcp, rdx, Address::times_1));
  __ addptr(rbcp, rdx);
  __ dispatch_only(vtos, true);
  // handle default
  __ bind(default_case);
  __ profile_switch_default(rax);
  __ movl(rdx, Address(rbx, 0));
  __ jmp(continue_execution);
}

void TemplateTable::lookupswitch() {
  transition(itos, itos);
  __ stop("lookupswitch bytecode should have been rewritten");
}

void TemplateTable::fast_linearswitch() {
  transition(itos, vtos);
  Label loop_entry, loop, found, continue_execution;
  // bswap rax so we can avoid bswapping the table entries
  __ bswapl(rax);
  // align r13
  __ lea(rbx, at_bcp(BytesPerInt)); // btw: should be able to get rid of
                                    // this instruction (change offsets
                                    // below)
  __ andptr(rbx, -BytesPerInt);
  // set counter
  __ movl(rcx, Address(rbx, BytesPerInt));
  __ bswapl(rcx);
  __ jmpb(loop_entry);
  // table search
  __ bind(loop);
  __ cmpl(rax, Address(rbx, rcx, Address::times_8, 2 * BytesPerInt));
  __ jcc(Assembler::equal, found);
  __ bind(loop_entry);
  __ decrementl(rcx);
  __ jcc(Assembler::greaterEqual, loop);
  // default case
  __ profile_switch_default(rax);
  __ movl(rdx, Address(rbx, 0));
  __ jmp(continue_execution);
  // entry found -> get offset
  __ bind(found);
  __ movl(rdx, Address(rbx, rcx, Address::times_8, 3 * BytesPerInt));
  __ profile_switch_case(rcx, rax, rbx);
  // continue execution
  __ bind(continue_execution);
  __ bswapl(rdx);
  __ movl2ptr(rdx, rdx);
  __ load_unsigned_byte(rbx, Address(rbcp, rdx, Address::times_1));
  __ addptr(rbcp, rdx);
  __ dispatch_only(vtos, true);
}

void TemplateTable::fast_binaryswitch() {
  transition(itos, vtos);
  // Implementation using the following core algorithm:
  //
  // int binary_search(int key, LookupswitchPair* array, int n) {
  //   // Binary search according to "Methodik des Programmierens" by
  //   // Edsger W. Dijkstra and W.H.J. Feijen, Addison Wesley Germany 1985.
  //   int i = 0;
  //   int j = n;
  //   while (i+1 < j) {
  //     // invariant P: 0 <= i < j <= n and (a[i] <= key < a[j] or Q)
  //     // with      Q: for all i: 0 <= i < n: key < a[i]
  //     // where a stands for the array and assuming that the (inexisting)
  //     // element a[n] is infinitely big.
  //     int h = (i + j) >> 1;
  //     // i < h < j
  //     if (key < array[h].fast_match()) {
  //       j = h;
  //     } else {
  //       i = h;
  //     }
  //   }
  //   // R: a[i] <= key < a[i+1] or Q
  //   // (i.e., if key is within array, i is the correct index)
  //   return i;
  // }

  // Register allocation
  const Register key   = rax; // already set (tosca)
  const Register array = rbx;
  const Register i     = rcx;
  const Register j     = rdx;
  const Register h     = rdi;
  const Register temp  = rsi;

  // Find array start
  NOT_LP64(__ save_bcp());

  __ lea(array, at_bcp(3 * BytesPerInt)); // btw: should be able to
                                          // get rid of this
                                          // instruction (change
                                          // offsets below)
  __ andptr(array, -BytesPerInt);

  // Initialize i & j
  __ xorl(i, i);                            // i = 0;
  __ movl(j, Address(array, -BytesPerInt)); // j = length(array);

  // Convert j into native byteordering
  __ bswapl(j);

  // And start
  Label entry;
  __ jmp(entry);

  // binary search loop
  {
    Label loop;
    __ bind(loop);
    // int h = (i + j) >> 1;
    __ leal(h, Address(i, j, Address::times_1)); // h = i + j;
    __ sarl(h, 1);                               // h = (i + j) >> 1;
    // if (key < array[h].fast_match()) {
    //   j = h;
    // } else {
    //   i = h;
    // }
    // Convert array[h].match to native byte-ordering before compare
    __ movl(temp, Address(array, h, Address::times_8));
    __ bswapl(temp);
    __ cmpl(key, temp);
    // j = h if (key <  array[h].fast_match())
    __ cmov32(Assembler::less, j, h);
    // i = h if (key >= array[h].fast_match())
    __ cmov32(Assembler::greaterEqual, i, h);
    // while (i+1 < j)
    __ bind(entry);
    __ leal(h, Address(i, 1)); // i+1
    __ cmpl(h, j);             // i+1 < j
    __ jcc(Assembler::less, loop);
  }

  // end of binary search, result index is i (must check again!)
  Label default_case;
  // Convert array[i].match to native byte-ordering before compare
  __ movl(temp, Address(array, i, Address::times_8));
  __ bswapl(temp);
  __ cmpl(key, temp);
  __ jcc(Assembler::notEqual, default_case);

  // entry found -> j = offset
  __ movl(j , Address(array, i, Address::times_8, BytesPerInt));
  __ profile_switch_case(i, key, array);
  __ bswapl(j);
  LP64_ONLY(__ movslq(j, j));

  NOT_LP64(__ restore_bcp());
  NOT_LP64(__ restore_locals());                           // restore rdi

  __ load_unsigned_byte(rbx, Address(rbcp, j, Address::times_1));
  __ addptr(rbcp, j);
  __ dispatch_only(vtos, true);

  // default case -> j = default offset
  __ bind(default_case);
  __ profile_switch_default(i);
  __ movl(j, Address(array, -2 * BytesPerInt));
  __ bswapl(j);
  LP64_ONLY(__ movslq(j, j));

  NOT_LP64(__ restore_bcp());
  NOT_LP64(__ restore_locals());

  __ load_unsigned_byte(rbx, Address(rbcp, j, Address::times_1));
  __ addptr(rbcp, j);
  __ dispatch_only(vtos, true);
}

void TemplateTable::_return(TosState state) {
  transition(state, state);

  assert(_desc->calls_vm(),
         "inconsistent calls_vm information"); // call in remove_activation

  if (_desc->bytecode() == Bytecodes::_return_register_finalizer) {
    assert(state == vtos, "only valid state");
    Register robj = LP64_ONLY(c_rarg1) NOT_LP64(rax);
    __ movptr(robj, aaddress(0));
    __ load_klass(rdi, robj, rscratch1);
    __ movl(rdi, Address(rdi, Klass::access_flags_offset()));
    __ testl(rdi, JVM_ACC_HAS_FINALIZER);
    Label skip_register_finalizer;
    __ jcc(Assembler::zero, skip_register_finalizer);

    __ call_VM(noreg, CAST_FROM_FN_PTR(address, InterpreterRuntime::register_finalizer), robj);

    __ bind(skip_register_finalizer);
  }

  if (_desc->bytecode() != Bytecodes::_return_register_finalizer) {
    Label no_safepoint;
    NOT_PRODUCT(__ block_comment("Thread-local Safepoint poll"));
#ifdef _LP64
    __ testb(Address(r15_thread, JavaThread::polling_word_offset()), SafepointMechanism::poll_bit());
#else
    const Register thread = rdi;
    __ get_thread(thread);
    __ testb(Address(thread, JavaThread::polling_word_offset()), SafepointMechanism::poll_bit());
#endif
    __ jcc(Assembler::zero, no_safepoint);
    __ push(state);
    __ push_cont_fastpath();
    __ call_VM(noreg, CAST_FROM_FN_PTR(address,
                                       InterpreterRuntime::at_safepoint));
    __ pop_cont_fastpath();
    __ pop(state);
    __ bind(no_safepoint);
  }

  // Narrow result if state is itos but result type is smaller.
  // Need to narrow in the return bytecode rather than in generate_return_entry
  // since compiled code callers expect the result to already be narrowed.
  if (state == itos) {
    __ narrow(rax);
  }
  __ remove_activation(state, rbcp);

  __ jmp(rbcp);
}

// ----------------------------------------------------------------------------
// Volatile variables demand their effects be made known to all CPU's
// in order.  Store buffers on most chips allow reads & writes to
// reorder; the JMM's ReadAfterWrite.java test fails in -Xint mode
// without some kind of memory barrier (i.e., it's not sufficient that
// the interpreter does not reorder volatile references, the hardware
// also must not reorder them).
//
// According to the new Java Memory Model (JMM):
// (1) All volatiles are serialized wrt to each other.  ALSO reads &
//     writes act as acquire & release, so:
// (2) A read cannot let unrelated NON-volatile memory refs that
//     happen after the read float up to before the read.  It's OK for
//     non-volatile memory refs that happen before the volatile read to
//     float down below it.
// (3) Similar a volatile write cannot let unrelated NON-volatile
//     memory refs that happen BEFORE the write float down to after the
//     write.  It's OK for non-volatile memory refs that happen after the
//     volatile write to float up before it.
//
// We only put in barriers around volatile refs (they are expensive),
// not _between_ memory refs (that would require us to track the
// flavor of the previous memory refs).  Requirements (2) and (3)
// require some barriers before volatile stores and after volatile
// loads.  These nearly cover requirement (1) but miss the
// volatile-store-volatile-load case.  This final case is placed after
// volatile-stores although it could just as well go before
// volatile-loads.

void TemplateTable::volatile_barrier(Assembler::Membar_mask_bits order_constraint ) {
  // Helper function to insert a is-volatile test and memory barrier
  __ membar(order_constraint);
}

void TemplateTable::resolve_cache_and_index_for_method(int byte_no,
                                                       Register cache,
                                                       Register index) {
  const Register temp = rbx;
  assert_different_registers(cache, index, temp);

  Label L_clinit_barrier_slow;
  Label resolved;

  Bytecodes::Code code = bytecode();

  assert(byte_no == f1_byte || byte_no == f2_byte, "byte_no out of range");

  __ load_method_entry(cache, index);
  switch(byte_no) {
    case f1_byte:
      __ load_unsigned_byte(temp, Address(cache, in_bytes(ResolvedMethodEntry::bytecode1_offset())));
      break;
    case f2_byte:
      __ load_unsigned_byte(temp, Address(cache, in_bytes(ResolvedMethodEntry::bytecode2_offset())));
      break;
    default:
      ShouldNotReachHere();
  }
  __ cmpl(temp, code);  // have we resolved this bytecode?
  __ jcc(Assembler::equal, resolved);

  // resolve first time through
  // Class initialization barrier slow path lands here as well.
  __ bind(L_clinit_barrier_slow);
  address entry = CAST_FROM_FN_PTR(address, InterpreterRuntime::resolve_from_cache);
  __ movl(temp, code);
  __ call_VM(noreg, entry, temp);
  // Update registers with resolved info
  __ load_method_entry(cache, index);

  __ bind(resolved);

  // Class initialization barrier for static methods
  if (VM_Version::supports_fast_class_init_checks() && bytecode() == Bytecodes::_invokestatic) {
    const Register method = temp;
    const Register klass  = temp;
    const Register thread = LP64_ONLY(r15_thread) NOT_LP64(noreg);
    assert(thread != noreg, "x86_32 not supported");

    __ movptr(method, Address(cache, in_bytes(ResolvedMethodEntry::method_offset())));
    __ load_method_holder(klass, method);
    __ clinit_barrier(klass, thread, nullptr /*L_fast_path*/, &L_clinit_barrier_slow);
  }
}

void TemplateTable::resolve_cache_and_index_for_field(int byte_no,
                                            Register cache,
                                            Register index) {
  const Register temp = rbx;
  assert_different_registers(cache, index, temp);

  Label L_clinit_barrier_slow;
  Label resolved;

  Bytecodes::Code code = bytecode();
  switch (code) {
    case Bytecodes::_nofast_getfield: code = Bytecodes::_getfield; break;
    case Bytecodes::_nofast_putfield: code = Bytecodes::_putfield; break;
    default: break;
  }

  assert(byte_no == f1_byte || byte_no == f2_byte, "byte_no out of range");
  __ load_field_entry(cache, index);
  if (byte_no == f1_byte) {
    __ load_unsigned_byte(temp, Address(cache, in_bytes(ResolvedFieldEntry::get_code_offset())));
  } else {
    __ load_unsigned_byte(temp, Address(cache, in_bytes(ResolvedFieldEntry::put_code_offset())));
  }
  __ cmpl(temp, code);  // have we resolved this bytecode?
  __ jcc(Assembler::equal, resolved);

  // resolve first time through
  __ bind(L_clinit_barrier_slow);
  address entry = CAST_FROM_FN_PTR(address, InterpreterRuntime::resolve_from_cache);
  __ movl(temp, code);
  __ call_VM(noreg, entry, temp);
  // Update registers with resolved info
  __ load_field_entry(cache, index);

  __ bind(resolved);

  // Class initialization barrier for static fields
  if (VM_Version::supports_fast_class_init_checks() &&
      (bytecode() == Bytecodes::_getstatic || bytecode() == Bytecodes::_putstatic)) {
    const Register field_holder = temp;
    const Register thread = LP64_ONLY(r15_thread) NOT_LP64(noreg);
    assert(thread != noreg, "x86_32 not supported");

    __ movptr(field_holder, Address(cache, in_bytes(ResolvedFieldEntry::field_holder_offset())));
    __ clinit_barrier(field_holder, thread, nullptr /*L_fast_path*/, &L_clinit_barrier_slow);
  }
}

void TemplateTable::load_resolved_field_entry(Register obj,
                                              Register cache,
                                              Register tos_state,
                                              Register offset,
                                              Register flags,
                                              bool is_static = false) {
  assert_different_registers(cache, tos_state, flags, offset);

  // Field offset
  __ load_sized_value(offset, Address(cache, in_bytes(ResolvedFieldEntry::field_offset_offset())), sizeof(int), true /*is_signed*/);

  // Flags
  __ load_unsigned_byte(flags, Address(cache, in_bytes(ResolvedFieldEntry::flags_offset())));

  // TOS state
  __ load_unsigned_byte(tos_state, Address(cache, in_bytes(ResolvedFieldEntry::type_offset())));

  // Klass overwrite register
  if (is_static) {
    __ movptr(obj, Address(cache, ResolvedFieldEntry::field_holder_offset()));
    const int mirror_offset = in_bytes(Klass::java_mirror_offset());
    __ movptr(obj, Address(obj, mirror_offset));
    __ resolve_oop_handle(obj, rscratch2);
  }

}

void TemplateTable::load_invokedynamic_entry(Register method) {
  // setup registers
  const Register appendix = rax;
  const Register cache = rcx;
  const Register index = rdx;
  assert_different_registers(method, appendix, cache, index);

  __ save_bcp();

  Label resolved;

  __ load_resolved_indy_entry(cache, index);
  __ movptr(method, Address(cache, in_bytes(ResolvedIndyEntry::method_offset())));

  // Compare the method to zero
  __ testptr(method, method);
  __ jcc(Assembler::notZero, resolved);

  Bytecodes::Code code = bytecode();

  // Call to the interpreter runtime to resolve invokedynamic
  address entry = CAST_FROM_FN_PTR(address, InterpreterRuntime::resolve_from_cache);
  __ movl(method, code); // this is essentially Bytecodes::_invokedynamic
  __ call_VM(noreg, entry, method);
  // Update registers with resolved info
  __ load_resolved_indy_entry(cache, index);
  __ movptr(method, Address(cache, in_bytes(ResolvedIndyEntry::method_offset())));

#ifdef ASSERT
  __ testptr(method, method);
  __ jcc(Assembler::notZero, resolved);
  __ stop("Should be resolved by now");
#endif // ASSERT
  __ bind(resolved);

  Label L_no_push;
  // Check if there is an appendix
  __ load_unsigned_byte(index, Address(cache, in_bytes(ResolvedIndyEntry::flags_offset())));
  __ testl(index, (1 << ResolvedIndyEntry::has_appendix_shift));
  __ jcc(Assembler::zero, L_no_push);

  // Get appendix
  __ load_unsigned_short(index, Address(cache, in_bytes(ResolvedIndyEntry::resolved_references_index_offset())));
  // Push the appendix as a trailing parameter
  // since the parameter_size includes it.
  __ load_resolved_reference_at_index(appendix, index);
  __ verify_oop(appendix);
  __ push(appendix);  // push appendix (MethodType, CallSite, etc.)
  __ bind(L_no_push);

  // compute return type
  __ load_unsigned_byte(index, Address(cache, in_bytes(ResolvedIndyEntry::result_type_offset())));
  // load return address
  {
    const address table_addr = (address) Interpreter::invoke_return_entry_table_for(code);
    ExternalAddress table(table_addr);
#ifdef _LP64
    __ lea(rscratch1, table);
    __ movptr(index, Address(rscratch1, index, Address::times_ptr));
#else
    __ movptr(index, ArrayAddress(table, Address(noreg, index, Address::times_ptr)));
#endif // _LP64
  }

  // push return address
  __ push(index);
}

void TemplateTable::load_resolved_method_entry_special_or_static(Register cache,
                                                                 Register method,
                                                                 Register flags) {
  // setup registers
  const Register index = rdx;
  assert_different_registers(cache, index);
  assert_different_registers(method, cache, flags);

  // determine constant pool cache field offsets
  resolve_cache_and_index_for_method(f1_byte, cache, index);
  __ load_unsigned_byte(flags, Address(cache, in_bytes(ResolvedMethodEntry::flags_offset())));
  __ movptr(method, Address(cache, in_bytes(ResolvedMethodEntry::method_offset())));
}

void TemplateTable::load_resolved_method_entry_handle(Register cache,
                                               Register method,
                                               Register ref_index,
                                               Register flags) {
  // setup registers
  const Register index = rdx;
  assert_different_registers(cache, index);
  assert_different_registers(cache, method, ref_index, flags);

  // determine constant pool cache field offsets
  resolve_cache_and_index_for_method(f1_byte, cache, index);
  __ load_unsigned_byte(flags, Address(cache, in_bytes(ResolvedMethodEntry::flags_offset())));

  // Maybe push appendix
  Label L_no_push;
  __ testl(flags, (1 << ResolvedMethodEntry::has_appendix_shift));
  __ jcc(Assembler::zero, L_no_push);
  // invokehandle uses an index into the resolved references array
  __ load_unsigned_short(ref_index, Address(cache, in_bytes(ResolvedMethodEntry::resolved_references_index_offset())));
  // Push the appendix as a trailing parameter.
  // This must be done before we get the receiver,
  // since the parameter_size includes it.
  Register appendix = method;
  __ load_resolved_reference_at_index(appendix, ref_index);
  __ push(appendix);  // push appendix (MethodType, CallSite, etc.)
  __ bind(L_no_push);

  __ movptr(method, Address(cache, in_bytes(ResolvedMethodEntry::method_offset())));
}

void TemplateTable::load_resolved_method_entry_interface(Register cache,
                                                         Register klass,
                                                         Register method_or_table_index,
                                                         Register flags) {
  // setup registers
  const Register index = rdx;
  assert_different_registers(cache, klass, method_or_table_index, flags);

  // determine constant pool cache field offsets
  resolve_cache_and_index_for_method(f1_byte, cache, index);
  __ load_unsigned_byte(flags, Address(cache, in_bytes(ResolvedMethodEntry::flags_offset())));

  // Invokeinterface can behave in different ways:
  // If calling a method from java.lang.Object, the forced virtual flag is true so the invocation will
  // behave like an invokevirtual call. The state of the virtual final flag will determine whether a method or
  // vtable index is placed in the register.
  // Otherwise, the registers will be populated with the klass and method.

  Label NotVirtual; Label NotVFinal; Label Done;
  __ testl(flags, 1 << ResolvedMethodEntry::is_forced_virtual_shift);
  __ jcc(Assembler::zero, NotVirtual);
  __ testl(flags, (1 << ResolvedMethodEntry::is_vfinal_shift));
  __ jcc(Assembler::zero, NotVFinal);
  __ movptr(method_or_table_index, Address(cache, in_bytes(ResolvedMethodEntry::method_offset())));
  __ jmp(Done);

  __ bind(NotVFinal);
  __ load_unsigned_short(method_or_table_index, Address(cache, in_bytes(ResolvedMethodEntry::table_index_offset())));
  __ jmp(Done);

  __ bind(NotVirtual);
  __ movptr(method_or_table_index, Address(cache, in_bytes(ResolvedMethodEntry::method_offset())));
  __ movptr(klass, Address(cache, in_bytes(ResolvedMethodEntry::klass_offset())));
  __ bind(Done);
}

void TemplateTable::load_resolved_method_entry_virtual(Register cache,
                                                       Register method_or_table_index,
                                                       Register flags) {
  // setup registers
  const Register index = rdx;
  assert_different_registers(index, cache);
  assert_different_registers(method_or_table_index, cache, flags);

  // determine constant pool cache field offsets
  resolve_cache_and_index_for_method(f2_byte, cache, index);
  __ load_unsigned_byte(flags, Address(cache, in_bytes(ResolvedMethodEntry::flags_offset())));

  // method_or_table_index can either be an itable index or a method depending on the virtual final flag
  Label isVFinal; Label Done;
  __ testl(flags, (1 << ResolvedMethodEntry::is_vfinal_shift));
  __ jcc(Assembler::notZero, isVFinal);
  __ load_unsigned_short(method_or_table_index, Address(cache, in_bytes(ResolvedMethodEntry::table_index_offset())));
  __ jmp(Done);
  __ bind(isVFinal);
  __ movptr(method_or_table_index, Address(cache, in_bytes(ResolvedMethodEntry::method_offset())));
  __ bind(Done);
}

// The registers cache and index expected to be set before call.
// Correct values of the cache and index registers are preserved.
void TemplateTable::jvmti_post_field_access(Register cache,
                                            Register index,
                                            bool is_static,
                                            bool has_tos) {
  if (JvmtiExport::can_post_field_access()) {
    // Check to see if a field access watch has been set before we take
    // the time to call into the VM.
    Label L1;
    assert_different_registers(cache, index, rax);
    __ mov32(rax, ExternalAddress((address) JvmtiExport::get_field_access_count_addr()));
    __ testl(rax,rax);
    __ jcc(Assembler::zero, L1);

    // cache entry pointer
    __ load_field_entry(cache, index);
    if (is_static) {
      __ xorptr(rax, rax);      // null object reference
    } else {
      __ pop(atos);         // Get the object
      __ verify_oop(rax);
      __ push(atos);        // Restore stack state
    }
    // rax,:   object pointer or null
    // cache: cache entry pointer
    __ call_VM(noreg, CAST_FROM_FN_PTR(address, InterpreterRuntime::post_field_access),
              rax, cache);

    __ load_field_entry(cache, index);
    __ bind(L1);
  }
}

void TemplateTable::pop_and_check_object(Register r) {
  __ pop_ptr(r);
  __ null_check(r);  // for field access must check obj.
  __ verify_oop(r);
}

void TemplateTable::getfield_or_static(int byte_no, bool is_static, RewriteControl rc) {
  transition(vtos, vtos);

  const Register obj   = LP64_ONLY(c_rarg3) NOT_LP64(rcx);
  const Register cache = rcx;
  const Register index = rdx;
  const Register off   = rbx;
  const Register tos_state   = rax;
  const Register flags = rdx;
  const Register bc    = LP64_ONLY(c_rarg3) NOT_LP64(rcx); // uses same reg as obj, so don't mix them

  resolve_cache_and_index_for_field(byte_no, cache, index);
  jvmti_post_field_access(cache, index, is_static, false);
  load_resolved_field_entry(obj, cache, tos_state, off, flags, is_static);

  if (!is_static) pop_and_check_object(obj);

  const Address field(obj, off, Address::times_1, 0*wordSize);

  Label Done, notByte, notBool, notInt, notShort, notChar, notLong, notFloat, notObj;

  // Make sure we don't need to mask edx after the above shift
  assert(btos == 0, "change code, btos != 0");
  __ testl(tos_state, tos_state);
  __ jcc(Assembler::notZero, notByte);

  // btos
  __ access_load_at(T_BYTE, IN_HEAP, rax, field, noreg, noreg);
  __ push(btos);
  // Rewrite bytecode to be faster
  if (!is_static && rc == may_rewrite) {
    patch_bytecode(Bytecodes::_fast_bgetfield, bc, rbx);
  }
  __ jmp(Done);

  __ bind(notByte);
  __ cmpl(tos_state, ztos);
  __ jcc(Assembler::notEqual, notBool);

  // ztos (same code as btos)
  __ access_load_at(T_BOOLEAN, IN_HEAP, rax, field, noreg, noreg);
  __ push(ztos);
  // Rewrite bytecode to be faster
  if (!is_static && rc == may_rewrite) {
    // use btos rewriting, no truncating to t/f bit is needed for getfield.
    patch_bytecode(Bytecodes::_fast_bgetfield, bc, rbx);
  }
  __ jmp(Done);

  __ bind(notBool);
  __ cmpl(tos_state, atos);
  __ jcc(Assembler::notEqual, notObj);
  // atos
  do_oop_load(_masm, field, rax);
  __ push(atos);
  if (!is_static && rc == may_rewrite) {
    patch_bytecode(Bytecodes::_fast_agetfield, bc, rbx);
  }
  __ jmp(Done);

  __ bind(notObj);
  __ cmpl(tos_state, itos);
  __ jcc(Assembler::notEqual, notInt);
  // itos
  __ access_load_at(T_INT, IN_HEAP, rax, field, noreg, noreg);
  __ push(itos);
  // Rewrite bytecode to be faster
  if (!is_static && rc == may_rewrite) {
    patch_bytecode(Bytecodes::_fast_igetfield, bc, rbx);
  }
  __ jmp(Done);

  __ bind(notInt);
  __ cmpl(tos_state, ctos);
  __ jcc(Assembler::notEqual, notChar);
  // ctos
  __ access_load_at(T_CHAR, IN_HEAP, rax, field, noreg, noreg);
  __ push(ctos);
  // Rewrite bytecode to be faster
  if (!is_static && rc == may_rewrite) {
    patch_bytecode(Bytecodes::_fast_cgetfield, bc, rbx);
  }
  __ jmp(Done);

  __ bind(notChar);
  __ cmpl(tos_state, stos);
  __ jcc(Assembler::notEqual, notShort);
  // stos
  __ access_load_at(T_SHORT, IN_HEAP, rax, field, noreg, noreg);
  __ push(stos);
  // Rewrite bytecode to be faster
  if (!is_static && rc == may_rewrite) {
    patch_bytecode(Bytecodes::_fast_sgetfield, bc, rbx);
  }
  __ jmp(Done);

  __ bind(notShort);
  __ cmpl(tos_state, ltos);
  __ jcc(Assembler::notEqual, notLong);
  // ltos
    // Generate code as if volatile (x86_32).  There just aren't enough registers to
    // save that information and this code is faster than the test.
  __ access_load_at(T_LONG, IN_HEAP | MO_RELAXED, noreg /* ltos */, field, noreg, noreg);
  __ push(ltos);
  // Rewrite bytecode to be faster
  LP64_ONLY(if (!is_static && rc == may_rewrite) patch_bytecode(Bytecodes::_fast_lgetfield, bc, rbx));
  __ jmp(Done);

  __ bind(notLong);
  __ cmpl(tos_state, ftos);
  __ jcc(Assembler::notEqual, notFloat);
  // ftos

  __ access_load_at(T_FLOAT, IN_HEAP, noreg /* ftos */, field, noreg, noreg);
  __ push(ftos);
  // Rewrite bytecode to be faster
  if (!is_static && rc == may_rewrite) {
    patch_bytecode(Bytecodes::_fast_fgetfield, bc, rbx);
  }
  __ jmp(Done);

  __ bind(notFloat);
#ifdef ASSERT
  Label notDouble;
  __ cmpl(tos_state, dtos);
  __ jcc(Assembler::notEqual, notDouble);
#endif
  // dtos
  // MO_RELAXED: for the case of volatile field, in fact it adds no extra work for the underlying implementation
  __ access_load_at(T_DOUBLE, IN_HEAP | MO_RELAXED, noreg /* dtos */, field, noreg, noreg);
  __ push(dtos);
  // Rewrite bytecode to be faster
  if (!is_static && rc == may_rewrite) {
    patch_bytecode(Bytecodes::_fast_dgetfield, bc, rbx);
  }
#ifdef ASSERT
  __ jmp(Done);

  __ bind(notDouble);
  __ stop("Bad state");
#endif

  __ bind(Done);
  // [jk] not needed currently
  // volatile_barrier(Assembler::Membar_mask_bits(Assembler::LoadLoad |
  //                                              Assembler::LoadStore));
}

void TemplateTable::getfield(int byte_no) {
  getfield_or_static(byte_no, false);
}

void TemplateTable::nofast_getfield(int byte_no) {
  getfield_or_static(byte_no, false, may_not_rewrite);
}

void TemplateTable::getstatic(int byte_no) {
  getfield_or_static(byte_no, true);
}


// The registers cache and index expected to be set before call.
// The function may destroy various registers, just not the cache and index registers.
void TemplateTable::jvmti_post_field_mod(Register cache, Register index, bool is_static) {
  // Cache is rcx and index is rdx
  const Register entry = LP64_ONLY(c_rarg2) NOT_LP64(rax); // ResolvedFieldEntry
  const Register obj = LP64_ONLY(c_rarg1) NOT_LP64(rbx);   // Object pointer
  const Register value = LP64_ONLY(c_rarg3) NOT_LP64(rcx); // JValue object

  if (JvmtiExport::can_post_field_modification()) {
    // Check to see if a field modification watch has been set before
    // we take the time to call into the VM.
    Label L1;
    assert_different_registers(cache, obj, rax);
    __ mov32(rax, ExternalAddress((address)JvmtiExport::get_field_modification_count_addr()));
    __ testl(rax, rax);
    __ jcc(Assembler::zero, L1);

    __ mov(entry, cache);

    if (is_static) {
      // Life is simple.  Null out the object pointer.
      __ xorl(obj, obj);

    } else {
      // Life is harder. The stack holds the value on top, followed by
      // the object.  We don't know the size of the value, though; it
      // could be one or two words depending on its type. As a result,
      // we must find the type to determine where the object is.
#ifndef _LP64
      Label two_word, valsize_known;
#endif
      __ load_unsigned_byte(value, Address(entry, in_bytes(ResolvedFieldEntry::type_offset())));
#ifdef _LP64
      __ movptr(obj, at_tos_p1());  // initially assume a one word jvalue
      __ cmpl(value, ltos);
      __ cmovptr(Assembler::equal,
                 obj, at_tos_p2()); // ltos (two word jvalue)
      __ cmpl(value, dtos);
      __ cmovptr(Assembler::equal,
                 obj, at_tos_p2()); // dtos (two word jvalue)
#else
      __ mov(obj, rsp);
      __ cmpl(value, ltos);
      __ jccb(Assembler::equal, two_word);
      __ cmpl(value, dtos);
      __ jccb(Assembler::equal, two_word);
      __ addptr(obj, Interpreter::expr_offset_in_bytes(1)); // one word jvalue (not ltos, dtos)
      __ jmpb(valsize_known);

      __ bind(two_word);
      __ addptr(obj, Interpreter::expr_offset_in_bytes(2)); // two words jvalue

      __ bind(valsize_known);
      // setup object pointer
      __ movptr(obj, Address(obj, 0));
#endif
    }

    // object (tos)
    __ mov(value, rsp);
    // obj: object pointer set up above (null if static)
    // cache: field entry pointer
    // value: jvalue object on the stack
    __ call_VM(noreg,
              CAST_FROM_FN_PTR(address,
                              InterpreterRuntime::post_field_modification),
              obj, entry, value);
    // Reload field entry
    __ load_field_entry(cache, index);
    __ bind(L1);
  }
}

void TemplateTable::putfield_or_static(int byte_no, bool is_static, RewriteControl rc) {
  transition(vtos, vtos);

  const Register obj = rcx;
  const Register cache = rcx;
  const Register index = rdx;
  const Register tos_state   = rdx;
  const Register off   = rbx;
  const Register flags = rax;

  resolve_cache_and_index_for_field(byte_no, cache, index);
  jvmti_post_field_mod(cache, index, is_static);
  load_resolved_field_entry(obj, cache, tos_state, off, flags, is_static);

  // [jk] not needed currently
  // volatile_barrier(Assembler::Membar_mask_bits(Assembler::LoadStore |
  //                                              Assembler::StoreStore));

  Label notVolatile, Done;

  // Check for volatile store
  __ andl(flags, (1 << ResolvedFieldEntry::is_volatile_shift));
  __ testl(flags, flags);
  __ jcc(Assembler::zero, notVolatile);

  putfield_or_static_helper(byte_no, is_static, rc, obj, off, tos_state);
  volatile_barrier(Assembler::Membar_mask_bits(Assembler::StoreLoad |
                                               Assembler::StoreStore));
  __ jmp(Done);
  __ bind(notVolatile);

  putfield_or_static_helper(byte_no, is_static, rc, obj, off, tos_state);

  __ bind(Done);
}

void TemplateTable::putfield_or_static_helper(int byte_no, bool is_static, RewriteControl rc,
                                              Register obj, Register off, Register tos_state) {

  // field addresses
  const Address field(obj, off, Address::times_1, 0*wordSize);
  NOT_LP64( const Address hi(obj, off, Address::times_1, 1*wordSize);)

  Label notByte, notBool, notInt, notShort, notChar,
        notLong, notFloat, notObj;
  Label Done;

  const Register bc    = LP64_ONLY(c_rarg3) NOT_LP64(rcx);

  // Test TOS state
  __ testl(tos_state, tos_state);
  __ jcc(Assembler::notZero, notByte);

  // btos
  {
    __ pop(btos);
    if (!is_static) pop_and_check_object(obj);
    __ access_store_at(T_BYTE, IN_HEAP, field, rax, noreg, noreg, noreg);
    if (!is_static && rc == may_rewrite) {
      patch_bytecode(Bytecodes::_fast_bputfield, bc, rbx, true, byte_no);
    }
    __ jmp(Done);
  }

  __ bind(notByte);
  __ cmpl(tos_state, ztos);
  __ jcc(Assembler::notEqual, notBool);

  // ztos
  {
    __ pop(ztos);
    if (!is_static) pop_and_check_object(obj);
    __ access_store_at(T_BOOLEAN, IN_HEAP, field, rax, noreg, noreg, noreg);
    if (!is_static && rc == may_rewrite) {
      patch_bytecode(Bytecodes::_fast_zputfield, bc, rbx, true, byte_no);
    }
    __ jmp(Done);
  }

  __ bind(notBool);
  __ cmpl(tos_state, atos);
  __ jcc(Assembler::notEqual, notObj);

  // atos
  {
    __ pop(atos);
    if (!is_static) pop_and_check_object(obj);
    // Store into the field
    do_oop_store(_masm, field, rax);
    if (!is_static && rc == may_rewrite) {
      patch_bytecode(Bytecodes::_fast_aputfield, bc, rbx, true, byte_no);
    }
    __ jmp(Done);
  }

  __ bind(notObj);
  __ cmpl(tos_state, itos);
  __ jcc(Assembler::notEqual, notInt);

  // itos
  {
    __ pop(itos);
    if (!is_static) pop_and_check_object(obj);
    __ access_store_at(T_INT, IN_HEAP, field, rax, noreg, noreg, noreg);
    if (!is_static && rc == may_rewrite) {
      patch_bytecode(Bytecodes::_fast_iputfield, bc, rbx, true, byte_no);
    }
    __ jmp(Done);
  }

  __ bind(notInt);
  __ cmpl(tos_state, ctos);
  __ jcc(Assembler::notEqual, notChar);

  // ctos
  {
    __ pop(ctos);
    if (!is_static) pop_and_check_object(obj);
    __ access_store_at(T_CHAR, IN_HEAP, field, rax, noreg, noreg, noreg);
    if (!is_static && rc == may_rewrite) {
      patch_bytecode(Bytecodes::_fast_cputfield, bc, rbx, true, byte_no);
    }
    __ jmp(Done);
  }

  __ bind(notChar);
  __ cmpl(tos_state, stos);
  __ jcc(Assembler::notEqual, notShort);

  // stos
  {
    __ pop(stos);
    if (!is_static) pop_and_check_object(obj);
    __ access_store_at(T_SHORT, IN_HEAP, field, rax, noreg, noreg, noreg);
    if (!is_static && rc == may_rewrite) {
      patch_bytecode(Bytecodes::_fast_sputfield, bc, rbx, true, byte_no);
    }
    __ jmp(Done);
  }

  __ bind(notShort);
  __ cmpl(tos_state, ltos);
  __ jcc(Assembler::notEqual, notLong);

  // ltos
  {
    __ pop(ltos);
    if (!is_static) pop_and_check_object(obj);
    // MO_RELAXED: generate atomic store for the case of volatile field (important for x86_32)
    __ access_store_at(T_LONG, IN_HEAP | MO_RELAXED, field, noreg /* ltos*/, noreg, noreg, noreg);
#ifdef _LP64
    if (!is_static && rc == may_rewrite) {
      patch_bytecode(Bytecodes::_fast_lputfield, bc, rbx, true, byte_no);
    }
#endif // _LP64
    __ jmp(Done);
  }

  __ bind(notLong);
  __ cmpl(tos_state, ftos);
  __ jcc(Assembler::notEqual, notFloat);

  // ftos
  {
    __ pop(ftos);
    if (!is_static) pop_and_check_object(obj);
    __ access_store_at(T_FLOAT, IN_HEAP, field, noreg /* ftos */, noreg, noreg, noreg);
    if (!is_static && rc == may_rewrite) {
      patch_bytecode(Bytecodes::_fast_fputfield, bc, rbx, true, byte_no);
    }
    __ jmp(Done);
  }

  __ bind(notFloat);
#ifdef ASSERT
  Label notDouble;
  __ cmpl(tos_state, dtos);
  __ jcc(Assembler::notEqual, notDouble);
#endif

  // dtos
  {
    __ pop(dtos);
    if (!is_static) pop_and_check_object(obj);
    // MO_RELAXED: for the case of volatile field, in fact it adds no extra work for the underlying implementation
    __ access_store_at(T_DOUBLE, IN_HEAP | MO_RELAXED, field, noreg /* dtos */, noreg, noreg, noreg);
    if (!is_static && rc == may_rewrite) {
      patch_bytecode(Bytecodes::_fast_dputfield, bc, rbx, true, byte_no);
    }
  }

#ifdef ASSERT
  __ jmp(Done);

  __ bind(notDouble);
  __ stop("Bad state");
#endif

  __ bind(Done);
}

void TemplateTable::putfield(int byte_no) {
  putfield_or_static(byte_no, false);
}

void TemplateTable::nofast_putfield(int byte_no) {
  putfield_or_static(byte_no, false, may_not_rewrite);
}

void TemplateTable::putstatic(int byte_no) {
  putfield_or_static(byte_no, true);
}

void TemplateTable::jvmti_post_fast_field_mod() {

  const Register scratch = LP64_ONLY(c_rarg3) NOT_LP64(rcx);

  if (JvmtiExport::can_post_field_modification()) {
    // Check to see if a field modification watch has been set before
    // we take the time to call into the VM.
    Label L2;
    __ mov32(scratch, ExternalAddress((address)JvmtiExport::get_field_modification_count_addr()));
    __ testl(scratch, scratch);
    __ jcc(Assembler::zero, L2);
    __ pop_ptr(rbx);                  // copy the object pointer from tos
    __ verify_oop(rbx);
    __ push_ptr(rbx);                 // put the object pointer back on tos
    // Save tos values before call_VM() clobbers them. Since we have
    // to do it for every data type, we use the saved values as the
    // jvalue object.
    switch (bytecode()) {          // load values into the jvalue object
    case Bytecodes::_fast_aputfield: __ push_ptr(rax); break;
    case Bytecodes::_fast_bputfield: // fall through
    case Bytecodes::_fast_zputfield: // fall through
    case Bytecodes::_fast_sputfield: // fall through
    case Bytecodes::_fast_cputfield: // fall through
    case Bytecodes::_fast_iputfield: __ push_i(rax); break;
    case Bytecodes::_fast_dputfield: __ push(dtos); break;
    case Bytecodes::_fast_fputfield: __ push(ftos); break;
    case Bytecodes::_fast_lputfield: __ push_l(rax); break;

    default:
      ShouldNotReachHere();
    }
    __ mov(scratch, rsp);             // points to jvalue on the stack
    // access constant pool cache entry
    LP64_ONLY(__ load_field_entry(c_rarg2, rax));
    NOT_LP64(__ load_field_entry(rax, rdx));
    __ verify_oop(rbx);
    // rbx: object pointer copied above
    // c_rarg2: cache entry pointer
    // c_rarg3: jvalue object on the stack
    LP64_ONLY(__ call_VM(noreg, CAST_FROM_FN_PTR(address, InterpreterRuntime::post_field_modification), rbx, c_rarg2, c_rarg3));
    NOT_LP64(__ call_VM(noreg, CAST_FROM_FN_PTR(address, InterpreterRuntime::post_field_modification), rbx, rax, rcx));

    switch (bytecode()) {             // restore tos values
    case Bytecodes::_fast_aputfield: __ pop_ptr(rax); break;
    case Bytecodes::_fast_bputfield: // fall through
    case Bytecodes::_fast_zputfield: // fall through
    case Bytecodes::_fast_sputfield: // fall through
    case Bytecodes::_fast_cputfield: // fall through
    case Bytecodes::_fast_iputfield: __ pop_i(rax); break;
    case Bytecodes::_fast_dputfield: __ pop(dtos); break;
    case Bytecodes::_fast_fputfield: __ pop(ftos); break;
    case Bytecodes::_fast_lputfield: __ pop_l(rax); break;
    default: break;
    }
    __ bind(L2);
  }
}

void TemplateTable::fast_storefield(TosState state) {
  transition(state, vtos);

  Register cache = rcx;

  Label notVolatile, Done;

  jvmti_post_fast_field_mod();

  __ push(rax);
  __ load_field_entry(rcx, rax);
  load_resolved_field_entry(noreg, cache, rax, rbx, rdx);
  // RBX: field offset, RCX: RAX: TOS, RDX: flags
  __ andl(rdx, (1 << ResolvedFieldEntry::is_volatile_shift));
  __ pop(rax);

  // Get object from stack
  pop_and_check_object(rcx);

  // field address
  const Address field(rcx, rbx, Address::times_1);

  // Check for volatile store
  __ testl(rdx, rdx);
  __ jcc(Assembler::zero, notVolatile);

  fast_storefield_helper(field, rax);
  volatile_barrier(Assembler::Membar_mask_bits(Assembler::StoreLoad |
                                               Assembler::StoreStore));
  __ jmp(Done);
  __ bind(notVolatile);

  fast_storefield_helper(field, rax);

  __ bind(Done);
}

void TemplateTable::fast_storefield_helper(Address field, Register rax) {

  // access field
  switch (bytecode()) {
  case Bytecodes::_fast_aputfield:
    do_oop_store(_masm, field, rax);
    break;
  case Bytecodes::_fast_lputfield:
#ifdef _LP64
    __ access_store_at(T_LONG, IN_HEAP, field, noreg /* ltos */, noreg, noreg, noreg);
#else
  __ stop("should not be rewritten");
#endif
    break;
  case Bytecodes::_fast_iputfield:
    __ access_store_at(T_INT, IN_HEAP, field, rax, noreg, noreg, noreg);
    break;
  case Bytecodes::_fast_zputfield:
    __ access_store_at(T_BOOLEAN, IN_HEAP, field, rax, noreg, noreg, noreg);
    break;
  case Bytecodes::_fast_bputfield:
    __ access_store_at(T_BYTE, IN_HEAP, field, rax, noreg, noreg, noreg);
    break;
  case Bytecodes::_fast_sputfield:
    __ access_store_at(T_SHORT, IN_HEAP, field, rax, noreg, noreg, noreg);
    break;
  case Bytecodes::_fast_cputfield:
    __ access_store_at(T_CHAR, IN_HEAP, field, rax, noreg, noreg, noreg);
    break;
  case Bytecodes::_fast_fputfield:
    __ access_store_at(T_FLOAT, IN_HEAP, field, noreg /* ftos*/, noreg, noreg, noreg);
    break;
  case Bytecodes::_fast_dputfield:
    __ access_store_at(T_DOUBLE, IN_HEAP, field, noreg /* dtos*/, noreg, noreg, noreg);
    break;
  default:
    ShouldNotReachHere();
  }
}

void TemplateTable::fast_accessfield(TosState state) {
  transition(atos, state);

  // Do the JVMTI work here to avoid disturbing the register state below
  if (JvmtiExport::can_post_field_access()) {
    // Check to see if a field access watch has been set before we
    // take the time to call into the VM.
    Label L1;
    __ mov32(rcx, ExternalAddress((address) JvmtiExport::get_field_access_count_addr()));
    __ testl(rcx, rcx);
    __ jcc(Assembler::zero, L1);
    // access constant pool cache entry
    LP64_ONLY(__ load_field_entry(c_rarg2, rcx));
    NOT_LP64(__ load_field_entry(rcx, rdx));
    __ verify_oop(rax);
    __ push_ptr(rax);  // save object pointer before call_VM() clobbers it
    LP64_ONLY(__ mov(c_rarg1, rax));
    // c_rarg1: object pointer copied above
    // c_rarg2: cache entry pointer
    LP64_ONLY(__ call_VM(noreg, CAST_FROM_FN_PTR(address, InterpreterRuntime::post_field_access), c_rarg1, c_rarg2));
    NOT_LP64(__ call_VM(noreg, CAST_FROM_FN_PTR(address, InterpreterRuntime::post_field_access), rax, rcx));
    __ pop_ptr(rax); // restore object pointer
    __ bind(L1);
  }

  // access constant pool cache
  __ load_field_entry(rcx, rbx);
  __ load_sized_value(rbx, Address(rcx, in_bytes(ResolvedFieldEntry::field_offset_offset())), sizeof(int), true /*is_signed*/);

  // rax: object
  __ verify_oop(rax);
  __ null_check(rax);
  Address field(rax, rbx, Address::times_1);

  // access field
  switch (bytecode()) {
  case Bytecodes::_fast_agetfield:
    do_oop_load(_masm, field, rax);
    __ verify_oop(rax);
    break;
  case Bytecodes::_fast_lgetfield:
#ifdef _LP64
    __ access_load_at(T_LONG, IN_HEAP, noreg /* ltos */, field, noreg, noreg);
#else
  __ stop("should not be rewritten");
#endif
    break;
  case Bytecodes::_fast_igetfield:
    __ access_load_at(T_INT, IN_HEAP, rax, field, noreg, noreg);
    break;
  case Bytecodes::_fast_bgetfield:
    __ access_load_at(T_BYTE, IN_HEAP, rax, field, noreg, noreg);
    break;
  case Bytecodes::_fast_sgetfield:
    __ access_load_at(T_SHORT, IN_HEAP, rax, field, noreg, noreg);
    break;
  case Bytecodes::_fast_cgetfield:
    __ access_load_at(T_CHAR, IN_HEAP, rax, field, noreg, noreg);
    break;
  case Bytecodes::_fast_fgetfield:
    __ access_load_at(T_FLOAT, IN_HEAP, noreg /* ftos */, field, noreg, noreg);
    break;
  case Bytecodes::_fast_dgetfield:
    __ access_load_at(T_DOUBLE, IN_HEAP, noreg /* dtos */, field, noreg, noreg);
    break;
  default:
    ShouldNotReachHere();
  }
  // [jk] not needed currently
  //   Label notVolatile;
  //   __ testl(rdx, rdx);
  //   __ jcc(Assembler::zero, notVolatile);
  //   __ membar(Assembler::LoadLoad);
  //   __ bind(notVolatile);
}

void TemplateTable::fast_xaccess(TosState state) {
  transition(vtos, state);

  // get receiver
  __ movptr(rax, aaddress(0));
  // access constant pool cache
  __ load_field_entry(rcx, rdx, 2);
  __ load_sized_value(rbx, Address(rcx, in_bytes(ResolvedFieldEntry::field_offset_offset())), sizeof(int), true /*is_signed*/);

  // make sure exception is reported in correct bcp range (getfield is
  // next instruction)
  __ increment(rbcp);
  __ null_check(rax);
  const Address field = Address(rax, rbx, Address::times_1, 0*wordSize);
  switch (state) {
  case itos:
    __ access_load_at(T_INT, IN_HEAP, rax, field, noreg, noreg);
    break;
  case atos:
    do_oop_load(_masm, field, rax);
    __ verify_oop(rax);
    break;
  case ftos:
    __ access_load_at(T_FLOAT, IN_HEAP, noreg /* ftos */, field, noreg, noreg);
    break;
  default:
    ShouldNotReachHere();
  }

  // [jk] not needed currently
  // Label notVolatile;
  // __ movl(rdx, Address(rcx, rdx, Address::times_8,
  //                      in_bytes(ConstantPoolCache::base_offset() +
  //                               ConstantPoolCacheEntry::flags_offset())));
  // __ shrl(rdx, ConstantPoolCacheEntry::is_volatile_shift);
  // __ testl(rdx, 0x1);
  // __ jcc(Assembler::zero, notVolatile);
  // __ membar(Assembler::LoadLoad);
  // __ bind(notVolatile);

  __ decrement(rbcp);
}

//-----------------------------------------------------------------------------
// Calls

void TemplateTable::prepare_invoke(Register cache, Register recv, Register flags) {
  // determine flags
  const Bytecodes::Code code = bytecode();
  const bool load_receiver       = (code != Bytecodes::_invokestatic) && (code != Bytecodes::_invokedynamic);
  assert_different_registers(recv, flags);

  // save 'interpreter return address'
  __ save_bcp();

  // Save flags and load TOS
  __ movl(rbcp, flags);
  __ load_unsigned_byte(flags, Address(cache, in_bytes(ResolvedMethodEntry::type_offset())));

  // load receiver if needed (after appendix is pushed so parameter size is correct)
  // Note: no return address pushed yet
  if (load_receiver) {
    __ load_unsigned_short(recv, Address(cache, in_bytes(ResolvedMethodEntry::num_parameters_offset())));
    const int no_return_pc_pushed_yet = -1;  // argument slot correction before we push return address
    const int receiver_is_at_end      = -1;  // back off one slot to get receiver
    Address recv_addr = __ argument_address(recv, no_return_pc_pushed_yet + receiver_is_at_end);
    __ movptr(recv, recv_addr);
    __ verify_oop(recv);
  }

  // load return address
  {
    const address table_addr = (address) Interpreter::invoke_return_entry_table_for(code);
    ExternalAddress table(table_addr);
#ifdef _LP64
    __ lea(rscratch1, table);
    __ movptr(flags, Address(rscratch1, flags, Address::times_ptr));
#else
    __ movptr(flags, ArrayAddress(table, Address(noreg, flags, Address::times_ptr)));
#endif // _LP64
  }

  // push return address
  __ push(flags);

  // Restore flags value from the constant pool cache entry, and restore rsi
  // for later null checks.  r13 is the bytecode pointer
  __ movl(flags, rbcp);
  __ restore_bcp();
}

void TemplateTable::invokevirtual_helper(Register index,
                                         Register recv,
                                         Register flags) {
  // Uses temporary registers rax, rdx
  assert_different_registers(index, recv, rax, rdx);
  assert(index == rbx, "");
  assert(recv  == rcx, "");

  // Test for an invoke of a final method
  Label notFinal;
  __ movl(rax, flags);
  __ andl(rax, (1 << ResolvedMethodEntry::is_vfinal_shift));
  __ jcc(Assembler::zero, notFinal);

  const Register method = index;  // method must be rbx
  assert(method == rbx,
         "Method* must be rbx for interpreter calling convention");

  // do the call - the index is actually the method to call
  // that is, f2 is a vtable index if !is_vfinal, else f2 is a Method*

  // It's final, need a null check here!
  __ null_check(recv);

  // profile this call
  __ profile_final_call(rax);
  __ profile_arguments_type(rax, method, rbcp, true);

  __ jump_from_interpreted(method, rax);

  __ bind(notFinal);

  // get receiver klass
  __ load_klass(rax, recv, rscratch1);

  // profile this call
  __ profile_virtual_call(rax, rlocals, rdx);
  // get target Method* & entry point
  __ lookup_virtual_method(rax, index, method);

  __ profile_arguments_type(rdx, method, rbcp, true);
  __ jump_from_interpreted(method, rdx);
}

void TemplateTable::invokevirtual(int byte_no) {
  transition(vtos, vtos);
  assert(byte_no == f2_byte, "use this argument");

  load_resolved_method_entry_virtual(rcx,  // ResolvedMethodEntry*
                                     rbx,  // Method or itable index
                                     rdx); // Flags
  prepare_invoke(rcx,  // ResolvedMethodEntry*
                 rcx,  // Receiver
                 rdx); // flags

  // rbx: index
  // rcx: receiver
  // rdx: flags
  invokevirtual_helper(rbx, rcx, rdx);
}

void TemplateTable::invokespecial(int byte_no) {
  transition(vtos, vtos);
  assert(byte_no == f1_byte, "use this argument");

  load_resolved_method_entry_special_or_static(rcx,  // ResolvedMethodEntry*
                                               rbx,  // Method*
                                               rdx); // flags
  prepare_invoke(rcx,
                 rcx,  // get receiver also for null check
                 rdx); // flags

  __ verify_oop(rcx);
  __ null_check(rcx);
  // do the call
  __ profile_call(rax);
  __ profile_arguments_type(rax, rbx, rbcp, false);
  __ jump_from_interpreted(rbx, rax);
}

void TemplateTable::invokestatic(int byte_no) {
  transition(vtos, vtos);
  assert(byte_no == f1_byte, "use this argument");

  load_resolved_method_entry_special_or_static(rcx, // ResolvedMethodEntry*
                                               rbx, // Method*
                                               rdx  // flags
                                               );
  prepare_invoke(rcx, rcx, rdx);  // cache and flags

  // do the call
  __ profile_call(rax);
  __ profile_arguments_type(rax, rbx, rbcp, false);
  __ jump_from_interpreted(rbx, rax);
}


void TemplateTable::fast_invokevfinal(int byte_no) {
  transition(vtos, vtos);
  assert(byte_no == f2_byte, "use this argument");
  __ stop("fast_invokevfinal not used on x86");
}


void TemplateTable::invokeinterface(int byte_no) {
  transition(vtos, vtos);
  assert(byte_no == f1_byte, "use this argument");

  load_resolved_method_entry_interface(rcx,  // ResolvedMethodEntry*
                                       rax,  // Klass*
                                       rbx,  // Method* or itable/vtable index
                                       rdx); // flags
  prepare_invoke(rcx, rcx, rdx); // receiver, flags

  // First check for Object case, then private interface method,
  // then regular interface method.

  // Special case of invokeinterface called for virtual method of
  // java.lang.Object.  See cpCache.cpp for details.
  Label notObjectMethod;
  __ movl(rlocals, rdx);
  __ andl(rlocals, (1 << ResolvedMethodEntry::is_forced_virtual_shift));
  __ jcc(Assembler::zero, notObjectMethod);

  invokevirtual_helper(rbx, rcx, rdx);
  // no return from above
  __ bind(notObjectMethod);

  Label no_such_interface; // for receiver subtype check
  Register recvKlass; // used for exception processing

  // Check for private method invocation - indicated by vfinal
  Label notVFinal;
  __ movl(rlocals, rdx);
  __ andl(rlocals, (1 << ResolvedMethodEntry::is_vfinal_shift));
  __ jcc(Assembler::zero, notVFinal);

  // Get receiver klass into rlocals - also a null check
  __ load_klass(rlocals, rcx, rscratch1);

  Label subtype;
  __ check_klass_subtype(rlocals, rax, rbcp, subtype);
  // If we get here the typecheck failed
  recvKlass = rdx;
  __ mov(recvKlass, rlocals); // shuffle receiver class for exception use
  __ jmp(no_such_interface);

  __ bind(subtype);

  // do the call - rbx is actually the method to call

  __ profile_final_call(rdx);
  __ profile_arguments_type(rdx, rbx, rbcp, true);

  __ jump_from_interpreted(rbx, rdx);
  // no return from above
  __ bind(notVFinal);

  // Get receiver klass into rdx - also a null check
  __ restore_locals();  // restore r14
  __ load_klass(rdx, rcx, rscratch1);

  Label no_such_method;

  // Preserve method for throw_AbstractMethodErrorVerbose.
  __ mov(rcx, rbx);
  // Receiver subtype check against REFC.
  // Superklass in rax. Subklass in rdx. Blows rcx, rdi.
  __ lookup_interface_method(// inputs: rec. class, interface, itable index
                             rdx, rax, noreg,
                             // outputs: scan temp. reg, scan temp. reg
                             rbcp, rlocals,
                             no_such_interface,
                             /*return_method=*/false);

  // profile this call
  __ restore_bcp(); // rbcp was destroyed by receiver type check
  __ profile_virtual_call(rdx, rbcp, rlocals);

  // Get declaring interface class from method, and itable index
  __ load_method_holder(rax, rbx);
  __ movl(rbx, Address(rbx, Method::itable_index_offset()));
  __ subl(rbx, Method::itable_index_max);
  __ negl(rbx);

  // Preserve recvKlass for throw_AbstractMethodErrorVerbose.
  __ mov(rlocals, rdx);
  __ lookup_interface_method(// inputs: rec. class, interface, itable index
                             rlocals, rax, rbx,
                             // outputs: method, scan temp. reg
                             rbx, rbcp,
                             no_such_interface);

  // rbx: Method* to call
  // rcx: receiver
  // Check for abstract method error
  // Note: This should be done more efficiently via a throw_abstract_method_error
  //       interpreter entry point and a conditional jump to it in case of a null
  //       method.
  __ testptr(rbx, rbx);
  __ jcc(Assembler::zero, no_such_method);

  __ profile_arguments_type(rdx, rbx, rbcp, true);

  // do the call
  // rcx: receiver
  // rbx,: Method*
  __ jump_from_interpreted(rbx, rdx);
  __ should_not_reach_here();

  // exception handling code follows...
  // note: must restore interpreter registers to canonical
  //       state for exception handling to work correctly!

  __ bind(no_such_method);
  // throw exception
  __ pop(rbx);           // pop return address (pushed by prepare_invoke)
  __ restore_bcp();      // rbcp must be correct for exception handler   (was destroyed)
  __ restore_locals();   // make sure locals pointer is correct as well (was destroyed)
  // Pass arguments for generating a verbose error message.
#ifdef _LP64
  recvKlass = c_rarg1;
  Register method    = c_rarg2;
  if (recvKlass != rdx) { __ movq(recvKlass, rdx); }
  if (method != rcx)    { __ movq(method, rcx);    }
#else
  recvKlass = rdx;
  Register method    = rcx;
#endif
  __ call_VM(noreg, CAST_FROM_FN_PTR(address, InterpreterRuntime::throw_AbstractMethodErrorVerbose),
             recvKlass, method);
  // The call_VM checks for exception, so we should never return here.
  __ should_not_reach_here();

  __ bind(no_such_interface);
  // throw exception
  __ pop(rbx);           // pop return address (pushed by prepare_invoke)
  __ restore_bcp();      // rbcp must be correct for exception handler   (was destroyed)
  __ restore_locals();   // make sure locals pointer is correct as well (was destroyed)
  // Pass arguments for generating a verbose error message.
  LP64_ONLY( if (recvKlass != rdx) { __ movq(recvKlass, rdx); } )
  __ call_VM(noreg, CAST_FROM_FN_PTR(address, InterpreterRuntime::throw_IncompatibleClassChangeErrorVerbose),
             recvKlass, rax);
  // the call_VM checks for exception, so we should never return here.
  __ should_not_reach_here();
}

void TemplateTable::invokehandle(int byte_no) {
  transition(vtos, vtos);
  assert(byte_no == f1_byte, "use this argument");
  const Register rbx_method = rbx;
  const Register rax_mtype  = rax;
  const Register rcx_recv   = rcx;
  const Register rdx_flags  = rdx;

  load_resolved_method_entry_handle(rcx, rbx_method, rax_mtype, rdx_flags);
  prepare_invoke(rcx, rcx_recv, rdx_flags);

  __ verify_method_ptr(rbx_method);
  __ verify_oop(rcx_recv);
  __ null_check(rcx_recv);

  // rax: MethodType object (from cpool->resolved_references[f1], if necessary)
  // rbx: MH.invokeExact_MT method

  // Note:  rax_mtype is already pushed (if necessary)

  // FIXME: profile the LambdaForm also
  __ profile_final_call(rax);
  __ profile_arguments_type(rdx, rbx_method, rbcp, true);

  __ jump_from_interpreted(rbx_method, rdx);
}

void TemplateTable::invokedynamic(int byte_no) {
  transition(vtos, vtos);
  assert(byte_no == f1_byte, "use this argument");

  const Register rbx_method   = rbx;
  const Register rax_callsite = rax;

  load_invokedynamic_entry(rbx_method);
  // rax: CallSite object (from cpool->resolved_references[])
  // rbx: MH.linkToCallSite method

  // Note:  rax_callsite is already pushed

  // %%% should make a type profile for any invokedynamic that takes a ref argument
  // profile this call
  __ profile_call(rbcp);
  __ profile_arguments_type(rdx, rbx_method, rbcp, false);

  __ verify_oop(rax_callsite);

  __ jump_from_interpreted(rbx_method, rdx);
}

//-----------------------------------------------------------------------------
// Allocation

void TemplateTable::_new() {
  transition(vtos, atos);
  __ get_unsigned_2_byte_index_at_bcp(rdx, 1);
  Label slow_case;
  Label slow_case_no_pop;
  Label done;
  Label initialize_header;

  __ get_cpool_and_tags(rcx, rax);

  // Make sure the class we're about to instantiate has been resolved.
  // This is done before loading InstanceKlass to be consistent with the order
  // how Constant Pool is updated (see ConstantPool::klass_at_put)
  const int tags_offset = Array<u1>::base_offset_in_bytes();
  __ cmpb(Address(rax, rdx, Address::times_1, tags_offset), JVM_CONSTANT_Class);
  __ jcc(Assembler::notEqual, slow_case_no_pop);

  // get InstanceKlass
  __ load_resolved_klass_at_index(rcx, rcx, rdx);
  __ push(rcx);  // save the contexts of klass for initializing the header

  // make sure klass is initialized
<<<<<<< HEAD
  if (VM_Version::supports_fast_class_init_checks()) {
    const Register thread = LP64_ONLY(r15_thread) NOT_LP64(noreg);
    assert(thread != noreg, "x86_32 not supported");
    __ clinit_barrier(rcx, thread, nullptr /*L_fast_path*/, &slow_case);
  } else {
    __ cmpb(Address(rcx, InstanceKlass::init_state_offset()), InstanceKlass::fully_initialized);
    __ jcc(Assembler::notEqual, slow_case);
  }
=======
#ifdef _LP64
  assert(VM_Version::supports_fast_class_init_checks(), "must support fast class initialization checks");
  __ clinit_barrier(rcx, r15_thread, nullptr /*L_fast_path*/, &slow_case);
#else
  __ cmpb(Address(rcx, InstanceKlass::init_state_offset()), InstanceKlass::fully_initialized);
  __ jcc(Assembler::notEqual, slow_case);
#endif
>>>>>>> 3ebe6c19

  // make sure klass doesn't have finalizer
  // get instance_size in InstanceKlass (scaled to a count of bytes)
  __ movl(rdx, Address(rcx, Klass::layout_helper_offset()));
  // test to see if it has a finalizer or is malformed in some way
  __ testl(rdx, Klass::_lh_instance_slow_path_bit);
  __ jcc(Assembler::notZero, slow_case);

  // Allocate the instance:
  //  If TLAB is enabled:
  //    Try to allocate in the TLAB.
  //    If fails, go to the slow path.
  //    Initialize the allocation.
  //    Exit.
  //
  //  Go to slow path.

  const Register thread = LP64_ONLY(r15_thread) NOT_LP64(rcx);

  if (UseTLAB) {
    NOT_LP64(__ get_thread(thread);)
    __ tlab_allocate(thread, rax, rdx, 0, rcx, rbx, slow_case);
    if (ZeroTLAB) {
      // the fields have been already cleared
      __ jmp(initialize_header);
    }

    // The object is initialized before the header.  If the object size is
    // zero, go directly to the header initialization.
    __ decrement(rdx, sizeof(oopDesc));
    __ jcc(Assembler::zero, initialize_header);

    // Initialize topmost object field, divide rdx by 8, check if odd and
    // test if zero.
    __ xorl(rcx, rcx);    // use zero reg to clear memory (shorter code)
    __ shrl(rdx, LogBytesPerLong); // divide by 2*oopSize and set carry flag if odd

    // rdx must have been multiple of 8
#ifdef ASSERT
    // make sure rdx was multiple of 8
    Label L;
    // Ignore partial flag stall after shrl() since it is debug VM
    __ jcc(Assembler::carryClear, L);
    __ stop("object size is not multiple of 2 - adjust this code");
    __ bind(L);
    // rdx must be > 0, no extra check needed here
#endif

    // initialize remaining object fields: rdx was a multiple of 8
    { Label loop;
    __ bind(loop);
    __ movptr(Address(rax, rdx, Address::times_8, sizeof(oopDesc) - 1*oopSize), rcx);
    NOT_LP64(__ movptr(Address(rax, rdx, Address::times_8, sizeof(oopDesc) - 2*oopSize), rcx));
    __ decrement(rdx);
    __ jcc(Assembler::notZero, loop);
    }

    // initialize object header only.
    __ bind(initialize_header);
    __ movptr(Address(rax, oopDesc::mark_offset_in_bytes()),
              (intptr_t)markWord::prototype().value()); // header
    __ pop(rcx);   // get saved klass back in the register.
#ifdef _LP64
    __ xorl(rsi, rsi); // use zero reg to clear memory (shorter code)
    __ store_klass_gap(rax, rsi);  // zero klass gap for compressed oops
#endif
    __ store_klass(rax, rcx, rscratch1);  // klass

    {
      SkipIfEqual skip_if(_masm, &DTraceAllocProbes, 0, rscratch1);
      // Trigger dtrace event for fastpath
      __ push(atos);
      __ call_VM_leaf(
           CAST_FROM_FN_PTR(address, static_cast<int (*)(oopDesc*)>(SharedRuntime::dtrace_object_alloc)), rax);
      __ pop(atos);
    }

    __ jmp(done);
  }

  // slow case
  __ bind(slow_case);
  __ pop(rcx);   // restore stack pointer to what it was when we came in.
  __ bind(slow_case_no_pop);

  Register rarg1 = LP64_ONLY(c_rarg1) NOT_LP64(rax);
  Register rarg2 = LP64_ONLY(c_rarg2) NOT_LP64(rdx);

  __ get_constant_pool(rarg1);
  __ get_unsigned_2_byte_index_at_bcp(rarg2, 1);
  call_VM(rax, CAST_FROM_FN_PTR(address, InterpreterRuntime::_new), rarg1, rarg2);
   __ verify_oop(rax);

  // continue
  __ bind(done);
}

void TemplateTable::newarray() {
  transition(itos, atos);
  Register rarg1 = LP64_ONLY(c_rarg1) NOT_LP64(rdx);
  __ load_unsigned_byte(rarg1, at_bcp(1));
  call_VM(rax, CAST_FROM_FN_PTR(address, InterpreterRuntime::newarray),
          rarg1, rax);
}

void TemplateTable::anewarray() {
  transition(itos, atos);

  Register rarg1 = LP64_ONLY(c_rarg1) NOT_LP64(rcx);
  Register rarg2 = LP64_ONLY(c_rarg2) NOT_LP64(rdx);

  __ get_unsigned_2_byte_index_at_bcp(rarg2, 1);
  __ get_constant_pool(rarg1);
  call_VM(rax, CAST_FROM_FN_PTR(address, InterpreterRuntime::anewarray),
          rarg1, rarg2, rax);
}

void TemplateTable::arraylength() {
  transition(atos, itos);
  __ movl(rax, Address(rax, arrayOopDesc::length_offset_in_bytes()));
}

void TemplateTable::checkcast() {
  transition(atos, atos);
  Label done, is_null, ok_is_subtype, quicked, resolved;
  __ testptr(rax, rax); // object is in rax
  __ jcc(Assembler::zero, is_null);

  // Get cpool & tags index
  __ get_cpool_and_tags(rcx, rdx); // rcx=cpool, rdx=tags array
  __ get_unsigned_2_byte_index_at_bcp(rbx, 1); // rbx=index
  // See if bytecode has already been quicked
  __ cmpb(Address(rdx, rbx,
                  Address::times_1,
                  Array<u1>::base_offset_in_bytes()),
          JVM_CONSTANT_Class);
  __ jcc(Assembler::equal, quicked);
  __ push(atos); // save receiver for result, and for GC
  call_VM(noreg, CAST_FROM_FN_PTR(address, InterpreterRuntime::quicken_io_cc));

  // vm_result_2 has metadata result
#ifndef _LP64
  // borrow rdi from locals
  __ get_thread(rdi);
  __ get_vm_result_2(rax, rdi);
  __ restore_locals();
#else
  __ get_vm_result_2(rax, r15_thread);
#endif

  __ pop_ptr(rdx); // restore receiver
  __ jmpb(resolved);

  // Get superklass in rax and subklass in rbx
  __ bind(quicked);
  __ mov(rdx, rax); // Save object in rdx; rax needed for subtype check
  __ load_resolved_klass_at_index(rax, rcx, rbx);

  __ bind(resolved);
  __ load_klass(rbx, rdx, rscratch1);

  // Generate subtype check.  Blows rcx, rdi.  Object in rdx.
  // Superklass in rax.  Subklass in rbx.
  __ gen_subtype_check(rbx, ok_is_subtype);

  // Come here on failure
  __ push_ptr(rdx);
  // object is at TOS
  __ jump(ExternalAddress(Interpreter::_throw_ClassCastException_entry));

  // Come here on success
  __ bind(ok_is_subtype);
  __ mov(rax, rdx); // Restore object in rdx

  // Collect counts on whether this check-cast sees nulls a lot or not.
  if (ProfileInterpreter) {
    __ jmp(done);
    __ bind(is_null);
    __ profile_null_seen(rcx);
  } else {
    __ bind(is_null);   // same as 'done'
  }
  __ bind(done);
}

void TemplateTable::instanceof() {
  transition(atos, itos);
  Label done, is_null, ok_is_subtype, quicked, resolved;
  __ testptr(rax, rax);
  __ jcc(Assembler::zero, is_null);

  // Get cpool & tags index
  __ get_cpool_and_tags(rcx, rdx); // rcx=cpool, rdx=tags array
  __ get_unsigned_2_byte_index_at_bcp(rbx, 1); // rbx=index
  // See if bytecode has already been quicked
  __ cmpb(Address(rdx, rbx,
                  Address::times_1,
                  Array<u1>::base_offset_in_bytes()),
          JVM_CONSTANT_Class);
  __ jcc(Assembler::equal, quicked);

  __ push(atos); // save receiver for result, and for GC
  call_VM(noreg, CAST_FROM_FN_PTR(address, InterpreterRuntime::quicken_io_cc));
  // vm_result_2 has metadata result

#ifndef _LP64
  // borrow rdi from locals
  __ get_thread(rdi);
  __ get_vm_result_2(rax, rdi);
  __ restore_locals();
#else
  __ get_vm_result_2(rax, r15_thread);
#endif

  __ pop_ptr(rdx); // restore receiver
  __ verify_oop(rdx);
  __ load_klass(rdx, rdx, rscratch1);
  __ jmpb(resolved);

  // Get superklass in rax and subklass in rdx
  __ bind(quicked);
  __ load_klass(rdx, rax, rscratch1);
  __ load_resolved_klass_at_index(rax, rcx, rbx);

  __ bind(resolved);

  // Generate subtype check.  Blows rcx, rdi
  // Superklass in rax.  Subklass in rdx.
  __ gen_subtype_check(rdx, ok_is_subtype);

  // Come here on failure
  __ xorl(rax, rax);
  __ jmpb(done);
  // Come here on success
  __ bind(ok_is_subtype);
  __ movl(rax, 1);

  // Collect counts on whether this test sees nulls a lot or not.
  if (ProfileInterpreter) {
    __ jmp(done);
    __ bind(is_null);
    __ profile_null_seen(rcx);
  } else {
    __ bind(is_null);   // same as 'done'
  }
  __ bind(done);
  // rax = 0: obj == nullptr or  obj is not an instanceof the specified klass
  // rax = 1: obj != nullptr and obj is     an instanceof the specified klass
}


//----------------------------------------------------------------------------------------------------
// Breakpoints
void TemplateTable::_breakpoint() {
  // Note: We get here even if we are single stepping..
  // jbug insists on setting breakpoints at every bytecode
  // even if we are in single step mode.

  transition(vtos, vtos);

  Register rarg = LP64_ONLY(c_rarg1) NOT_LP64(rcx);

  // get the unpatched byte code
  __ get_method(rarg);
  __ call_VM(noreg,
             CAST_FROM_FN_PTR(address,
                              InterpreterRuntime::get_original_bytecode_at),
             rarg, rbcp);
  __ mov(rbx, rax);  // why?

  // post the breakpoint event
  __ get_method(rarg);
  __ call_VM(noreg,
             CAST_FROM_FN_PTR(address, InterpreterRuntime::_breakpoint),
             rarg, rbcp);

  // complete the execution of original bytecode
  __ dispatch_only_normal(vtos);
}

//-----------------------------------------------------------------------------
// Exceptions

void TemplateTable::athrow() {
  transition(atos, vtos);
  __ null_check(rax);
  __ jump(ExternalAddress(Interpreter::throw_exception_entry()));
}

//-----------------------------------------------------------------------------
// Synchronization
//
// Note: monitorenter & exit are symmetric routines; which is reflected
//       in the assembly code structure as well
//
// Stack layout:
//
// [expressions  ] <--- rsp               = expression stack top
// ..
// [expressions  ]
// [monitor entry] <--- monitor block top = expression stack bot
// ..
// [monitor entry]
// [frame data   ] <--- monitor block bot
// ...
// [saved rbp    ] <--- rbp
void TemplateTable::monitorenter() {
  transition(atos, vtos);

  // check for null object
  __ null_check(rax);

  const Address monitor_block_top(
        rbp, frame::interpreter_frame_monitor_block_top_offset * wordSize);
  const Address monitor_block_bot(
        rbp, frame::interpreter_frame_initial_sp_offset * wordSize);
  const int entry_size = frame::interpreter_frame_monitor_size_in_bytes();

  Label allocated;

  Register rtop = LP64_ONLY(c_rarg3) NOT_LP64(rcx);
  Register rbot = LP64_ONLY(c_rarg2) NOT_LP64(rbx);
  Register rmon = LP64_ONLY(c_rarg1) NOT_LP64(rdx);

  // initialize entry pointer
  __ xorl(rmon, rmon); // points to free slot or null

  // find a free slot in the monitor block (result in rmon)
  {
    Label entry, loop, exit;
    __ movptr(rtop, monitor_block_top); // derelativize pointer
    __ lea(rtop, Address(rbp, rtop, Address::times_ptr));
    // rtop points to current entry, starting with top-most entry

    __ lea(rbot, monitor_block_bot);    // points to word before bottom
                                        // of monitor block
    __ jmpb(entry);

    __ bind(loop);
    // check if current entry is used
    __ cmpptr(Address(rtop, BasicObjectLock::obj_offset()), NULL_WORD);
    // if not used then remember entry in rmon
    __ cmovptr(Assembler::equal, rmon, rtop);   // cmov => cmovptr
    // check if current entry is for same object
    __ cmpptr(rax, Address(rtop, BasicObjectLock::obj_offset()));
    // if same object then stop searching
    __ jccb(Assembler::equal, exit);
    // otherwise advance to next entry
    __ addptr(rtop, entry_size);
    __ bind(entry);
    // check if bottom reached
    __ cmpptr(rtop, rbot);
    // if not at bottom then check this entry
    __ jcc(Assembler::notEqual, loop);
    __ bind(exit);
  }

  __ testptr(rmon, rmon); // check if a slot has been found
  __ jcc(Assembler::notZero, allocated); // if found, continue with that one

  // allocate one if there's no free slot
  {
    Label entry, loop;
    // 1. compute new pointers          // rsp: old expression stack top
    __ movptr(rmon, monitor_block_bot); // rmon: old expression stack bottom
    __ lea(rmon, Address(rbp, rmon, Address::times_ptr));
    __ subptr(rsp, entry_size);         // move expression stack top
    __ subptr(rmon, entry_size);        // move expression stack bottom
    __ mov(rtop, rsp);                  // set start value for copy loop
    __ subptr(monitor_block_bot, entry_size / wordSize); // set new monitor block bottom
    __ jmp(entry);
    // 2. move expression stack contents
    __ bind(loop);
    __ movptr(rbot, Address(rtop, entry_size)); // load expression stack
                                                // word from old location
    __ movptr(Address(rtop, 0), rbot);          // and store it at new location
    __ addptr(rtop, wordSize);                  // advance to next word
    __ bind(entry);
    __ cmpptr(rtop, rmon);                      // check if bottom reached
    __ jcc(Assembler::notEqual, loop);          // if not at bottom then
                                                // copy next word
  }

  // call run-time routine
  // rmon: points to monitor entry
  __ bind(allocated);

  // Increment bcp to point to the next bytecode, so exception
  // handling for async. exceptions work correctly.
  // The object has already been popped from the stack, so the
  // expression stack looks correct.
  __ increment(rbcp);

  // store object
  __ movptr(Address(rmon, BasicObjectLock::obj_offset()), rax);
  __ lock_object(rmon);

  // check to make sure this monitor doesn't cause stack overflow after locking
  __ save_bcp();  // in case of exception
  __ generate_stack_overflow_check(0);

  // The bcp has already been incremented. Just need to dispatch to
  // next instruction.
  __ dispatch_next(vtos);
}

void TemplateTable::monitorexit() {
  transition(atos, vtos);

  // check for null object
  __ null_check(rax);

  const Address monitor_block_top(
        rbp, frame::interpreter_frame_monitor_block_top_offset * wordSize);
  const Address monitor_block_bot(
        rbp, frame::interpreter_frame_initial_sp_offset * wordSize);
  const int entry_size = frame::interpreter_frame_monitor_size_in_bytes();

  Register rtop = LP64_ONLY(c_rarg1) NOT_LP64(rdx);
  Register rbot = LP64_ONLY(c_rarg2) NOT_LP64(rbx);

  Label found;

  // find matching slot
  {
    Label entry, loop;
    __ movptr(rtop, monitor_block_top); // derelativize pointer
    __ lea(rtop, Address(rbp, rtop, Address::times_ptr));
    // rtop points to current entry, starting with top-most entry

    __ lea(rbot, monitor_block_bot);    // points to word before bottom
                                        // of monitor block
    __ jmpb(entry);

    __ bind(loop);
    // check if current entry is for same object
    __ cmpptr(rax, Address(rtop, BasicObjectLock::obj_offset()));
    // if same object then stop searching
    __ jcc(Assembler::equal, found);
    // otherwise advance to next entry
    __ addptr(rtop, entry_size);
    __ bind(entry);
    // check if bottom reached
    __ cmpptr(rtop, rbot);
    // if not at bottom then check this entry
    __ jcc(Assembler::notEqual, loop);
  }

  // error handling. Unlocking was not block-structured
  __ call_VM(noreg, CAST_FROM_FN_PTR(address,
                   InterpreterRuntime::throw_illegal_monitor_state_exception));
  __ should_not_reach_here();

  // call run-time routine
  __ bind(found);
  __ push_ptr(rax); // make sure object is on stack (contract with oopMaps)
  __ unlock_object(rtop);
  __ pop_ptr(rax); // discard object
}

// Wide instructions
void TemplateTable::wide() {
  transition(vtos, vtos);
  __ load_unsigned_byte(rbx, at_bcp(1));
  ExternalAddress wtable((address)Interpreter::_wentry_point);
  __ jump(ArrayAddress(wtable, Address(noreg, rbx, Address::times_ptr)), rscratch1);
  // Note: the rbcp increment step is part of the individual wide bytecode implementations
}

// Multi arrays
void TemplateTable::multianewarray() {
  transition(vtos, atos);

  Register rarg = LP64_ONLY(c_rarg1) NOT_LP64(rax);
  __ load_unsigned_byte(rax, at_bcp(3)); // get number of dimensions
  // last dim is on top of stack; we want address of first one:
  // first_addr = last_addr + (ndims - 1) * stackElementSize - 1*wordsize
  // the latter wordSize to point to the beginning of the array.
  __ lea(rarg, Address(rsp, rax, Interpreter::stackElementScale(), -wordSize));
  call_VM(rax, CAST_FROM_FN_PTR(address, InterpreterRuntime::multianewarray), rarg);
  __ load_unsigned_byte(rbx, at_bcp(3));
  __ lea(rsp, Address(rsp, rbx, Interpreter::stackElementScale()));  // get rid of counts
}<|MERGE_RESOLUTION|>--- conflicted
+++ resolved
@@ -4062,16 +4062,6 @@
   __ push(rcx);  // save the contexts of klass for initializing the header
 
   // make sure klass is initialized
-<<<<<<< HEAD
-  if (VM_Version::supports_fast_class_init_checks()) {
-    const Register thread = LP64_ONLY(r15_thread) NOT_LP64(noreg);
-    assert(thread != noreg, "x86_32 not supported");
-    __ clinit_barrier(rcx, thread, nullptr /*L_fast_path*/, &slow_case);
-  } else {
-    __ cmpb(Address(rcx, InstanceKlass::init_state_offset()), InstanceKlass::fully_initialized);
-    __ jcc(Assembler::notEqual, slow_case);
-  }
-=======
 #ifdef _LP64
   assert(VM_Version::supports_fast_class_init_checks(), "must support fast class initialization checks");
   __ clinit_barrier(rcx, r15_thread, nullptr /*L_fast_path*/, &slow_case);
@@ -4079,7 +4069,6 @@
   __ cmpb(Address(rcx, InstanceKlass::init_state_offset()), InstanceKlass::fully_initialized);
   __ jcc(Assembler::notEqual, slow_case);
 #endif
->>>>>>> 3ebe6c19
 
   // make sure klass doesn't have finalizer
   // get instance_size in InstanceKlass (scaled to a count of bytes)
