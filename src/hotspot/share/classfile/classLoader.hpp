/*
 * Copyright (c) 1997, 2024, Oracle and/or its affiliates. All rights reserved.
 * DO NOT ALTER OR REMOVE COPYRIGHT NOTICES OR THIS FILE HEADER.
 *
 * This code is free software; you can redistribute it and/or modify it
 * under the terms of the GNU General Public License version 2 only, as
 * published by the Free Software Foundation.
 *
 * This code is distributed in the hope that it will be useful, but WITHOUT
 * ANY WARRANTY; without even the implied warranty of MERCHANTABILITY or
 * FITNESS FOR A PARTICULAR PURPOSE.  See the GNU General Public License
 * version 2 for more details (a copy is included in the LICENSE file that
 * accompanied this code).
 *
 * You should have received a copy of the GNU General Public License version
 * 2 along with this work; if not, write to the Free Software Foundation,
 * Inc., 51 Franklin St, Fifth Floor, Boston, MA 02110-1301 USA.
 *
 * Please contact Oracle, 500 Oracle Parkway, Redwood Shores, CA 94065 USA
 * or visit www.oracle.com if you need additional information or have any
 * questions.
 *
 */

#ifndef SHARE_CLASSFILE_CLASSLOADER_HPP
#define SHARE_CLASSFILE_CLASSLOADER_HPP

#include "jimage.hpp"
#include "runtime/handles.hpp"
#include "runtime/perfDataTypes.hpp"
#include "utilities/exceptions.hpp"
#include "utilities/macros.hpp"
#include "utilities/ostream.hpp"
#include "utilities/zipLibrary.hpp"

// The VM class loader.
#include <sys/stat.h>

// Name of boot "modules" image
#define  MODULES_IMAGE_NAME "modules"

// Class path entry (directory or zip file)

class JImageFile;
class ClassFileStream;
class PackageEntry;
template <typename T> class GrowableArray;

class ClassPathEntry : public CHeapObj<mtClass> {
private:
  ClassPathEntry* volatile _next;
protected:
  const char* copy_path(const char*path);
public:
  ClassPathEntry* next() const;
  virtual ~ClassPathEntry() {}
  void set_next(ClassPathEntry* next);

  virtual bool is_modules_image() const { return false; }
  virtual bool is_jar_file() const { return false; }
  // Is this entry created from the "Class-path" attribute from a JAR Manifest?
  virtual bool from_class_path_attr() const { return false; }
  virtual const char* name() const = 0;
  virtual JImageFile* jimage() const { return nullptr; }
  virtual void close_jimage() {}
  // Constructor
  ClassPathEntry() : _next(nullptr) {}
  // Attempt to locate file_name through this class path entry.
  // Returns a class file parsing stream if successful.
  virtual ClassFileStream* open_stream(JavaThread* current, const char* name) = 0;
  // Open the stream for a specific class loader
  virtual ClassFileStream* open_stream_for_loader(JavaThread* current, const char* name, ClassLoaderData* loader_data) {
    return open_stream(current, name);
  }
};

class ClassPathDirEntry: public ClassPathEntry {
 private:
  const char* _dir;           // Name of directory
 public:
  const char* name() const { return _dir; }
  ClassPathDirEntry(const char* dir) {
    _dir = copy_path(dir);
  }
  virtual ~ClassPathDirEntry();
  ClassFileStream* open_stream(JavaThread* current, const char* name);
};

class ClassPathZipEntry: public ClassPathEntry {
 private:
  jzfile* _zip;              // The zip archive
  const char*   _zip_name;   // Name of zip archive
  bool _from_class_path_attr; // From the "Class-path" attribute of a jar file
 public:
  bool is_jar_file() const { return true;  }
  bool from_class_path_attr() const { return _from_class_path_attr; }
  const char* name() const { return _zip_name; }
  ClassPathZipEntry(jzfile* zip, const char* zip_name, bool from_class_path_attr);
  virtual ~ClassPathZipEntry();
  bool has_entry(JavaThread* current, const char* name);
  u1* open_entry(JavaThread* current, const char* name, jint* filesize, bool nul_terminate);
  ClassFileStream* open_stream(JavaThread* current, const char* name);
};


// For java image files
class ClassPathImageEntry: public ClassPathEntry {
private:
  const char* _name;
  DEBUG_ONLY(static ClassPathImageEntry* _singleton;)
public:
  bool is_modules_image() const;
  const char* name() const { return _name == nullptr ? "" : _name; }
  JImageFile* jimage() const;
  JImageFile* jimage_non_null() const;
  void close_jimage();
  ClassPathImageEntry(JImageFile* jimage, const char* name);
  virtual ~ClassPathImageEntry() { ShouldNotReachHere(); }
  ClassFileStream* open_stream(JavaThread* current, const char* name);
  ClassFileStream* open_stream_for_loader(JavaThread* current, const char* name, ClassLoaderData* loader_data);
};

// ModuleClassPathList contains a linked list of ClassPathEntry's
// that have been specified for a specific module.  Currently,
// the only way to specify a module/path pair is via the --patch-module
// command line option.
class ModuleClassPathList : public CHeapObj<mtClass> {
private:
  Symbol* _module_name;
  // First and last entries of class path entries for a specific module
  ClassPathEntry* _module_first_entry;
  ClassPathEntry* _module_last_entry;
public:
  Symbol* module_name() const { return _module_name; }
  ClassPathEntry* module_first_entry() const { return _module_first_entry; }
  ModuleClassPathList(Symbol* module_name);
  ~ModuleClassPathList();
  void add_to_list(ClassPathEntry* new_entry);
};

class ClassLoader: AllStatic {
 public:
  enum ClassLoaderType {
    OTHER = 0,
    BOOT_LOADER = 1,      /* boot loader */
    PLATFORM_LOADER  = 2, /* PlatformClassLoader */
    APP_LOADER  = 3       /* AppClassLoader */
  };
 protected:

  // Performance counters
  static PerfCounter* _perf_accumulated_time;
  static PerfCounter* _perf_classes_inited;
  static PerfCounter* _perf_class_init_time;
  static PerfCounter* _perf_class_init_selftime;
  static PerfCounter* _perf_class_init_bytecodes_count;
  static PerfCounter* _perf_classes_verified;
  static PerfCounter* _perf_class_verify_time;
  static PerfCounter* _perf_class_verify_selftime;
  static PerfCounter* _perf_classes_linked;
  static PerfCounter* _perf_class_link_time;
  static PerfCounter* _perf_class_link_selftime;
  static PerfCounter* _perf_shared_classload_time;
  static PerfCounter* _perf_sys_classload_time;
  static PerfCounter* _perf_app_classload_time;
  static PerfCounter* _perf_app_classload_selftime;
  static PerfCounter* _perf_app_classload_count;
  static PerfCounter* _perf_define_appclasses;
  static PerfCounter* _perf_define_appclass_time;
  static PerfCounter* _perf_define_appclass_selftime;
  static PerfCounter* _perf_app_classfile_bytes_read;
  static PerfCounter* _perf_sys_classfile_bytes_read;
<<<<<<< HEAD
  static PerfCounter* _perf_preload_total_time;
  static PerfCounter* _perf_preload_time;
  static PerfCounter* _perf_prelink_time;
  static PerfCounter* _perf_preinit_time;
  static PerfCounter* _perf_preresolve_time;
=======
>>>>>>> eb2488fd
  static PerfCounter* _perf_ik_link_methods_time;
  static PerfCounter* _perf_method_adapters_time;
  static PerfCounter* _perf_ik_link_methods_count;
  static PerfCounter* _perf_method_adapters_count;

<<<<<<< HEAD
  static PerfTickCounters* _perf_resolve_indy_time;
  static PerfTickCounters* _perf_resolve_invokehandle_time;
  static PerfTickCounters* _perf_resolve_mh_time;
  static PerfTickCounters* _perf_resolve_mt_time;
=======
  static PerfCounter* _perf_resolve_indy_time;
  static PerfCounter* _perf_resolve_invokehandle_time;
  static PerfCounter* _perf_resolve_mh_time;
  static PerfCounter* _perf_resolve_mt_time;
>>>>>>> eb2488fd

  static PerfCounter* _perf_resolve_indy_count;
  static PerfCounter* _perf_resolve_invokehandle_count;
  static PerfCounter* _perf_resolve_mh_count;
  static PerfCounter* _perf_resolve_mt_count;

  static PerfCounter* _unsafe_defineClassCallCounter;

  // Count the time taken to hash the scondary superclass arrays.
  static PerfCounter* _perf_secondary_hash_time;

  // The boot class path consists of 3 ordered pieces:
  //  1. the module/path pairs specified to --patch-module
  //    --patch-module=<module>=<file>(<pathsep><file>)*
  //  2. the base piece
  //    [jimage | build with exploded modules]
  //  3. boot loader append path
  //    [-Xbootclasspath/a]; [jvmti appended entries]
  //
  // The boot loader must obey this order when attempting
  // to load a class.

  // 1. Contains the module/path pairs specified to --patch-module
  static GrowableArray<ModuleClassPathList*>* _patch_mod_entries;

  // 2. the base piece
  //    Contains the ClassPathEntry of the modular java runtime image.
  //    If no java runtime image is present, this indicates a
  //    build with exploded modules is being used instead.
  static ClassPathEntry* _jrt_entry;
  static GrowableArray<ModuleClassPathList*>* _exploded_entries;
  enum { EXPLODED_ENTRY_SIZE = 80 }; // Initial number of exploded modules

  // 3. the boot loader's append path
  //    [-Xbootclasspath/a]; [jvmti appended entries]
  //    Note: boot loader append path does not support named modules.
  static ClassPathEntry* volatile _first_append_entry_list;
  static ClassPathEntry* first_append_entry() {
    return Atomic::load_acquire(&_first_append_entry_list);
  }

  // Last entry in linked list of appended ClassPathEntry instances
  static ClassPathEntry* volatile _last_append_entry;

  // Info used by CDS
  CDS_ONLY(static ClassPathEntry* _app_classpath_entries;)
  CDS_ONLY(static ClassPathEntry* _last_app_classpath_entry;)
  CDS_ONLY(static ClassPathEntry* _module_path_entries;)
  CDS_ONLY(static ClassPathEntry* _last_module_path_entry;)
  CDS_ONLY(static void setup_app_search_path(JavaThread* current, const char* class_path);)
  CDS_ONLY(static void setup_module_search_path(JavaThread* current, const char* path);)
  static bool add_to_app_classpath_entries(JavaThread* current,
                                           ClassPathEntry* entry,
                                           bool check_for_duplicates);
  CDS_ONLY(static void add_to_module_path_entries(const char* path,
                                           ClassPathEntry* entry);)

 public:
  CDS_ONLY(static ClassPathEntry* app_classpath_entries() {return _app_classpath_entries;})
  CDS_ONLY(static ClassPathEntry* module_path_entries() {return _module_path_entries;})

  static bool has_bootclasspath_append() { return first_append_entry() != nullptr; }

 protected:
  // Initialization:
  //   - setup the boot loader's system class path
  //   - setup the boot loader's patch mod entries, if present
  //   - create the ModuleEntry for java.base
  static void setup_bootstrap_search_path(JavaThread* current);
  static void setup_bootstrap_search_path_impl(JavaThread* current, const char *class_path);
  static void setup_patch_mod_entries();
  static void create_javabase();

  static void* dll_lookup(void* lib, const char* name, const char* path);
  static void load_java_library();
  static void load_jimage_library();

 public:
  static void* zip_library_handle();
  static jzfile* open_zip_file(const char* canonical_path, char** error_msg, JavaThread* thread);
  static ClassPathEntry* create_class_path_entry(JavaThread* current,
                                                 const char *path, const struct stat* st,
                                                 bool is_boot_append,
                                                 bool from_class_path_attr);

  // Canonicalizes path names, so strcmp will work properly. This is mainly
  // to avoid confusing the zip library
  static char* get_canonical_path(const char* orig, Thread* thread);
  static const char* file_name_for_class_name(const char* class_name,
                                              int class_name_len);
  static PackageEntry* get_package_entry(Symbol* pkg_name, ClassLoaderData* loader_data);
  static int crc32(int crc, const char* buf, int len);
  static bool update_class_path_entry_list(JavaThread* current,
                                           const char *path,
                                           bool check_for_duplicates,
                                           bool is_boot_append,
                                           bool from_class_path_attr);
  static void print_bootclasspath();

  // Timing
  static PerfCounter* perf_accumulated_time()         { return _perf_accumulated_time; }
  static PerfCounter* perf_classes_inited()           { return _perf_classes_inited; }
  static PerfCounter* perf_class_init_time()          { return _perf_class_init_time; }
  static PerfCounter* perf_class_init_selftime()      { return _perf_class_init_selftime; }
  static PerfCounter* perf_classes_verified()         { return _perf_classes_verified; }
  static PerfCounter* perf_class_verify_time()        { return _perf_class_verify_time; }
  static PerfCounter* perf_class_verify_selftime()    { return _perf_class_verify_selftime; }
  static PerfCounter* perf_classes_linked()           { return _perf_classes_linked; }
  static PerfCounter* perf_class_link_time()          { return _perf_class_link_time; }
  static PerfCounter* perf_class_link_selftime()      { return _perf_class_link_selftime; }
  static PerfCounter* perf_shared_classload_time()    { return _perf_shared_classload_time; }
  static PerfCounter* perf_secondary_hash_time() {
    return _perf_secondary_hash_time;
  }
  static PerfCounter* perf_sys_classload_time()       { return _perf_sys_classload_time; }
  static PerfCounter* perf_app_classload_time()       { return _perf_app_classload_time; }
  static PerfCounter* perf_app_classload_selftime()   { return _perf_app_classload_selftime; }
  static PerfCounter* perf_app_classload_count()      { return _perf_app_classload_count; }
  static PerfCounter* perf_define_appclasses()        { return _perf_define_appclasses; }
  static PerfCounter* perf_define_appclass_time()     { return _perf_define_appclass_time; }
  static PerfCounter* perf_define_appclass_selftime() { return _perf_define_appclass_selftime; }
  static PerfCounter* perf_app_classfile_bytes_read() { return _perf_app_classfile_bytes_read; }
  static PerfCounter* perf_sys_classfile_bytes_read() { return _perf_sys_classfile_bytes_read; }

<<<<<<< HEAD
  static PerfCounter* perf_preload_total_time() { return _perf_preload_total_time; }
  static PerfCounter* perf_preload_time() { return _perf_preload_time; }
  static PerfCounter* perf_prelink_time() { return _perf_prelink_time; }
  static PerfCounter* perf_preinit_time() { return _perf_preinit_time; }
  static PerfCounter* perf_preresolve_time() { return _perf_preresolve_time; }
=======
>>>>>>> eb2488fd
  static PerfCounter* perf_ik_link_methods_time() { return _perf_ik_link_methods_time; }
  static PerfCounter* perf_method_adapters_time() { return _perf_method_adapters_time; }
  static PerfCounter* perf_ik_link_methods_count() { return _perf_ik_link_methods_count; }
  static PerfCounter* perf_method_adapters_count() { return _perf_method_adapters_count; }

<<<<<<< HEAD
  static PerfTickCounters* perf_resolve_invokedynamic_time() { return _perf_resolve_indy_time; }
  static PerfTickCounters* perf_resolve_invokehandle_time() { return _perf_resolve_invokehandle_time; }
  static PerfTickCounters* perf_resolve_method_handle_time() { return _perf_resolve_mh_time; }
  static PerfTickCounters* perf_resolve_method_type_time() { return _perf_resolve_mt_time; }
=======
  static PerfCounter* perf_resolve_invokedynamic_time() { return _perf_resolve_indy_time; }
  static PerfCounter* perf_resolve_invokehandle_time() { return _perf_resolve_invokehandle_time; }
  static PerfCounter* perf_resolve_method_handle_time() { return _perf_resolve_mh_time; }
  static PerfCounter* perf_resolve_method_type_time() { return _perf_resolve_mt_time; }
>>>>>>> eb2488fd

  static PerfCounter* perf_resolve_invokedynamic_count() { return _perf_resolve_indy_count; }
  static PerfCounter* perf_resolve_invokehandle_count() { return _perf_resolve_invokehandle_count; }
  static PerfCounter* perf_resolve_method_handle_count() { return _perf_resolve_mh_count; }
  static PerfCounter* perf_resolve_method_type_count() { return _perf_resolve_mt_count; }

<<<<<<< HEAD
  static PerfCounter* perf_class_init_bytecodes_count() { return _perf_class_init_bytecodes_count; }

  static void print_counters();
=======
  static void print_counters(outputStream *st);
>>>>>>> eb2488fd

  // Record how many calls to Unsafe_DefineClass
  static PerfCounter* unsafe_defineClassCallCounter() {
    return _unsafe_defineClassCallCounter;
  }

  // Modular java runtime image is present vs. a build with exploded modules
  static bool has_jrt_entry() { return (_jrt_entry != nullptr); }
  static ClassPathEntry* get_jrt_entry() { return _jrt_entry; }
  static void close_jrt_image();

  // Add a module's exploded directory to the boot loader's exploded module build list
  static void add_to_exploded_build_list(JavaThread* current, Symbol* module_name);

  // Search the module list for the class file stream based on the file name and java package
  static ClassFileStream* search_module_entries(JavaThread* current,
                                                const GrowableArray<ModuleClassPathList*>* const module_list,
                                                PackageEntry* pkg_entry, // Java package entry derived from the class name
                                                const char* const file_name);

  // Load individual .class file
  static InstanceKlass* load_class(Symbol* class_name, PackageEntry* pkg_entry, bool search_append_only, TRAPS);

  // If the specified package has been loaded by the system, then returns
  // the name of the directory or ZIP file that the package was loaded from.
  // Returns null if the package was not loaded.
  // Note: The specified name can either be the name of a class or package.
  // If a package name is specified, then it must be "/"-separator and also
  // end with a trailing "/".
  static oop get_system_package(const char* name, TRAPS);

  // Returns an array of Java strings representing all of the currently
  // loaded system packages.
  // Note: The package names returned are "/"-separated and end with a
  // trailing "/".
  static objArrayOop get_system_packages(TRAPS);

  // Initialization
  static void initialize(TRAPS);
  static void classLoader_init2(JavaThread* current);
  CDS_ONLY(static void initialize_shared_path(JavaThread* current);)
  CDS_ONLY(static void initialize_module_path(TRAPS);)

  static int compute_Object_vtable();

  static ClassPathEntry* classpath_entry(int n);

  static bool is_in_patch_mod_entries(Symbol* module_name);

#if INCLUDE_CDS
  // Sharing dump and restore

  // Helper function used by CDS code to get the number of boot classpath
  // entries during shared classpath setup time.
  static int num_boot_classpath_entries();

  static ClassPathEntry* get_next_boot_classpath_entry(ClassPathEntry* e);

  // Helper function used by CDS code to get the number of app classpath
  // entries during shared classpath setup time.
  static int num_app_classpath_entries();

  // Helper function used by CDS code to get the number of module path
  // entries during shared classpath setup time.
  static int num_module_path_entries();
  static void  exit_with_path_failure(const char* error, const char* message);
  static char* skip_uri_protocol(char* source);
  static void  record_result(JavaThread* current, InstanceKlass* ik,
                             const ClassFileStream* stream, bool redefined);
#endif

  static char* lookup_vm_options();

  // Determines if the named module is present in the
  // modules jimage file or in the exploded modules directory.
  static bool is_module_observable(const char* module_name);

  static JImageLocationRef jimage_find_resource(JImageFile* jf, const char* module_name,
                                                const char* file_name, jlong &size);

  static void  trace_class_path(const char* msg, const char* name = nullptr);

  // VM monitoring and management support
  static jlong classloader_time_ms();
  static jlong class_method_total_size();
  static jlong class_init_count();
  static jlong class_init_time_ms();
  static jlong class_verify_time_ms();
  static jlong class_link_count();
  static jlong class_link_time_ms();
  static jlong class_init_bytecodes_count();

  // adds a class path to the boot append entries
  static void add_to_boot_append_entries(ClassPathEntry* new_entry);

  // creates a class path zip entry (returns null if JAR file cannot be opened)
  static ClassPathZipEntry* create_class_path_zip_entry(const char *apath);

  static bool string_ends_with(const char* str, const char* str_to_find);

  // Extract package name from a fully qualified class name
  // *bad_class_name is set to true if there's a problem with parsing class_name, to
  // distinguish from a class_name with no package name, as both cases have a null return value
  static Symbol* package_from_class_name(const Symbol* class_name, bool* bad_class_name = nullptr);

  // Debugging
  static void verify()              PRODUCT_RETURN;
};

// PerfClassTraceTime is used to measure time for class loading related events.
// This class tracks cumulative time and exclusive time for specific event types.
// During the execution of one event, other event types (e.g. class loading and
// resolution) as well as recursive calls of the same event type could happen.
// Only one elapsed timer (cumulative) and one thread-local self timer (exclusive)
// (i.e. only one event type) are active at a time even multiple PerfClassTraceTime
// instances have been created as multiple events are happening.
class PerfClassTraceTime {
 public:
  enum {
    CLASS_LOAD   = 0,
    CLASS_LINK   = 1,
    CLASS_VERIFY = 2,
    CLASS_CLINIT = 3,
    DEFINE_CLASS = 4,
    EVENT_TYPE_COUNT = 5
  };
 protected:
  // _t tracks time from initialization to destruction of this timer instance
  // including time for all other event types, and recursive calls of this type.
  // When a timer is called recursively, the elapsedTimer _t would not be used.
  elapsedTimer     _t;
  PerfLongCounter* _timep;
  PerfLongCounter* _selftimep;
  PerfLongCounter* _eventp;
  // pointer to thread-local recursion counter and timer array
  // The thread_local timers track cumulative time for specific event types
  // exclusive of time for other event types, but including recursive calls
  // of the same type.
  int*             _recursion_counters;
  elapsedTimer*    _timers;
  int              _event_type;
  int              _prev_active_event;

 public:

  inline PerfClassTraceTime(PerfLongCounter* timep,     /* counter incremented with inclusive time */
                            PerfLongCounter* selftimep, /* counter incremented with exclusive time */
                            PerfLongCounter* eventp,    /* event counter */
                            int* recursion_counters,    /* thread-local recursion counter array */
                            elapsedTimer* timers,       /* thread-local timer array */
                            int type                    /* event type */ ) :
      _timep(timep), _selftimep(selftimep), _eventp(eventp), _recursion_counters(recursion_counters), _timers(timers), _event_type(type) {
    initialize();
  }

  inline PerfClassTraceTime(PerfLongCounter* timep,     /* counter incremented with inclusive time */
                            elapsedTimer* timers,       /* thread-local timer array */
                            int type                    /* event type */ ) :
      _timep(timep), _selftimep(nullptr), _eventp(nullptr), _recursion_counters(nullptr), _timers(timers), _event_type(type) {
    initialize();
  }

  ~PerfClassTraceTime();
  void initialize();
};

#endif // SHARE_CLASSFILE_CLASSLOADER_HPP<|MERGE_RESOLUTION|>--- conflicted
+++ resolved
@@ -170,30 +170,20 @@
   static PerfCounter* _perf_define_appclass_selftime;
   static PerfCounter* _perf_app_classfile_bytes_read;
   static PerfCounter* _perf_sys_classfile_bytes_read;
-<<<<<<< HEAD
   static PerfCounter* _perf_preload_total_time;
   static PerfCounter* _perf_preload_time;
   static PerfCounter* _perf_prelink_time;
   static PerfCounter* _perf_preinit_time;
   static PerfCounter* _perf_preresolve_time;
-=======
->>>>>>> eb2488fd
   static PerfCounter* _perf_ik_link_methods_time;
   static PerfCounter* _perf_method_adapters_time;
   static PerfCounter* _perf_ik_link_methods_count;
   static PerfCounter* _perf_method_adapters_count;
 
-<<<<<<< HEAD
   static PerfTickCounters* _perf_resolve_indy_time;
   static PerfTickCounters* _perf_resolve_invokehandle_time;
   static PerfTickCounters* _perf_resolve_mh_time;
   static PerfTickCounters* _perf_resolve_mt_time;
-=======
-  static PerfCounter* _perf_resolve_indy_time;
-  static PerfCounter* _perf_resolve_invokehandle_time;
-  static PerfCounter* _perf_resolve_mh_time;
-  static PerfCounter* _perf_resolve_mt_time;
->>>>>>> eb2488fd
 
   static PerfCounter* _perf_resolve_indy_count;
   static PerfCounter* _perf_resolve_invokehandle_count;
@@ -318,43 +308,29 @@
   static PerfCounter* perf_app_classfile_bytes_read() { return _perf_app_classfile_bytes_read; }
   static PerfCounter* perf_sys_classfile_bytes_read() { return _perf_sys_classfile_bytes_read; }
 
-<<<<<<< HEAD
   static PerfCounter* perf_preload_total_time() { return _perf_preload_total_time; }
   static PerfCounter* perf_preload_time() { return _perf_preload_time; }
   static PerfCounter* perf_prelink_time() { return _perf_prelink_time; }
   static PerfCounter* perf_preinit_time() { return _perf_preinit_time; }
   static PerfCounter* perf_preresolve_time() { return _perf_preresolve_time; }
-=======
->>>>>>> eb2488fd
   static PerfCounter* perf_ik_link_methods_time() { return _perf_ik_link_methods_time; }
   static PerfCounter* perf_method_adapters_time() { return _perf_method_adapters_time; }
   static PerfCounter* perf_ik_link_methods_count() { return _perf_ik_link_methods_count; }
   static PerfCounter* perf_method_adapters_count() { return _perf_method_adapters_count; }
 
-<<<<<<< HEAD
   static PerfTickCounters* perf_resolve_invokedynamic_time() { return _perf_resolve_indy_time; }
   static PerfTickCounters* perf_resolve_invokehandle_time() { return _perf_resolve_invokehandle_time; }
   static PerfTickCounters* perf_resolve_method_handle_time() { return _perf_resolve_mh_time; }
   static PerfTickCounters* perf_resolve_method_type_time() { return _perf_resolve_mt_time; }
-=======
-  static PerfCounter* perf_resolve_invokedynamic_time() { return _perf_resolve_indy_time; }
-  static PerfCounter* perf_resolve_invokehandle_time() { return _perf_resolve_invokehandle_time; }
-  static PerfCounter* perf_resolve_method_handle_time() { return _perf_resolve_mh_time; }
-  static PerfCounter* perf_resolve_method_type_time() { return _perf_resolve_mt_time; }
->>>>>>> eb2488fd
 
   static PerfCounter* perf_resolve_invokedynamic_count() { return _perf_resolve_indy_count; }
   static PerfCounter* perf_resolve_invokehandle_count() { return _perf_resolve_invokehandle_count; }
   static PerfCounter* perf_resolve_method_handle_count() { return _perf_resolve_mh_count; }
   static PerfCounter* perf_resolve_method_type_count() { return _perf_resolve_mt_count; }
 
-<<<<<<< HEAD
   static PerfCounter* perf_class_init_bytecodes_count() { return _perf_class_init_bytecodes_count; }
 
-  static void print_counters();
-=======
   static void print_counters(outputStream *st);
->>>>>>> eb2488fd
 
   // Record how many calls to Unsafe_DefineClass
   static PerfCounter* unsafe_defineClassCallCounter() {
