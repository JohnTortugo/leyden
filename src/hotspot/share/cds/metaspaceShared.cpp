--- conflicted
+++ resolved
@@ -842,31 +842,18 @@
     }
   }
 
-<<<<<<< HEAD
-  HeapShared::init_for_dumping(CHECK);
-
 #if INCLUDE_CDS_JAVA_HEAP
-  if (CDSConfig::is_dumping_heap()) {
-    ArchiveHeapWriter::init();
-    if (CDSConfig::is_dumping_full_module_graph()) {
-      HeapShared::reset_archived_object_states(CHECK);
-    }
-
-    if (ArchiveInvokeDynamic) {
-      // Do this just before going into the safepoint.
-      // We also assume no other Java threads are running
-      // This makes sure that the MethodType and MethodTypeForm objects are clean.
-      JavaValue result(T_VOID);
-      JavaCalls::call_static(&result, vmClasses::MethodType_klass(),
-                             vmSymbols::dumpSharedArchive(),
-                             vmSymbols::void_method_signature(),
-                             CHECK);
-    }
+  if (CDSConfig::is_dumping_heap() && ArchiveInvokeDynamic) {
+    // We also assume no other Java threads are running
+    // This makes sure that the MethodType and MethodTypeForm objects are clean.
+    JavaValue result(T_VOID);
+    JavaCalls::call_static(&result, vmClasses::MethodType_klass(),
+                           vmSymbols::dumpSharedArchive(),
+                           vmSymbols::void_method_signature(),
+                           CHECK);
   }
 #endif
 
-=======
->>>>>>> 03db8281
   // Rewrite and link classes
   log_info(cds)("Rewriting and linking classes ...");
   // Link any classes which got missed. This would happen if we have loaded classes that
@@ -889,18 +876,15 @@
 #if INCLUDE_CDS_JAVA_HEAP
   if (CDSConfig::is_dumping_heap()) {
     StringTable::allocate_shared_strings_array(CHECK);
-<<<<<<< HEAD
-=======
     if (!HeapShared::is_archived_boot_layer_available(THREAD)) {
       log_info(cds)("archivedBootLayer not available, disabling full module graph");
-      disable_full_module_graph();
+      CDSConfig::disable_dumping_full_module_graph();
     }
     HeapShared::init_for_dumping(CHECK);
     ArchiveHeapWriter::init();
-    if (use_full_module_graph()) {
+    if (CDSConfig::is_dumping_full_module_graph()) {
       HeapShared::reset_archived_object_states(CHECK);
     }
->>>>>>> 03db8281
   }
 #endif
 
@@ -1398,13 +1382,8 @@
           static_mapinfo->map_or_load_heap_region();
         }
 #endif // _LP64
-<<<<<<< HEAD
-    log_info(cds)("optimized module handling: %s", MetaspaceShared::use_optimized_module_handling() ? "enabled" : "disabled");
-    log_info(cds)("full module graph: %s", CDSConfig::is_loading_full_module_graph() ? "loaded" : "not loaded");
-=======
     log_info(cds)("initial optimized module handling: %s", MetaspaceShared::use_optimized_module_handling() ? "enabled" : "disabled");
-    log_info(cds)("initial full module graph: %s", MetaspaceShared::use_full_module_graph() ? "enabled" : "disabled");
->>>>>>> 03db8281
+    log_info(cds)("initial full module graph: %s", CDSConfig::is_loading_full_module_graph() ? "loaded" : "not loaded");
   } else {
     unmap_archive(static_mapinfo);
     unmap_archive(dynamic_mapinfo);
