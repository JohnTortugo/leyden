--- conflicted
+++ resolved
@@ -223,12 +223,8 @@
   bool   _allow_archiving_with_java_agent; // setting of the AllowArchivingWithJavaAgent option
   bool   _use_optimized_module_handling;// No module-relation VM options were specified, so we can skip
                                         // some expensive operations.
-<<<<<<< HEAD
-  bool   _has_full_module_graph;        // Does the archive includes the full archived module graph?
-  bool   _has_preloaded_classes;        // Does the archive have preloaded classes?
-=======
+  bool   _has_preloaded_classes;        // Does the CDS archive have preloaded classes?
   bool   _has_full_module_graph;        // Does this CDS archive contain the full archived module graph?
->>>>>>> 1588dd93
   size_t _ptrmap_size_in_bits;          // Size of pointer relocation bitmap
   size_t _heap_roots_offset;            // Offset of the HeapShared::roots() object, from the bottom
                                         // of the archived heap objects, in bytes.
