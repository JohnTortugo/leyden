--- conflicted
+++ resolved
@@ -452,12 +452,8 @@
   void  write_region(int region, char* base, size_t size,
                      bool read_only, bool allow_exec);
   size_t remove_bitmap_leading_zeros(CHeapBitMap* map);
-<<<<<<< HEAD
-  char* write_bitmap_region(const CHeapBitMap* rw_ptrmap, const CHeapBitMap* ro_ptrmap,
-                            const CHeapBitMap* cc_ptrmap, ArchiveHeapInfo* heap_info,
-=======
-  char* write_bitmap_region(CHeapBitMap* rw_ptrmap, CHeapBitMap* ro_ptrmap, ArchiveHeapInfo* heap_info,
->>>>>>> b3bcc494
+  char* write_bitmap_region(CHeapBitMap* rw_ptrmap, CHeapBitMap* ro_ptrmap,
+                            CHeapBitMap* cc_ptrmap, ArchiveHeapInfo* heap_info,
                             size_t &size_in_bytes);
   size_t write_heap_region(ArchiveHeapInfo* heap_info);
   void  write_bytes(const void* buffer, size_t count);
