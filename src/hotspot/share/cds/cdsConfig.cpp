--- conflicted
+++ resolved
@@ -27,21 +27,12 @@
 #include "cds/cdsConfig.hpp"
 #include "cds/cds_globals.hpp"
 #include "cds/heapShared.hpp"
-<<<<<<< HEAD
 #include "cds/metaspaceShared.hpp"
 #include "classfile/classLoaderDataShared.hpp"
 #include "logging/log.hpp"
 #include "prims/jvmtiExport.hpp"
-#include "runtime/arguments.hpp"
 
 bool CDSConfig::_has_preloaded_classes;
-bool CDSConfig::_enable_dumping_full_module_graph = true;
-bool CDSConfig::_enable_loading_full_module_graph = true;
-=======
-#include "classfile/classLoaderDataShared.hpp"
-#include "logging/log.hpp"
->>>>>>> 1588dd93
-
 bool CDSConfig::_is_dumping_dynamic_archive = false;
 
 // The ability to dump the FMG depends on many factors checked by
@@ -73,11 +64,6 @@
   }
 }
 
-<<<<<<< HEAD
-bool CDSConfig::is_dumping_dynamic_archive() {
-  return DynamicDumpSharedSpaces;
-}
-
 bool CDSConfig::is_dumping_regenerated_lambdaform_invokers() {
   if (is_dumping_final_static_archive()) {
     // Not yet supported in new workflow -- the training data may point
@@ -89,8 +75,6 @@
   }
 }
 
-=======
->>>>>>> 1588dd93
 #if INCLUDE_CDS_JAVA_HEAP
 bool CDSConfig::is_dumping_heap() {
   return is_dumping_static_archive() && !is_dumping_preimage_static_archive()
@@ -101,39 +85,6 @@
   return ArchiveHeapLoader::is_in_use();
 }
 
-bool CDSConfig::is_dumping_full_module_graph() {
-  if (is_dumping_heap() &&
-      MetaspaceShared::use_optimized_module_handling() &&
-      _enable_dumping_full_module_graph) {
-    return true;
-  } else {
-    return false;
-  }
-}
-
-bool CDSConfig::is_loading_full_module_graph() {
-  if (ClassLoaderDataShared::is_full_module_graph_loaded()) {
-    return true;
-  }
-
-  if (UseSharedSpaces &&
-      ArchiveHeapLoader::can_use() &&
-      MetaspaceShared::use_optimized_module_handling() &&
-      _enable_loading_full_module_graph) {
-    // Classes used by the archived full module graph are loaded in JVMTI early phase.
-    assert(!(JvmtiExport::should_post_class_file_load_hook() && JvmtiExport::has_early_class_hook_env()),
-           "CDS should be disabled if early class hooks are enabled");
-    return true;
-  } else {
-    return false;
-  }
-}
-
-<<<<<<< HEAD
-void CDSConfig::disable_dumping_full_module_graph(const char* reason) {
-  if (_enable_dumping_full_module_graph) {
-    _enable_dumping_full_module_graph = false;
-=======
 bool CDSConfig::is_dumping_full_module_graph() {
   if (!_dumping_full_module_graph_disabled &&
       is_dumping_heap() &&
@@ -165,7 +116,6 @@
 void CDSConfig::disable_dumping_full_module_graph(const char* reason) {
   if (!_dumping_full_module_graph_disabled) {
     _dumping_full_module_graph_disabled = true;
->>>>>>> 1588dd93
     if (reason != nullptr) {
       log_info(cds)("full module graph cannot be dumped: %s", reason);
     }
@@ -173,20 +123,14 @@
 }
 
 void CDSConfig::disable_loading_full_module_graph(const char* reason) {
-<<<<<<< HEAD
-  if (_enable_loading_full_module_graph) {
-    _enable_loading_full_module_graph = false;
-=======
   assert(!ClassLoaderDataShared::is_full_module_graph_loaded(), "you call this function too late!");
   if (!_loading_full_module_graph_disabled) {
     _loading_full_module_graph_disabled = true;
->>>>>>> 1588dd93
     if (reason != nullptr) {
       log_info(cds)("full module graph cannot be loaded: %s", reason);
     }
   }
 }
-<<<<<<< HEAD
 #endif // INCLUDE_CDS_JAVA_HEAP
 
 // This is allowed by default. We disable it only in the final image dump before the
@@ -211,7 +155,4 @@
 
 bool CDSConfig::is_dumping_invokedynamic() {
   return ArchiveInvokeDynamic && is_dumping_heap();
-}
-=======
-#endif // INCLUDE_CDS_JAVA_HEAP
->>>>>>> 1588dd93
+}