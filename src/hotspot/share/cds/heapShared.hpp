--- conflicted
+++ resolved
@@ -250,12 +250,8 @@
   static DumpTimeKlassSubGraphInfoTable* _dump_time_subgraph_info_table;
   static RunTimeKlassSubGraphInfoTable _run_time_subgraph_info_table;
 
-<<<<<<< HEAD
-  static CachedOopInfo make_cached_oop_info();
+  static CachedOopInfo make_cached_oop_info(oop obj);
   static ArchivedKlassSubGraphInfoRecord* archive_subgraph_info(KlassSubGraphInfo* info);
-=======
-  static CachedOopInfo make_cached_oop_info(oop obj);
->>>>>>> dea94f44
   static void archive_object_subgraphs(ArchivableStaticFieldInfo fields[],
                                        bool is_full_module_graph);
 
