--- conflicted
+++ resolved
@@ -27,7 +27,6 @@
 #include "cds/archiveUtils.inline.hpp"
 #include "cds/cdsConfig.hpp"
 #include "cds/classPrelinker.hpp"
-<<<<<<< HEAD
 #include "cds/classPreloader.hpp"
 #include "cds/classListWriter.hpp"
 #include "cds/finalImageRecipes.hpp"
@@ -46,14 +45,6 @@
 #include "interpreter/interpreterRuntime.hpp"
 #include "interpreter/linkResolver.hpp"
 #include "memory/oopFactory.hpp"
-=======
-#include "cds/regeneratedClasses.hpp"
-#include "classfile/systemDictionary.hpp"
-#include "classfile/systemDictionaryShared.hpp"
-#include "classfile/vmClasses.hpp"
-#include "interpreter/bytecodeStream.hpp"
-#include "interpreter/interpreterRuntime.hpp"
->>>>>>> 8464ce6d
 #include "memory/resourceArea.hpp"
 #include "oops/constantPool.inline.hpp"
 #include "oops/fieldStreams.inline.hpp"
@@ -88,15 +79,11 @@
     // currently archive only CP entries that are already resolved.
     Klass* resolved_klass = cp->resolved_klass_at(cp_index);
     return resolved_klass != nullptr && is_class_resolution_deterministic(cp->pool_holder(), resolved_klass);
-<<<<<<< HEAD
   } else if (cp->tag_at(cp_index).is_invoke_dynamic()) {
     return is_indy_resolution_deterministic(cp, cp_index);
   } else if (cp->tag_at(cp_index).is_field() ||
              cp->tag_at(cp_index).is_method() ||
              cp->tag_at(cp_index).is_interface_method()) {
-=======
-  } else if (cp->tag_at(cp_index).is_field()) {
->>>>>>> 8464ce6d
     int klass_cp_index = cp->uncached_klass_ref_index_at(cp_index);
     if (!cp->tag_at(klass_cp_index).is_klass()) {
       // Not yet resolved
@@ -106,21 +93,12 @@
     if (!is_class_resolution_deterministic(cp->pool_holder(), k)) {
       return false;
     }
-<<<<<<< HEAD
-
-    if (!k->is_instance_klass()) { // FIXME -- remove this check, and add a test case
-      // FIXME: is it valid to have a non-instance klass in method refs?
-      return false;
-    }
-
-=======
 
     if (!k->is_instance_klass()) {
       // TODO: support non instance klasses as well.
       return false;
     }
 
->>>>>>> 8464ce6d
     // Here, We don't check if this entry can actually be resolved to a valid Field/Method.
     // This method should be called by the ConstantPool to check Fields/Methods that
     // have already been successfully resolved.
@@ -147,11 +125,7 @@
       return true;
     }
 
-<<<<<<< HEAD
     if (!PreloadSharedClasses && ClassPreloader::is_vm_class(ik)) {
-=======
-    if (is_vm_class(ik)) {
->>>>>>> 8464ce6d
       if (ik->class_loader() != cp_holder->class_loader()) {
         // At runtime, cp_holder() may not be able to resolve to the same
         // ik. For example, a different version of ik may be defined in
@@ -160,7 +134,6 @@
       } else {
         return true;
       }
-<<<<<<< HEAD
     } else if (PreloadSharedClasses && ClassPreloader::is_preloaded_class(ik)) {
       if (cp_holder->is_shared_platform_class()) {
         ClassPreloader::add_initiated_class(cp_holder, ik);
@@ -174,8 +147,6 @@
       } else if (cp_holder->is_hidden() && cp_holder->class_loader() == nullptr) { // FIXME -- use better checks!
         return true;
       }
-=======
->>>>>>> 8464ce6d
     }
   } else if (resolved_class->is_objArray_klass()) {
     Klass* elem = ObjArrayKlass::cast(resolved_class)->bottom_klass();
@@ -204,12 +175,8 @@
 
   constantPoolHandle cp(THREAD, ik->constants());
   for (int cp_index = 1; cp_index < cp->length(); cp_index++) { // Index 0 is unused
-<<<<<<< HEAD
-    if (cp->tag_at(cp_index).value() == JVM_CONSTANT_String) {
-=======
     switch (cp->tag_at(cp_index).value()) {
     case JVM_CONSTANT_String:
->>>>>>> 8464ce6d
       resolve_string(cp, cp_index, CHECK); // may throw OOM when interning strings.
     }
   }
@@ -277,12 +244,9 @@
 #endif
 
 void ClassPrelinker::preresolve_class_cp_entries(JavaThread* current, InstanceKlass* ik, GrowableArray<bool>* preresolve_list) {
-<<<<<<< HEAD
   if (!PreloadSharedClasses) {
     return;
   }
-=======
->>>>>>> 8464ce6d
   if (!SystemDictionaryShared::is_builtin_loader(ik->class_loader_data())) {
     return;
   }
@@ -324,11 +288,8 @@
       bcs.next();
       Bytecodes::Code raw_bc = bcs.raw_code();
       switch (raw_bc) {
-<<<<<<< HEAD
       case Bytecodes::_getstatic:
       case Bytecodes::_putstatic:
-=======
->>>>>>> 8464ce6d
       case Bytecodes::_getfield:
       case Bytecodes::_putfield:
         maybe_resolve_fmi_ref(ik, m, raw_bc, bcs.get_index_u2(), preresolve_list, THREAD);
@@ -336,7 +297,6 @@
           CLEAR_PENDING_EXCEPTION; // just ignore
         }
         break;
-<<<<<<< HEAD
       case Bytecodes::_invokehandle:
       case Bytecodes::_invokespecial:
       case Bytecodes::_invokevirtual:
@@ -347,8 +307,6 @@
           CLEAR_PENDING_EXCEPTION; // just ignore
         }
         break;
-=======
->>>>>>> 8464ce6d
       default:
         break;
       }
@@ -380,7 +338,6 @@
   }
 
   Klass* resolved_klass = cp->klass_ref_at(raw_index, bc, CHECK);
-<<<<<<< HEAD
   const char* is_static = "";
 
   switch (bc) {
@@ -392,16 +349,11 @@
     InterpreterRuntime::resolve_get_put(bc, raw_index, mh, cp, false /*initialize_holder*/, CHECK);
     is_static = " *** static";
     break;
-=======
-
-  switch (bc) {
->>>>>>> 8464ce6d
   case Bytecodes::_getfield:
   case Bytecodes::_putfield:
     InterpreterRuntime::resolve_get_put(bc, raw_index, mh, cp, false /*initialize_holder*/, CHECK);
     break;
 
-<<<<<<< HEAD
   case Bytecodes::_invokestatic:
     if (!VM_Version::supports_fast_class_init_checks()) {
       return; // Do not resolve since interpreter lacks fast clinit barriers support
@@ -420,8 +372,6 @@
     InterpreterRuntime::cds_resolve_invokehandle(raw_index, cp, CHECK);
     break;
 
-=======
->>>>>>> 8464ce6d
   default:
     ShouldNotReachHere();
   }
@@ -431,7 +381,6 @@
     bool resolved = cp->is_resolved(raw_index, bc);
     Symbol* name = cp->name_ref_at(raw_index, bc);
     Symbol* signature = cp->signature_ref_at(raw_index, bc);
-<<<<<<< HEAD
     log_trace(cds, resolve)("%s %s [%3d] %s -> %s.%s:%s%s",
                             (resolved ? "Resolved" : "Failed to resolve"),
                             Bytecodes::name(bc), cp_index, ik->external_name(),
@@ -538,16 +487,7 @@
   }
 
   return false;
-=======
-    log_trace(cds, resolve)("%s %s [%3d] %s -> %s.%s:%s",
-                            (resolved ? "Resolved" : "Failed to resolve"),
-                            Bytecodes::name(bc), cp_index, ik->external_name(),
-                            resolved_klass->external_name(),
-                            name->as_C_string(), signature->as_C_string());
-  }
->>>>>>> 8464ce6d
-}
-
+}
 #ifdef ASSERT
 bool ClassPrelinker::is_in_archivebuilder_buffer(address p) {
   if (!Thread::current()->is_VM_thread() || ArchiveBuilder::current() == nullptr) {
