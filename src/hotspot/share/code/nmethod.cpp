/*
 * Copyright (c) 1997, 2024, Oracle and/or its affiliates. All rights reserved.
 * DO NOT ALTER OR REMOVE COPYRIGHT NOTICES OR THIS FILE HEADER.
 *
 * This code is free software; you can redistribute it and/or modify it
 * under the terms of the GNU General Public License version 2 only, as
 * published by the Free Software Foundation.
 *
 * This code is distributed in the hope that it will be useful, but WITHOUT
 * ANY WARRANTY; without even the implied warranty of MERCHANTABILITY or
 * FITNESS FOR A PARTICULAR PURPOSE.  See the GNU General Public License
 * version 2 for more details (a copy is included in the LICENSE file that
 * accompanied this code).
 *
 * You should have received a copy of the GNU General Public License version
 * 2 along with this work; if not, write to the Free Software Foundation,
 * Inc., 51 Franklin St, Fifth Floor, Boston, MA 02110-1301 USA.
 *
 * Please contact Oracle, 500 Oracle Parkway, Redwood Shores, CA 94065 USA
 * or visit www.oracle.com if you need additional information or have any
 * questions.
 *
 */

#include "precompiled.hpp"
#include "asm/assembler.inline.hpp"
#include "code/codeCache.hpp"
#include "code/compiledIC.hpp"
#include "code/dependencies.hpp"
#include "code/nativeInst.hpp"
#include "code/nmethod.inline.hpp"
#include "code/scopeDesc.hpp"
#include "code/SCCache.hpp"
#include "compiler/abstractCompiler.hpp"
#include "compiler/compilationLog.hpp"
#include "compiler/compileBroker.hpp"
#include "compiler/compileLog.hpp"
#include "compiler/compileTask.hpp"
#include "compiler/compilerDirectives.hpp"
#include "compiler/compilerOracle.hpp"
#include "compiler/directivesParser.hpp"
#include "compiler/disassembler.hpp"
#include "compiler/oopMap.inline.hpp"
#include "gc/shared/barrierSet.hpp"
#include "gc/shared/barrierSetNMethod.hpp"
#include "gc/shared/classUnloadingContext.hpp"
#include "gc/shared/collectedHeap.hpp"
#include "interpreter/bytecode.inline.hpp"
#include "jvm.h"
#include "logging/log.hpp"
#include "logging/logStream.hpp"
#include "memory/allocation.inline.hpp"
#include "memory/resourceArea.hpp"
#include "memory/universe.hpp"
#include "oops/access.inline.hpp"
#include "oops/klass.inline.hpp"
#include "oops/method.inline.hpp"
#include "oops/methodData.hpp"
#include "oops/oop.inline.hpp"
#include "oops/weakHandle.inline.hpp"
#include "prims/jvmtiImpl.hpp"
#include "prims/jvmtiThreadState.hpp"
#include "prims/methodHandles.hpp"
#include "runtime/continuation.hpp"
#include "runtime/atomic.hpp"
#include "runtime/deoptimization.hpp"
#include "runtime/flags/flagSetting.hpp"
#include "runtime/frame.inline.hpp"
#include "runtime/handles.inline.hpp"
#include "runtime/jniHandles.inline.hpp"
#include "runtime/orderAccess.hpp"
#include "runtime/os.hpp"
#include "runtime/safepointVerifiers.hpp"
#include "runtime/serviceThread.hpp"
#include "runtime/sharedRuntime.hpp"
#include "runtime/signature.hpp"
#include "runtime/threadWXSetters.inline.hpp"
#include "runtime/vmThread.hpp"
#include "utilities/align.hpp"
#include "utilities/copy.hpp"
#include "utilities/dtrace.hpp"
#include "utilities/events.hpp"
#include "utilities/globalDefinitions.hpp"
#include "utilities/resourceHash.hpp"
#include "utilities/xmlstream.hpp"
#if INCLUDE_JVMCI
#include "jvmci/jvmciRuntime.hpp"
#endif

#ifdef DTRACE_ENABLED

// Only bother with this argument setup if dtrace is available

#define DTRACE_METHOD_UNLOAD_PROBE(method)                                \
  {                                                                       \
    Method* m = (method);                                                 \
    if (m != nullptr) {                                                   \
      Symbol* klass_name = m->klass_name();                               \
      Symbol* name = m->name();                                           \
      Symbol* signature = m->signature();                                 \
      HOTSPOT_COMPILED_METHOD_UNLOAD(                                     \
        (char *) klass_name->bytes(), klass_name->utf8_length(),          \
        (char *) name->bytes(), name->utf8_length(),                      \
        (char *) signature->bytes(), signature->utf8_length());           \
    }                                                                     \
  }

#else //  ndef DTRACE_ENABLED

#define DTRACE_METHOD_UNLOAD_PROBE(method)

#endif

// Cast from int value to narrow type
#define CHECKED_CAST(result, T, thing)      \
  result = static_cast<T>(thing); \
  assert(static_cast<int>(result) == thing, "failed: %d != %d", static_cast<int>(result), thing);

//---------------------------------------------------------------------------------
// NMethod statistics
// They are printed under various flags, including:
//   PrintC1Statistics, PrintOptoStatistics, LogVMOutput, and LogCompilation.
// (In the latter two cases, they like other stats are printed to the log only.)

#ifndef PRODUCT
// These variables are put into one block to reduce relocations
// and make it simpler to print from the debugger.
struct java_nmethod_stats_struct {
  uint nmethod_count;
  uint total_nm_size;
  uint total_immut_size;
  uint relocation_size;
  uint consts_size;
  uint insts_size;
  uint inline_insts_size;
  uint stub_size;
  uint oops_size;
  uint metadata_size;
  uint dependencies_size;
  uint nul_chk_table_size;
  uint handler_table_size;
  uint scopes_pcs_size;
  uint scopes_data_size;
#if INCLUDE_JVMCI
  uint speculations_size;
  uint jvmci_data_size;
#endif

  void note_nmethod(nmethod* nm) {
    nmethod_count += 1;
    total_nm_size       += nm->size();
    total_immut_size    += nm->immutable_data_size();
    relocation_size     += nm->relocation_size();
    consts_size         += nm->consts_size();
    insts_size          += nm->insts_size();
    inline_insts_size   += nm->inline_insts_size();
    stub_size           += nm->stub_size();
    oops_size           += nm->oops_size();
    metadata_size       += nm->metadata_size();
    scopes_data_size    += nm->scopes_data_size();
    scopes_pcs_size     += nm->scopes_pcs_size();
    dependencies_size   += nm->dependencies_size();
    handler_table_size  += nm->handler_table_size();
    nul_chk_table_size  += nm->nul_chk_table_size();
#if INCLUDE_JVMCI
    speculations_size   += nm->speculations_size();
    jvmci_data_size     += nm->jvmci_data_size();
#endif
  }
  void print_nmethod_stats(const char* name) {
    if (nmethod_count == 0)  return;
    tty->print_cr("Statistics for %u bytecoded nmethods for %s:", nmethod_count, name);
    uint total_size = total_nm_size + total_immut_size;
    if (total_nm_size != 0) {
      tty->print_cr(" total size      = %u (100%%)", total_size);
      tty->print_cr(" in CodeCache    = %u (%f%%)", total_nm_size, (total_nm_size * 100.0f)/total_size);
    }
    uint header_size = (uint)(nmethod_count * sizeof(nmethod));
    if (nmethod_count != 0) {
      tty->print_cr("   header        = %u (%f%%)", header_size, (header_size * 100.0f)/total_nm_size);
    }
    if (relocation_size != 0) {
      tty->print_cr("   relocation    = %u (%f%%)", relocation_size, (relocation_size * 100.0f)/total_nm_size);
    }
    if (consts_size != 0) {
      tty->print_cr("   constants     = %u (%f%%)", consts_size, (consts_size * 100.0f)/total_nm_size);
    }
    if (insts_size != 0) {
      tty->print_cr("   main code     = %u (%f%%)", insts_size, (insts_size * 100.0f)/total_nm_size);
    }
    if (inline_insts_size != 0) {
      tty->print_cr("     inline code = %u (%f%%)", inline_insts_size, (inline_insts_size * 100.0f)/total_nm_size);
    }
    if (stub_size != 0) {
      tty->print_cr("   stub code     = %u (%f%%)", stub_size, (stub_size * 100.0f)/total_nm_size);
    }
    if (oops_size != 0) {
      tty->print_cr("   oops          = %u (%f%%)", oops_size, (oops_size * 100.0f)/total_nm_size);
    }
    if (metadata_size != 0) {
      tty->print_cr("   metadata      = %u (%f%%)", metadata_size, (metadata_size * 100.0f)/total_nm_size);
    }
#if INCLUDE_JVMCI
    if (jvmci_data_size != 0) {
      tty->print_cr("   JVMCI data    = %u (%f%%)", jvmci_data_size, (jvmci_data_size * 100.0f)/total_nm_size);
    }
#endif
    if (total_immut_size != 0) {
      tty->print_cr(" immutable data  = %u (%f%%)", total_immut_size, (total_immut_size * 100.0f)/total_size);
    }
    if (dependencies_size != 0) {
      tty->print_cr("   dependencies  = %u (%f%%)", dependencies_size, (dependencies_size * 100.0f)/total_immut_size);
    }
    if (nul_chk_table_size != 0) {
      tty->print_cr("   nul chk table = %u (%f%%)", nul_chk_table_size, (nul_chk_table_size * 100.0f)/total_immut_size);
    }
    if (handler_table_size != 0) {
      tty->print_cr("   handler table = %u (%f%%)", handler_table_size, (handler_table_size * 100.0f)/total_immut_size);
    }
    if (scopes_pcs_size != 0) {
      tty->print_cr("   scopes pcs    = %u (%f%%)", scopes_pcs_size, (scopes_pcs_size * 100.0f)/total_immut_size);
    }
    if (scopes_data_size != 0) {
      tty->print_cr("   scopes data   = %u (%f%%)", scopes_data_size, (scopes_data_size * 100.0f)/total_immut_size);
    }
#if INCLUDE_JVMCI
    if (speculations_size != 0) {
      tty->print_cr("   speculations  = %u (%f%%)", speculations_size, (speculations_size * 100.0f)/total_immut_size);
    }
#endif
  }
};

struct native_nmethod_stats_struct {
  uint native_nmethod_count;
  uint native_total_size;
  uint native_relocation_size;
  uint native_insts_size;
  uint native_oops_size;
  uint native_metadata_size;
  void note_native_nmethod(nmethod* nm) {
    native_nmethod_count += 1;
    native_total_size       += nm->size();
    native_relocation_size  += nm->relocation_size();
    native_insts_size       += nm->insts_size();
    native_oops_size        += nm->oops_size();
    native_metadata_size    += nm->metadata_size();
  }
  void print_native_nmethod_stats() {
    if (native_nmethod_count == 0)  return;
    tty->print_cr("Statistics for %u native nmethods:", native_nmethod_count);
    if (native_total_size != 0)       tty->print_cr(" N. total size  = %u", native_total_size);
    if (native_relocation_size != 0)  tty->print_cr(" N. relocation  = %u", native_relocation_size);
    if (native_insts_size != 0)       tty->print_cr(" N. main code   = %u", native_insts_size);
    if (native_oops_size != 0)        tty->print_cr(" N. oops        = %u", native_oops_size);
    if (native_metadata_size != 0)    tty->print_cr(" N. metadata    = %u", native_metadata_size);
  }
};

struct pc_nmethod_stats_struct {
  uint pc_desc_init;     // number of initialization of cache (= number of caches)
  uint pc_desc_queries;  // queries to nmethod::find_pc_desc
  uint pc_desc_approx;   // number of those which have approximate true
  uint pc_desc_repeats;  // number of _pc_descs[0] hits
  uint pc_desc_hits;     // number of LRU cache hits
  uint pc_desc_tests;    // total number of PcDesc examinations
  uint pc_desc_searches; // total number of quasi-binary search steps
  uint pc_desc_adds;     // number of LUR cache insertions

  void print_pc_stats() {
    tty->print_cr("PcDesc Statistics:  %u queries, %.2f comparisons per query",
                  pc_desc_queries,
                  (double)(pc_desc_tests + pc_desc_searches)
                  / pc_desc_queries);
    tty->print_cr("  caches=%d queries=%u/%u, hits=%u+%u, tests=%u+%u, adds=%u",
                  pc_desc_init,
                  pc_desc_queries, pc_desc_approx,
                  pc_desc_repeats, pc_desc_hits,
                  pc_desc_tests, pc_desc_searches, pc_desc_adds);
  }
};

#ifdef COMPILER1
static java_nmethod_stats_struct c1_java_nmethod_stats;
#endif
#ifdef COMPILER2
static java_nmethod_stats_struct c2_java_nmethod_stats;
#endif
#if INCLUDE_JVMCI
static java_nmethod_stats_struct jvmci_java_nmethod_stats;
#endif
static java_nmethod_stats_struct unknown_java_nmethod_stats;

static native_nmethod_stats_struct native_nmethod_stats;
static pc_nmethod_stats_struct pc_nmethod_stats;

static void note_java_nmethod(nmethod* nm) {
#ifdef COMPILER1
  if (nm->is_compiled_by_c1()) {
    c1_java_nmethod_stats.note_nmethod(nm);
  } else
#endif
#ifdef COMPILER2
  if (nm->is_compiled_by_c2()) {
    c2_java_nmethod_stats.note_nmethod(nm);
  } else
#endif
#if INCLUDE_JVMCI
  if (nm->is_compiled_by_jvmci()) {
    jvmci_java_nmethod_stats.note_nmethod(nm);
  } else
#endif
  {
    unknown_java_nmethod_stats.note_nmethod(nm);
  }
}
#endif // !PRODUCT

//---------------------------------------------------------------------------------


ExceptionCache::ExceptionCache(Handle exception, address pc, address handler) {
  assert(pc != nullptr, "Must be non null");
  assert(exception.not_null(), "Must be non null");
  assert(handler != nullptr, "Must be non null");

  _count = 0;
  _exception_type = exception->klass();
  _next = nullptr;
  _purge_list_next = nullptr;

  add_address_and_handler(pc,handler);
}


address ExceptionCache::match(Handle exception, address pc) {
  assert(pc != nullptr,"Must be non null");
  assert(exception.not_null(),"Must be non null");
  if (exception->klass() == exception_type()) {
    return (test_address(pc));
  }

  return nullptr;
}


bool ExceptionCache::match_exception_with_space(Handle exception) {
  assert(exception.not_null(),"Must be non null");
  if (exception->klass() == exception_type() && count() < cache_size) {
    return true;
  }
  return false;
}


address ExceptionCache::test_address(address addr) {
  int limit = count();
  for (int i = 0; i < limit; i++) {
    if (pc_at(i) == addr) {
      return handler_at(i);
    }
  }
  return nullptr;
}


bool ExceptionCache::add_address_and_handler(address addr, address handler) {
  if (test_address(addr) == handler) return true;

  int index = count();
  if (index < cache_size) {
    set_pc_at(index, addr);
    set_handler_at(index, handler);
    increment_count();
    return true;
  }
  return false;
}

ExceptionCache* ExceptionCache::next() {
  return Atomic::load(&_next);
}

void ExceptionCache::set_next(ExceptionCache *ec) {
  Atomic::store(&_next, ec);
}

//-----------------------------------------------------------------------------


// Helper used by both find_pc_desc methods.
static inline bool match_desc(PcDesc* pc, int pc_offset, bool approximate) {
  NOT_PRODUCT(++pc_nmethod_stats.pc_desc_tests);
  if (!approximate) {
    return pc->pc_offset() == pc_offset;
  } else {
    return (pc-1)->pc_offset() < pc_offset && pc_offset <= pc->pc_offset();
  }
}

void PcDescCache::init_to(PcDesc* initial_pc_desc) {
  NOT_PRODUCT(++pc_nmethod_stats.pc_desc_init);
  // initialize the cache by filling it with benign (non-null) values
  assert(initial_pc_desc != nullptr && initial_pc_desc->pc_offset() == PcDesc::lower_offset_limit,
         "must start with a sentinel");
  for (int i = 0; i < cache_size; i++) {
    _pc_descs[i] = initial_pc_desc;
  }
}

PcDesc* PcDescCache::find_pc_desc(int pc_offset, bool approximate) {
  // Note: one might think that caching the most recently
  // read value separately would be a win, but one would be
  // wrong.  When many threads are updating it, the cache
  // line it's in would bounce between caches, negating
  // any benefit.

  // In order to prevent race conditions do not load cache elements
  // repeatedly, but use a local copy:
  PcDesc* res;

  // Step one:  Check the most recently added value.
  res = _pc_descs[0];
  assert(res != nullptr, "PcDesc cache should be initialized already");

  // Approximate only here since PcDescContainer::find_pc_desc() checked for exact case.
  if (approximate && match_desc(res, pc_offset, approximate)) {
    NOT_PRODUCT(++pc_nmethod_stats.pc_desc_repeats);
    return res;
  }

  // Step two:  Check the rest of the LRU cache.
  for (int i = 1; i < cache_size; ++i) {
    res = _pc_descs[i];
    if (res->pc_offset() < 0) break;  // optimization: skip empty cache
    if (match_desc(res, pc_offset, approximate)) {
      NOT_PRODUCT(++pc_nmethod_stats.pc_desc_hits);
      return res;
    }
  }

  // Report failure.
  return nullptr;
}

void PcDescCache::add_pc_desc(PcDesc* pc_desc) {
  NOT_PRODUCT(++pc_nmethod_stats.pc_desc_adds);
  // Update the LRU cache by shifting pc_desc forward.
  for (int i = 0; i < cache_size; i++)  {
    PcDesc* next = _pc_descs[i];
    _pc_descs[i] = pc_desc;
    pc_desc = next;
  }
}

// adjust pcs_size so that it is a multiple of both oopSize and
// sizeof(PcDesc) (assumes that if sizeof(PcDesc) is not a multiple
// of oopSize, then 2*sizeof(PcDesc) is)
static int adjust_pcs_size(int pcs_size) {
  int nsize = align_up(pcs_size,   oopSize);
  if ((nsize % sizeof(PcDesc)) != 0) {
    nsize = pcs_size + sizeof(PcDesc);
  }
  assert((nsize % oopSize) == 0, "correct alignment");
  return nsize;
}

bool nmethod::is_method_handle_return(address return_pc) {
  if (!has_method_handle_invokes())  return false;
  PcDesc* pd = pc_desc_at(return_pc);
  if (pd == nullptr)
    return false;
  return pd->is_method_handle_invoke();
}

// Returns a string version of the method state.
const char* nmethod::state() const {
  int state = get_state();
  switch (state) {
  case not_installed:
    return "not installed";
  case in_use:
    return "in use";
  case not_entrant:
    return "not_entrant";
  default:
    fatal("unexpected method state: %d", state);
    return nullptr;
  }
}

void nmethod::set_deoptimized_done() {
  ConditionalMutexLocker ml(NMethodState_lock, !NMethodState_lock->owned_by_self(), Mutex::_no_safepoint_check_flag);
  if (_deoptimization_status != deoptimize_done) { // can't go backwards
    Atomic::store(&_deoptimization_status, deoptimize_done);
  }
}

ExceptionCache* nmethod::exception_cache_acquire() const {
  return Atomic::load_acquire(&_exception_cache);
}

void nmethod::add_exception_cache_entry(ExceptionCache* new_entry) {
  assert(ExceptionCache_lock->owned_by_self(),"Must hold the ExceptionCache_lock");
  assert(new_entry != nullptr,"Must be non null");
  assert(new_entry->next() == nullptr, "Must be null");

  for (;;) {
    ExceptionCache *ec = exception_cache();
    if (ec != nullptr) {
      Klass* ex_klass = ec->exception_type();
      if (!ex_klass->is_loader_alive()) {
        // We must guarantee that entries are not inserted with new next pointer
        // edges to ExceptionCache entries with dead klasses, due to bad interactions
        // with concurrent ExceptionCache cleanup. Therefore, the inserts roll
        // the head pointer forward to the first live ExceptionCache, so that the new
        // next pointers always point at live ExceptionCaches, that are not removed due
        // to concurrent ExceptionCache cleanup.
        ExceptionCache* next = ec->next();
        if (Atomic::cmpxchg(&_exception_cache, ec, next) == ec) {
          CodeCache::release_exception_cache(ec);
        }
        continue;
      }
      ec = exception_cache();
      if (ec != nullptr) {
        new_entry->set_next(ec);
      }
    }
    if (Atomic::cmpxchg(&_exception_cache, ec, new_entry) == ec) {
      return;
    }
  }
}

void nmethod::clean_exception_cache() {
  // For each nmethod, only a single thread may call this cleanup function
  // at the same time, whether called in STW cleanup or concurrent cleanup.
  // Note that if the GC is processing exception cache cleaning in a concurrent phase,
  // then a single writer may contend with cleaning up the head pointer to the
  // first ExceptionCache node that has a Klass* that is alive. That is fine,
  // as long as there is no concurrent cleanup of next pointers from concurrent writers.
  // And the concurrent writers do not clean up next pointers, only the head.
  // Also note that concurrent readers will walk through Klass* pointers that are not
  // alive. That does not cause ABA problems, because Klass* is deleted after
  // a handshake with all threads, after all stale ExceptionCaches have been
  // unlinked. That is also when the CodeCache::exception_cache_purge_list()
  // is deleted, with all ExceptionCache entries that were cleaned concurrently.
  // That similarly implies that CAS operations on ExceptionCache entries do not
  // suffer from ABA problems as unlinking and deletion is separated by a global
  // handshake operation.
  ExceptionCache* prev = nullptr;
  ExceptionCache* curr = exception_cache_acquire();

  while (curr != nullptr) {
    ExceptionCache* next = curr->next();

    if (!curr->exception_type()->is_loader_alive()) {
      if (prev == nullptr) {
        // Try to clean head; this is contended by concurrent inserts, that
        // both lazily clean the head, and insert entries at the head. If
        // the CAS fails, the operation is restarted.
        if (Atomic::cmpxchg(&_exception_cache, curr, next) != curr) {
          prev = nullptr;
          curr = exception_cache_acquire();
          continue;
        }
      } else {
        // It is impossible to during cleanup connect the next pointer to
        // an ExceptionCache that has not been published before a safepoint
        // prior to the cleanup. Therefore, release is not required.
        prev->set_next(next);
      }
      // prev stays the same.

      CodeCache::release_exception_cache(curr);
    } else {
      prev = curr;
    }

    curr = next;
  }
}

// public method for accessing the exception cache
// These are the public access methods.
address nmethod::handler_for_exception_and_pc(Handle exception, address pc) {
  // We never grab a lock to read the exception cache, so we may
  // have false negatives. This is okay, as it can only happen during
  // the first few exception lookups for a given nmethod.
  ExceptionCache* ec = exception_cache_acquire();
  while (ec != nullptr) {
    address ret_val;
    if ((ret_val = ec->match(exception,pc)) != nullptr) {
      return ret_val;
    }
    ec = ec->next();
  }
  return nullptr;
}

void nmethod::add_handler_for_exception_and_pc(Handle exception, address pc, address handler) {
  // There are potential race conditions during exception cache updates, so we
  // must own the ExceptionCache_lock before doing ANY modifications. Because
  // we don't lock during reads, it is possible to have several threads attempt
  // to update the cache with the same data. We need to check for already inserted
  // copies of the current data before adding it.

  MutexLocker ml(ExceptionCache_lock);
  ExceptionCache* target_entry = exception_cache_entry_for_exception(exception);

  if (target_entry == nullptr || !target_entry->add_address_and_handler(pc,handler)) {
    target_entry = new ExceptionCache(exception,pc,handler);
    add_exception_cache_entry(target_entry);
  }
}

// private method for handling exception cache
// These methods are private, and used to manipulate the exception cache
// directly.
ExceptionCache* nmethod::exception_cache_entry_for_exception(Handle exception) {
  ExceptionCache* ec = exception_cache_acquire();
  while (ec != nullptr) {
    if (ec->match_exception_with_space(exception)) {
      return ec;
    }
    ec = ec->next();
  }
  return nullptr;
}

bool nmethod::is_at_poll_return(address pc) {
  RelocIterator iter(this, pc, pc+1);
  while (iter.next()) {
    if (iter.type() == relocInfo::poll_return_type)
      return true;
  }
  return false;
}


bool nmethod::is_at_poll_or_poll_return(address pc) {
  RelocIterator iter(this, pc, pc+1);
  while (iter.next()) {
    relocInfo::relocType t = iter.type();
    if (t == relocInfo::poll_return_type || t == relocInfo::poll_type)
      return true;
  }
  return false;
}

void nmethod::verify_oop_relocations() {
  // Ensure sure that the code matches the current oop values
  RelocIterator iter(this, nullptr, nullptr);
  while (iter.next()) {
    if (iter.type() == relocInfo::oop_type) {
      oop_Relocation* reloc = iter.oop_reloc();
      if (!reloc->oop_is_immediate()) {
        reloc->verify_oop_relocation();
      }
    }
  }
}


ScopeDesc* nmethod::scope_desc_at(address pc) {
  PcDesc* pd = pc_desc_at(pc);
  guarantee(pd != nullptr, "scope must be present");
  return new ScopeDesc(this, pd);
}

ScopeDesc* nmethod::scope_desc_near(address pc) {
  PcDesc* pd = pc_desc_near(pc);
  guarantee(pd != nullptr, "scope must be present");
  return new ScopeDesc(this, pd);
}

address nmethod::oops_reloc_begin() const {
  // If the method is not entrant then a JMP is plastered over the
  // first few bytes.  If an oop in the old code was there, that oop
  // should not get GC'd.  Skip the first few bytes of oops on
  // not-entrant methods.
  if (frame_complete_offset() != CodeOffsets::frame_never_safe &&
      code_begin() + frame_complete_offset() >
      verified_entry_point() + NativeJump::instruction_size)
  {
    // If we have a frame_complete_offset after the native jump, then there
    // is no point trying to look for oops before that. This is a requirement
    // for being allowed to scan oops concurrently.
    return code_begin() + frame_complete_offset();
  }

  // It is not safe to read oops concurrently using entry barriers, if their
  // location depend on whether the nmethod is entrant or not.
  // assert(BarrierSet::barrier_set()->barrier_set_nmethod() == nullptr, "Not safe oop scan");

  address low_boundary = verified_entry_point();
  if (!is_in_use()) {
    low_boundary += NativeJump::instruction_size;
    // %%% Note:  On SPARC we patch only a 4-byte trap, not a full NativeJump.
    // This means that the low_boundary is going to be a little too high.
    // This shouldn't matter, since oops of non-entrant methods are never used.
    // In fact, why are we bothering to look at oops in a non-entrant method??
  }
  return low_boundary;
}

// Method that knows how to preserve outgoing arguments at call. This method must be
// called with a frame corresponding to a Java invoke
void nmethod::preserve_callee_argument_oops(frame fr, const RegisterMap *reg_map, OopClosure* f) {
  if (method() == nullptr) {
    return;
  }

  // handle the case of an anchor explicitly set in continuation code that doesn't have a callee
  JavaThread* thread = reg_map->thread();
  if (thread->has_last_Java_frame() && fr.sp() == thread->last_Java_sp()) {
    return;
  }

  if (!method()->is_native()) {
    address pc = fr.pc();
    bool has_receiver, has_appendix;
    Symbol* signature;

    // The method attached by JIT-compilers should be used, if present.
    // Bytecode can be inaccurate in such case.
    Method* callee = attached_method_before_pc(pc);
    if (callee != nullptr) {
      has_receiver = !(callee->access_flags().is_static());
      has_appendix = false;
      signature    = callee->signature();
    } else {
      SimpleScopeDesc ssd(this, pc);

      Bytecode_invoke call(methodHandle(Thread::current(), ssd.method()), ssd.bci());
      has_receiver = call.has_receiver();
      has_appendix = call.has_appendix();
      signature    = call.signature();
    }

    fr.oops_compiled_arguments_do(signature, has_receiver, has_appendix, reg_map, f);
  } else if (method()->is_continuation_enter_intrinsic()) {
    // This method only calls Continuation.enter()
    Symbol* signature = vmSymbols::continuationEnter_signature();
    fr.oops_compiled_arguments_do(signature, false, false, reg_map, f);
  }
}

Method* nmethod::attached_method(address call_instr) {
  assert(code_contains(call_instr), "not part of the nmethod");
  RelocIterator iter(this, call_instr, call_instr + 1);
  while (iter.next()) {
    if (iter.addr() == call_instr) {
      switch(iter.type()) {
        case relocInfo::static_call_type:      return iter.static_call_reloc()->method_value();
        case relocInfo::opt_virtual_call_type: return iter.opt_virtual_call_reloc()->method_value();
        case relocInfo::virtual_call_type:     return iter.virtual_call_reloc()->method_value();
        default:                               break;
      }
    }
  }
  return nullptr; // not found
}

Method* nmethod::attached_method_before_pc(address pc) {
  if (NativeCall::is_call_before(pc)) {
    NativeCall* ncall = nativeCall_before(pc);
    return attached_method(ncall->instruction_address());
  }
  return nullptr; // not a call
}

void nmethod::clear_inline_caches() {
  assert(SafepointSynchronize::is_at_safepoint(), "clearing of IC's only allowed at safepoint");
  RelocIterator iter(this);
  while (iter.next()) {
    iter.reloc()->clear_inline_cache();
  }
}

#ifdef ASSERT
// Check class_loader is alive for this bit of metadata.
class CheckClass : public MetadataClosure {
  void do_metadata(Metadata* md) {
    Klass* klass = nullptr;
    if (md->is_klass()) {
      klass = ((Klass*)md);
    } else if (md->is_method()) {
      klass = ((Method*)md)->method_holder();
    } else if (md->is_methodData()) {
      klass = ((MethodData*)md)->method()->method_holder();
    } else if (md->is_methodCounters()) {
      klass = ((MethodCounters*)md)->method()->method_holder();
    } else {
      md->print();
      ShouldNotReachHere();
    }
    assert(klass->is_loader_alive(), "must be alive");
  }
};
#endif // ASSERT


static void clean_ic_if_metadata_is_dead(CompiledIC *ic) {
  ic->clean_metadata();
}

// Clean references to unloaded nmethods at addr from this one, which is not unloaded.
template <typename CallsiteT>
static void clean_if_nmethod_is_unloaded(CallsiteT* callsite, nmethod* from,
                                         bool clean_all) {
  CodeBlob* cb = CodeCache::find_blob(callsite->destination());
  if (!cb->is_nmethod()) {
    return;
  }
  nmethod* nm = cb->as_nmethod();
  if (clean_all || !nm->is_in_use() || nm->is_unloading() || nm->method()->code() != nm) {
    callsite->set_to_clean();
  }
}

// Cleans caches in nmethods that point to either classes that are unloaded
// or nmethods that are unloaded.
//
// Can be called either in parallel by G1 currently or after all
// nmethods are unloaded.  Return postponed=true in the parallel case for
// inline caches found that point to nmethods that are not yet visited during
// the do_unloading walk.
void nmethod::unload_nmethod_caches(bool unloading_occurred) {
  ResourceMark rm;

  // Exception cache only needs to be called if unloading occurred
  if (unloading_occurred) {
    clean_exception_cache();
  }

  cleanup_inline_caches_impl(unloading_occurred, false);

#ifdef ASSERT
  // Check that the metadata embedded in the nmethod is alive
  CheckClass check_class;
  metadata_do(&check_class);
#endif
}

void nmethod::run_nmethod_entry_barrier() {
  BarrierSetNMethod* bs_nm = BarrierSet::barrier_set()->barrier_set_nmethod();
  if (bs_nm != nullptr) {
    // We want to keep an invariant that nmethods found through iterations of a Thread's
    // nmethods found in safepoints have gone through an entry barrier and are not armed.
    // By calling this nmethod entry barrier, it plays along and acts
    // like any other nmethod found on the stack of a thread (fewer surprises).
    nmethod* nm = this;
    if (bs_nm->is_armed(nm)) {
      bool alive = bs_nm->nmethod_entry_barrier(nm);
      assert(alive, "should be alive");
    }
  }
}

// Only called by whitebox test
void nmethod::cleanup_inline_caches_whitebox() {
  assert_locked_or_safepoint(CodeCache_lock);
  CompiledICLocker ic_locker(this);
  cleanup_inline_caches_impl(false /* unloading_occurred */, true /* clean_all */);
}

address* nmethod::orig_pc_addr(const frame* fr) {
  return (address*) ((address)fr->unextended_sp() + orig_pc_offset());
}

// Called to clean up after class unloading for live nmethods
void nmethod::cleanup_inline_caches_impl(bool unloading_occurred, bool clean_all) {
  assert(CompiledICLocker::is_safe(this), "mt unsafe call");
  ResourceMark rm;

  // Find all calls in an nmethod and clear the ones that point to bad nmethods.
  RelocIterator iter(this, oops_reloc_begin());
  bool is_in_static_stub = false;
  while(iter.next()) {

    switch (iter.type()) {

    case relocInfo::virtual_call_type:
      if (unloading_occurred) {
        // If class unloading occurred we first clear ICs where the cached metadata
        // is referring to an unloaded klass or method.
        clean_ic_if_metadata_is_dead(CompiledIC_at(&iter));
      }

      clean_if_nmethod_is_unloaded(CompiledIC_at(&iter), this, clean_all);
      break;

    case relocInfo::opt_virtual_call_type:
    case relocInfo::static_call_type:
      clean_if_nmethod_is_unloaded(CompiledDirectCall::at(iter.reloc()), this, clean_all);
      break;

    case relocInfo::static_stub_type: {
      is_in_static_stub = true;
      break;
    }

    case relocInfo::metadata_type: {
      // Only the metadata relocations contained in static/opt virtual call stubs
      // contains the Method* passed to c2i adapters. It is the only metadata
      // relocation that needs to be walked, as it is the one metadata relocation
      // that violates the invariant that all metadata relocations have an oop
      // in the compiled method (due to deferred resolution and code patching).

      // This causes dead metadata to remain in compiled methods that are not
      // unloading. Unless these slippery metadata relocations of the static
      // stubs are at least cleared, subsequent class redefinition operations
      // will access potentially free memory, and JavaThread execution
      // concurrent to class unloading may call c2i adapters with dead methods.
      if (!is_in_static_stub) {
        // The first metadata relocation after a static stub relocation is the
        // metadata relocation of the static stub used to pass the Method* to
        // c2i adapters.
        continue;
      }
      is_in_static_stub = false;
      if (is_unloading()) {
        // If the nmethod itself is dying, then it may point at dead metadata.
        // Nobody should follow that metadata; it is strictly unsafe.
        continue;
      }
      metadata_Relocation* r = iter.metadata_reloc();
      Metadata* md = r->metadata_value();
      if (md != nullptr && md->is_method()) {
        Method* method = static_cast<Method*>(md);
        if (!method->method_holder()->is_loader_alive()) {
          Atomic::store(r->metadata_addr(), (Method*)nullptr);

          if (!r->metadata_is_immediate()) {
            r->fix_metadata_relocation();
          }
        }
      }
      break;
    }

    default:
      break;
    }
  }
}

address nmethod::continuation_for_implicit_exception(address pc, bool for_div0_check) {
  // Exception happened outside inline-cache check code => we are inside
  // an active nmethod => use cpc to determine a return address
  int exception_offset = int(pc - code_begin());
  int cont_offset = ImplicitExceptionTable(this).continuation_offset( exception_offset );
#ifdef ASSERT
  if (cont_offset == 0) {
    Thread* thread = Thread::current();
    ResourceMark rm(thread);
    CodeBlob* cb = CodeCache::find_blob(pc);
    assert(cb != nullptr && cb == this, "");

    // Keep tty output consistent. To avoid ttyLocker, we buffer in stream, and print all at once.
    stringStream ss;
    ss.print_cr("implicit exception happened at " INTPTR_FORMAT, p2i(pc));
    print_on(&ss);
    method()->print_codes_on(&ss);
    print_code_on(&ss);
    print_pcs_on(&ss);
    tty->print("%s", ss.as_string()); // print all at once
  }
#endif
  if (cont_offset == 0) {
    // Let the normal error handling report the exception
    return nullptr;
  }
  if (cont_offset == exception_offset) {
#if INCLUDE_JVMCI
    Deoptimization::DeoptReason deopt_reason = for_div0_check ? Deoptimization::Reason_div0_check : Deoptimization::Reason_null_check;
    JavaThread *thread = JavaThread::current();
    thread->set_jvmci_implicit_exception_pc(pc);
    thread->set_pending_deoptimization(Deoptimization::make_trap_request(deopt_reason,
                                                                         Deoptimization::Action_reinterpret));
    return (SharedRuntime::deopt_blob()->implicit_exception_uncommon_trap());
#else
    ShouldNotReachHere();
#endif
  }
  return code_begin() + cont_offset;
}

class HasEvolDependency : public MetadataClosure {
  bool _has_evol_dependency;
 public:
  HasEvolDependency() : _has_evol_dependency(false) {}
  void do_metadata(Metadata* md) {
    if (md->is_method()) {
      Method* method = (Method*)md;
      if (method->is_old()) {
        _has_evol_dependency = true;
      }
    }
  }
  bool has_evol_dependency() const { return _has_evol_dependency; }
};

bool nmethod::has_evol_metadata() {
  // Check the metadata in relocIter and CompiledIC and also deoptimize
  // any nmethod that has reference to old methods.
  HasEvolDependency check_evol;
  metadata_do(&check_evol);
  if (check_evol.has_evol_dependency() && log_is_enabled(Debug, redefine, class, nmethod)) {
    ResourceMark rm;
    log_debug(redefine, class, nmethod)
            ("Found evol dependency of nmethod %s.%s(%s) compile_id=%d on in nmethod metadata",
             _method->method_holder()->external_name(),
             _method->name()->as_C_string(),
             _method->signature()->as_C_string(),
             compile_id());
  }
  return check_evol.has_evol_dependency();
}

int nmethod::total_size() const {
  return
    consts_size()        +
    insts_size()         +
    stub_size()          +
    scopes_data_size()   +
    scopes_pcs_size()    +
    handler_table_size() +
    nul_chk_table_size();
}

const char* nmethod::compile_kind() const {
  if (is_osr_method())     return "osr";
  if (method() != nullptr && is_native_method()) {
    if (method()->is_continuation_native_intrinsic()) {
      return "cnt";
    }
    return "c2n";
  }
  return nullptr;
}

const char* nmethod::compiler_name() const {
  return compilertype2name(_compiler_type);
}

#ifdef ASSERT
class CheckForOopsClosure : public OopClosure {
  bool _found_oop = false;
 public:
  virtual void do_oop(oop* o) { _found_oop = true; }
  virtual void do_oop(narrowOop* o) { _found_oop = true; }
  bool found_oop() { return _found_oop; }
};
class CheckForMetadataClosure : public MetadataClosure {
  bool _found_metadata = false;
  Metadata* _ignore = nullptr;
 public:
  CheckForMetadataClosure(Metadata* ignore) : _ignore(ignore) {}
  virtual void do_metadata(Metadata* md) { if (md != _ignore) _found_metadata = true; }
  bool found_metadata() { return _found_metadata; }
};

static void assert_no_oops_or_metadata(nmethod* nm) {
  if (nm == nullptr) return;
  assert(nm->oop_maps() == nullptr, "expectation");

  CheckForOopsClosure cfo;
  nm->oops_do(&cfo);
  assert(!cfo.found_oop(), "no oops allowed");

  // We allow an exception for the own Method, but require its class to be permanent.
  Method* own_method = nm->method();
  CheckForMetadataClosure cfm(/* ignore reference to own Method */ own_method);
  nm->metadata_do(&cfm);
  assert(!cfm.found_metadata(), "no metadata allowed");

  assert(own_method->method_holder()->class_loader_data()->is_permanent_class_loader_data(),
         "Method's class needs to be permanent");
}
#endif

nmethod* nmethod::new_native_nmethod(const methodHandle& method,
  int compile_id,
  CodeBuffer *code_buffer,
  int vep_offset,
  int frame_complete,
  int frame_size,
  ByteSize basic_lock_owner_sp_offset,
  ByteSize basic_lock_sp_offset,
  OopMapSet* oop_maps,
  int exception_handler) {
  code_buffer->finalize_oop_references(method);
  // create nmethod
  nmethod* nm = nullptr;
  int native_nmethod_size = CodeBlob::allocation_size(code_buffer, sizeof(nmethod));
  {
    MutexLocker mu(CodeCache_lock, Mutex::_no_safepoint_check_flag);

    CodeOffsets offsets;
    offsets.set_value(CodeOffsets::Verified_Entry, vep_offset);
    offsets.set_value(CodeOffsets::Frame_Complete, frame_complete);
    if (exception_handler != -1) {
      offsets.set_value(CodeOffsets::Exceptions, exception_handler);
    }

    // MH intrinsics are dispatch stubs which are compatible with NonNMethod space.
    // IsUnloadingBehaviour::is_unloading needs to handle them separately.
    bool allow_NonNMethod_space = method->can_be_allocated_in_NonNMethod_space();
    nm = new (native_nmethod_size, allow_NonNMethod_space)
    nmethod(method(), compiler_none, native_nmethod_size,
            compile_id, &offsets,
            code_buffer, frame_size,
            basic_lock_owner_sp_offset,
            basic_lock_sp_offset,
            oop_maps);
    DEBUG_ONLY( if (allow_NonNMethod_space) assert_no_oops_or_metadata(nm); )
    NOT_PRODUCT(if (nm != nullptr) native_nmethod_stats.note_native_nmethod(nm));
  }

  if (nm != nullptr) {
    // verify nmethod
    debug_only(nm->verify();) // might block

    nm->log_new_nmethod();
  }
  return nm;
}

nmethod* nmethod::new_nmethod(const methodHandle& method,
  int compile_id,
  int entry_bci,
  CodeOffsets* offsets,
  int orig_pc_offset,
  DebugInformationRecorder* debug_info,
  Dependencies* dependencies,
  CodeBuffer* code_buffer, int frame_size,
  OopMapSet* oop_maps,
  ExceptionHandlerTable* handler_table,
  ImplicitExceptionTable* nul_chk_table,
  AbstractCompiler* compiler,
  CompLevel comp_level
  , SCCEntry* scc_entry
#if INCLUDE_JVMCI
  , char* speculations,
  int speculations_len,
  JVMCINMethodData* jvmci_data
#endif
)
{
  assert(debug_info->oop_recorder() == code_buffer->oop_recorder(), "shared OR");
  code_buffer->finalize_oop_references(method);
  // create nmethod
  nmethod* nm = nullptr;
  int nmethod_size = CodeBlob::allocation_size(code_buffer, sizeof(nmethod));
#if INCLUDE_JVMCI
    if (compiler->is_jvmci()) {
      nmethod_size += align_up(jvmci_data->size(), oopSize);
    }
#endif

  int immutable_data_size =
      adjust_pcs_size(debug_info->pcs_size())
    + align_up((int)dependencies->size_in_bytes(), oopSize)
    + align_up(handler_table->size_in_bytes()    , oopSize)
    + align_up(nul_chk_table->size_in_bytes()    , oopSize)
#if INCLUDE_JVMCI
    + align_up(speculations_len                  , oopSize)
#endif
    + align_up(debug_info->data_size()           , oopSize);

  // First, allocate space for immutable data in C heap.
  address immutable_data = nullptr;
  if (immutable_data_size > 0) {
    immutable_data = (address)os::malloc(immutable_data_size, mtCode);
    if (immutable_data == nullptr) {
      vm_exit_out_of_memory(immutable_data_size, OOM_MALLOC_ERROR, "nmethod: no space for immutable data");
      return nullptr;
    }
  }
  {
    MutexLocker mu(CodeCache_lock, Mutex::_no_safepoint_check_flag);

    nm = new (nmethod_size, comp_level)
<<<<<<< HEAD
    nmethod(method(), compiler->type(), nmethod_size, compile_id, entry_bci, offsets,
            orig_pc_offset, debug_info, dependencies, code_buffer, frame_size,
            oop_maps,
            handler_table,
            nul_chk_table,
            compiler,
            comp_level
            , scc_entry
=======
    nmethod(method(), compiler->type(), nmethod_size, immutable_data_size,
            compile_id, entry_bci, immutable_data, offsets, orig_pc_offset,
            debug_info, dependencies, code_buffer, frame_size, oop_maps,
            handler_table, nul_chk_table, compiler, comp_level
>>>>>>> ad78b7fa
#if INCLUDE_JVMCI
            , speculations,
            speculations_len,
            jvmci_data
#endif
            );

    if (nm != nullptr) {
      // To make dependency checking during class loading fast, record
      // the nmethod dependencies in the classes it is dependent on.
      // This allows the dependency checking code to simply walk the
      // class hierarchy above the loaded class, checking only nmethods
      // which are dependent on those classes.  The slow way is to
      // check every nmethod for dependencies which makes it linear in
      // the number of methods compiled.  For applications with a lot
      // classes the slow way is too slow.
      for (Dependencies::DepStream deps(nm); deps.next(); ) {
        if (deps.type() == Dependencies::call_site_target_value) {
          // CallSite dependencies are managed on per-CallSite instance basis.
          oop call_site = deps.argument_oop(0);
          MethodHandles::add_dependent_nmethod(call_site, nm);
        } else {
          InstanceKlass* ik = deps.context_type();
          if (ik == nullptr) {
            continue;  // ignore things like evol_method
          }
          // record this nmethod as dependent on this klass
          ik->add_dependent_nmethod(nm);
        }
      }
      NOT_PRODUCT(if (nm != nullptr)  note_java_nmethod(nm));
    }
  }
  // Do verification and logging outside CodeCache_lock.
  if (nm != nullptr) {

#ifdef ASSERT
    LogTarget(Debug, scc, nmethod) log;
    if (log.is_enabled()) {
      LogStream out(log);
      out.print_cr("== new_nmethod 2");
      FlagSetting fs(PrintRelocations, true);
      nm->print(&out);
      nm->decode(&out);
    }
#endif

    // Safepoints in nmethod::verify aren't allowed because nm hasn't been installed yet.
    DEBUG_ONLY(nm->verify();)
    nm->log_new_nmethod();
  }
  return nm;
}

// Fill in default values for various fields
void nmethod::init_defaults(CodeBuffer *code_buffer, CodeOffsets* offsets) {
  // avoid uninitialized fields, even for short time periods
  _exception_cache            = nullptr;
  _gc_data                    = nullptr;
  _oops_do_mark_link          = nullptr;
  _compiled_ic_data           = nullptr;

#if INCLUDE_RTM_OPT
  _rtm_state                  = NoRTM;
#endif
  _is_unloading_state         = 0;
  _state                      = not_installed;

  _has_unsafe_access          = 0;
  _has_method_handle_invokes  = 0;
  _has_wide_vectors           = 0;
  _has_monitors               = 0;
  _has_flushed_dependencies   = 0;
  _is_unlinked                = 0;
  _load_reported              = 0; // jvmti state
  _preloaded                  = 0;
  _has_clinit_barriers        = 0;

  _used                       = false;
  _deoptimization_status      = not_marked;

  // SECT_CONSTS is first in code buffer so the offset should be 0.
  int consts_offset = code_buffer->total_offset_of(code_buffer->consts());
  assert(consts_offset == 0, "const_offset: %d", consts_offset);

  _stub_offset = content_offset() + code_buffer->total_offset_of(code_buffer->stubs());

  CHECKED_CAST(_entry_offset,              uint16_t, (offsets->value(CodeOffsets::Entry)));
  CHECKED_CAST(_verified_entry_offset,     uint16_t, (offsets->value(CodeOffsets::Verified_Entry)));

  int size = code_buffer->main_code_size();
  assert(size >= 0, "should be initialized");
  // Use instructions section size if it is 0 (e.g. native wrapper)
  if (size == 0) size = code_size(); // requires _stub_offset to be set
  assert(size <= code_size(), "incorrect size: %d > %d", size, code_size());
  _inline_insts_size = size - _verified_entry_offset
                     - code_buffer->total_skipped_instructions_size();
  assert(_inline_insts_size >= 0, "sanity");
}

// Post initialization
void nmethod::post_init() {
  clear_unloading_state();

  finalize_relocations();

  Universe::heap()->register_nmethod(this);
  debug_only(Universe::heap()->verify_nmethod(this));

  CodeCache::commit(this);
}

// For native wrappers
nmethod::nmethod(
  Method* method,
  CompilerType type,
  int nmethod_size,
  int compile_id,
  CodeOffsets* offsets,
  CodeBuffer* code_buffer,
  int frame_size,
  ByteSize basic_lock_owner_sp_offset,
  ByteSize basic_lock_sp_offset,
  OopMapSet* oop_maps )
  : CodeBlob("native nmethod", CodeBlobKind::Nmethod, code_buffer, nmethod_size, sizeof(nmethod),
             offsets->value(CodeOffsets::Frame_Complete), frame_size, oop_maps, false),
  _deoptimization_generation(0),
  _gc_epoch(CodeCache::gc_epoch()),
  _method(method),
  _native_receiver_sp_offset(basic_lock_owner_sp_offset),
  _native_basic_lock_sp_offset(basic_lock_sp_offset)
{
  {
    debug_only(NoSafepointVerifier nsv;)
    assert_locked_or_safepoint(CodeCache_lock);

    init_defaults(code_buffer, offsets);

    _osr_entry_point         = nullptr;
    _pc_desc_container       = nullptr;
    _entry_bci               = InvocationEntryBci;
    _compile_id              = compile_id;
    _comp_level              = CompLevel_none;
    _compiler_type           = type;
    _orig_pc_offset          = 0;
    _num_stack_arg_slots     = _method->constMethod()->num_stack_arg_slots();

    if (offsets->value(CodeOffsets::Exceptions) != -1) {
      // Continuation enter intrinsic
      _exception_offset      = code_offset() + offsets->value(CodeOffsets::Exceptions);
    } else {
      _exception_offset      = 0;
    }
    // Native wrappers do not have deopt handlers. Make the values
    // something that will never match a pc like the nmethod vtable entry
    _deopt_handler_offset    = 0;
    _deopt_mh_handler_offset = 0;
    _scc_entry               = nullptr;
    _method_profiling_count  = 0;
    _unwind_handler_offset   = 0;

    CHECKED_CAST(_metadata_offset, uint16_t, (align_up(code_buffer->total_oop_size(), oopSize)));
    int data_end_offset = _metadata_offset + align_up(code_buffer->total_metadata_size(), wordSize);
#if INCLUDE_JVMCI
    // jvmci_data_size is 0 in native wrapper but we need to set offset
    // to correctly calculate metadata_end address
    CHECKED_CAST(_jvmci_data_offset, uint16_t, data_end_offset);
#endif
    assert((data_offset() + data_end_offset) <= nmethod_size, "wrong nmethod's size: %d < %d", nmethod_size, (data_offset() + data_end_offset));

    // native wrapper does not have read-only data but we need unique not null address
    _immutable_data          = data_end();
    _immutable_data_size     = 0;
    _nul_chk_table_offset    = 0;
    _handler_table_offset    = 0;
    _scopes_pcs_offset       = 0;
    _scopes_data_offset      = 0;
#if INCLUDE_JVMCI
    _speculations_offset     = 0;
#endif

    code_buffer->copy_code_and_locs_to(this);
    code_buffer->copy_values_to(this);

    post_init();
  }

  if (PrintNativeNMethods || PrintDebugInfo || PrintRelocations || PrintDependencies) {
    ttyLocker ttyl;  // keep the following output all in one block
    // This output goes directly to the tty, not the compiler log.
    // To enable tools to match it up with the compilation activity,
    // be sure to tag this tty output with the compile ID.
    if (xtty != nullptr) {
      xtty->begin_head("print_native_nmethod");
      xtty->method(_method);
      xtty->stamp();
      xtty->end_head(" address='" INTPTR_FORMAT "'", (intptr_t) this);
    }
    // Print the header part, then print the requested information.
    // This is both handled in decode2(), called via print_code() -> decode()
    if (PrintNativeNMethods) {
      tty->print_cr("-------------------------- Assembly (native nmethod) ---------------------------");
      print_code();
      tty->print_cr("- - - - - - - - - - - - - - - - - - - - - - - - - - - - - - - - - - - - - - - - ");
#if defined(SUPPORT_DATA_STRUCTS)
      if (AbstractDisassembler::show_structs()) {
        if (oop_maps != nullptr) {
          tty->print("oop maps:"); // oop_maps->print_on(tty) outputs a cr() at the beginning
          oop_maps->print_on(tty);
          tty->print_cr("- - - - - - - - - - - - - - - - - - - - - - - - - - - - - - - - - - - - - - - - ");
        }
      }
#endif
    } else {
      print(); // print the header part only.
    }
#if defined(SUPPORT_DATA_STRUCTS)
    if (AbstractDisassembler::show_structs()) {
      if (PrintRelocations) {
        print_relocations_on(tty);
        tty->print_cr("- - - - - - - - - - - - - - - - - - - - - - - - - - - - - - - - - - - - - - - - ");
      }
    }
#endif
    if (xtty != nullptr) {
      xtty->tail("print_native_nmethod");
    }
  }
}

void* nmethod::operator new(size_t size, int nmethod_size, int comp_level) throw () {
  return CodeCache::allocate(nmethod_size, CodeCache::get_code_blob_type(comp_level));
}

void* nmethod::operator new(size_t size, int nmethod_size, bool allow_NonNMethod_space) throw () {
  // Try MethodNonProfiled and MethodProfiled.
  void* return_value = CodeCache::allocate(nmethod_size, CodeBlobType::MethodNonProfiled);
  if (return_value != nullptr || !allow_NonNMethod_space) return return_value;
  // Try NonNMethod or give up.
  return CodeCache::allocate(nmethod_size, CodeBlobType::NonNMethod);
}

// For normal JIT compiled code
nmethod::nmethod(
  Method* method,
  CompilerType type,
  int nmethod_size,
  int immutable_data_size,
  int compile_id,
  int entry_bci,
  address immutable_data,
  CodeOffsets* offsets,
  int orig_pc_offset,
  DebugInformationRecorder* debug_info,
  Dependencies* dependencies,
  CodeBuffer *code_buffer,
  int frame_size,
  OopMapSet* oop_maps,
  ExceptionHandlerTable* handler_table,
  ImplicitExceptionTable* nul_chk_table,
  AbstractCompiler* compiler,
  CompLevel comp_level
  , SCCEntry* scc_entry
#if INCLUDE_JVMCI
  , char* speculations,
  int speculations_len,
  JVMCINMethodData* jvmci_data
#endif
  )
  : CodeBlob("nmethod", CodeBlobKind::Nmethod, code_buffer, nmethod_size, sizeof(nmethod),
             offsets->value(CodeOffsets::Frame_Complete), frame_size, oop_maps, false),
  _deoptimization_generation(0),
  _gc_epoch(CodeCache::gc_epoch()),
  _method(method),
  _osr_link(nullptr)
{
  assert(debug_info->oop_recorder() == code_buffer->oop_recorder(), "shared OR");
  {
    debug_only(NoSafepointVerifier nsv;)
    assert_locked_or_safepoint(CodeCache_lock);

    init_defaults(code_buffer, offsets);
    _scc_entry      = scc_entry;
    _method_profiling_count  = 0;

    _osr_entry_point = code_begin() + offsets->value(CodeOffsets::OSR_Entry);
    _entry_bci       = entry_bci;
    _compile_id      = compile_id;
    _comp_level      = comp_level;
    _compiler_type   = type;
    _orig_pc_offset  = orig_pc_offset;

    _num_stack_arg_slots = entry_bci != InvocationEntryBci ? 0 : _method->constMethod()->num_stack_arg_slots();

    set_ctable_begin(header_begin() + content_offset());

#if INCLUDE_JVMCI
    if (compiler->is_jvmci()) {
      // JVMCI might not produce any stub sections
      if (offsets->value(CodeOffsets::Exceptions) != -1) {
        _exception_offset        = code_offset() + offsets->value(CodeOffsets::Exceptions);
      } else {
        _exception_offset        = -1;
      }
      if (offsets->value(CodeOffsets::Deopt) != -1) {
        _deopt_handler_offset    = code_offset() + offsets->value(CodeOffsets::Deopt);
      } else {
        _deopt_handler_offset    = -1;
      }
      if (offsets->value(CodeOffsets::DeoptMH) != -1) {
        _deopt_mh_handler_offset = code_offset() + offsets->value(CodeOffsets::DeoptMH);
      } else {
        _deopt_mh_handler_offset = -1;
      }
    } else
#endif
    {
      // Exception handler and deopt handler are in the stub section
      assert(offsets->value(CodeOffsets::Exceptions) != -1, "must be set");
      assert(offsets->value(CodeOffsets::Deopt     ) != -1, "must be set");

      _exception_offset          = _stub_offset + offsets->value(CodeOffsets::Exceptions);
      _deopt_handler_offset      = _stub_offset + offsets->value(CodeOffsets::Deopt);
      if (offsets->value(CodeOffsets::DeoptMH) != -1) {
        _deopt_mh_handler_offset = _stub_offset + offsets->value(CodeOffsets::DeoptMH);
      } else {
        _deopt_mh_handler_offset = -1;
      }
    }
    if (offsets->value(CodeOffsets::UnwindHandler) != -1) {
      // C1 generates UnwindHandler at the end of instructions section.
      // Calculate positive offset as distance between the start of stubs section
      // (which is also the end of instructions section) and the start of the handler.
      int unwind_handler_offset = code_offset() + offsets->value(CodeOffsets::UnwindHandler);
      CHECKED_CAST(_unwind_handler_offset, int16_t, (_stub_offset - unwind_handler_offset));
    } else {
      _unwind_handler_offset = -1;
    }
    CHECKED_CAST(_metadata_offset, uint16_t, (align_up(code_buffer->total_oop_size(), oopSize)));
    int metadata_end_offset = _metadata_offset + align_up(code_buffer->total_metadata_size(), wordSize);

#if INCLUDE_JVMCI
    CHECKED_CAST(_jvmci_data_offset, uint16_t, metadata_end_offset);
    int jvmci_data_size   = compiler->is_jvmci() ? jvmci_data->size() : 0;
    DEBUG_ONLY( int data_end_offset = _jvmci_data_offset  + align_up(jvmci_data_size, oopSize); )
#else
    DEBUG_ONLY( int data_end_offset = metadata_end_offset; )
#endif
    assert((data_offset() + data_end_offset) <= nmethod_size, "wrong nmethod's size: %d > %d",
           (data_offset() + data_end_offset), nmethod_size);

    _immutable_data_size  = immutable_data_size;
    if (immutable_data_size > 0) {
      assert(immutable_data != nullptr, "required");
      _immutable_data     = immutable_data;
    } else {
      // We need unique not null address
      _immutable_data     = data_end();
    }
    CHECKED_CAST(_nul_chk_table_offset, uint16_t, (align_up((int)dependencies->size_in_bytes(), oopSize)));
    CHECKED_CAST(_handler_table_offset, uint16_t, (_nul_chk_table_offset + align_up(nul_chk_table->size_in_bytes(), oopSize)));
    _scopes_pcs_offset    = _handler_table_offset + align_up(handler_table->size_in_bytes(), oopSize);
    _scopes_data_offset   = _scopes_pcs_offset    + adjust_pcs_size(debug_info->pcs_size());

#if INCLUDE_JVMCI
    _speculations_offset  = _scopes_data_offset   + align_up(debug_info->data_size(), oopSize);
    DEBUG_ONLY( int immutable_data_end_offset = _speculations_offset  + align_up(speculations_len, oopSize); )
#else
    DEBUG_ONLY( int immutable_data_end_offset = _scopes_data_offset + align_up(debug_info->data_size(), oopSize); )
#endif
    assert(immutable_data_end_offset <= immutable_data_size, "wrong read-only data size: %d > %d",
           immutable_data_end_offset, immutable_data_size);

    // Copy code and relocation info
    code_buffer->copy_code_and_locs_to(this);
    // Copy oops and metadata
    code_buffer->copy_values_to(this);
    dependencies->copy_to(this);
    // Copy PcDesc and ScopeDesc data
    debug_info->copy_to(this);

    // Create cache after PcDesc data is copied - it will be used to initialize cache
    _pc_desc_container = new PcDescContainer(scopes_pcs_begin());

#if INCLUDE_JVMCI
    if (compiler->is_jvmci()) {
      // Initialize the JVMCINMethodData object inlined into nm
      jvmci_nmethod_data()->copy(jvmci_data);
    }
#endif

    // Copy contents of ExceptionHandlerTable to nmethod
    handler_table->copy_to(this);
    nul_chk_table->copy_to(this);

#if INCLUDE_JVMCI
    // Copy speculations to nmethod
    if (speculations_size() != 0) {
      memcpy(speculations_begin(), speculations, speculations_len);
    }
#endif

    post_init();

    // we use the information of entry points to find out if a method is
    // static or non static
    assert(compiler->is_c2() || compiler->is_jvmci() ||
           _method->is_static() == (entry_point() == verified_entry_point()),
           " entry points must be same for static methods and vice versa");
  }
}

// Print a short set of xml attributes to identify this nmethod.  The
// output should be embedded in some other element.
void nmethod::log_identity(xmlStream* log) const {
  assert(log->inside_attrs_or_error(), "printing attributes");
  log->print(" code_compile_id='%d'", compile_id());
  const char* nm_kind = compile_kind();
  if (nm_kind != nullptr)  log->print(" code_compile_kind='%s'", nm_kind);
  log->print(" code_compiler='%s'", compiler_name());
  if (TieredCompilation) {
    log->print(" code_compile_level='%d'", comp_level());
  }
#if INCLUDE_JVMCI
  if (jvmci_nmethod_data() != nullptr) {
    const char* jvmci_name = jvmci_nmethod_data()->name();
    if (jvmci_name != nullptr) {
      log->print(" jvmci_mirror_name='");
      log->text("%s", jvmci_name);
      log->print("'");
    }
  }
#endif
}


#define LOG_OFFSET(log, name)                    \
  if (p2i(name##_end()) - p2i(name##_begin())) \
    log->print(" " XSTR(name) "_offset='" INTX_FORMAT "'"    , \
               p2i(name##_begin()) - p2i(this))


void nmethod::log_new_nmethod() const {
  if (LogCompilation && xtty != nullptr) {
    ttyLocker ttyl;
    xtty->begin_elem("nmethod");
    log_identity(xtty);
    xtty->print(" entry='" INTPTR_FORMAT "' size='%d'", p2i(code_begin()), size());
    xtty->print(" address='" INTPTR_FORMAT "'", p2i(this));

    LOG_OFFSET(xtty, relocation);
    LOG_OFFSET(xtty, consts);
    LOG_OFFSET(xtty, insts);
    LOG_OFFSET(xtty, stub);
    LOG_OFFSET(xtty, scopes_data);
    LOG_OFFSET(xtty, scopes_pcs);
    LOG_OFFSET(xtty, dependencies);
    LOG_OFFSET(xtty, handler_table);
    LOG_OFFSET(xtty, nul_chk_table);
    LOG_OFFSET(xtty, oops);
    LOG_OFFSET(xtty, metadata);

    xtty->method(method());
    xtty->stamp();
    xtty->end_elem();
  }
}

#undef LOG_OFFSET


// Print out more verbose output usually for a newly created nmethod.
void nmethod::print_on(outputStream* st, const char* msg) const {
  if (st != nullptr) {
    ttyLocker ttyl;
    if (WizardMode) {
      CompileTask::print(st, this, msg, /*short_form:*/ true);
      st->print_cr(" (" INTPTR_FORMAT ")", p2i(this));
    } else {
      CompileTask::print(st, this, msg, /*short_form:*/ false);
    }
  }
}

void nmethod::maybe_print_nmethod(const DirectiveSet* directive) {
  bool printnmethods = directive->PrintAssemblyOption || directive->PrintNMethodsOption;
  if (printnmethods || PrintDebugInfo || PrintRelocations || PrintDependencies || PrintExceptionHandlers) {
    print_nmethod(printnmethods);
  }
}

void nmethod::print_nmethod(bool printmethod) {
  ttyLocker ttyl;  // keep the following output all in one block
  if (xtty != nullptr) {
    xtty->begin_head("print_nmethod");
    log_identity(xtty);
    xtty->stamp();
    xtty->end_head();
  }
  // Print the header part, then print the requested information.
  // This is both handled in decode2().
  if (printmethod) {
    ResourceMark m;
    if (is_compiled_by_c1()) {
      tty->cr();
      tty->print_cr("============================= C1-compiled nmethod ==============================");
    }
    if (is_compiled_by_jvmci()) {
      tty->cr();
      tty->print_cr("=========================== JVMCI-compiled nmethod =============================");
    }
    tty->print_cr("----------------------------------- Assembly -----------------------------------");
    decode2(tty);
#if defined(SUPPORT_DATA_STRUCTS)
    if (AbstractDisassembler::show_structs()) {
      // Print the oops from the underlying CodeBlob as well.
      tty->print_cr("- - - - - - - - - - - - - - - - - - - - - - - - - - - - - - - - - - - - - - - - ");
      print_oops(tty);
      tty->print_cr("- - - - - - - - - - - - - - - - - - - - - - - - - - - - - - - - - - - - - - - - ");
      print_metadata(tty);
      tty->print_cr("- - - - - - - - - - - - - - - - - - - - - - - - - - - - - - - - - - - - - - - - ");
      print_pcs_on(tty);
      tty->print_cr("- - - - - - - - - - - - - - - - - - - - - - - - - - - - - - - - - - - - - - - - ");
      if (oop_maps() != nullptr) {
        tty->print("oop maps:"); // oop_maps()->print_on(tty) outputs a cr() at the beginning
        oop_maps()->print_on(tty);
        tty->print_cr("- - - - - - - - - - - - - - - - - - - - - - - - - - - - - - - - - - - - - - - - ");
      }
    }
#endif
  } else {
    print(); // print the header part only.
  }

#if defined(SUPPORT_DATA_STRUCTS)
  if (AbstractDisassembler::show_structs()) {
    methodHandle mh(Thread::current(), _method);
    if (printmethod || PrintDebugInfo || CompilerOracle::has_option(mh, CompileCommandEnum::PrintDebugInfo)) {
      print_scopes();
      tty->print_cr("- - - - - - - - - - - - - - - - - - - - - - - - - - - - - - - - - - - - - - - - ");
    }
    if (printmethod || PrintRelocations || CompilerOracle::has_option(mh, CompileCommandEnum::PrintRelocations)) {
      print_relocations_on(tty);
      tty->print_cr("- - - - - - - - - - - - - - - - - - - - - - - - - - - - - - - - - - - - - - - - ");
    }
    if (printmethod || PrintDependencies || CompilerOracle::has_option(mh, CompileCommandEnum::PrintDependencies)) {
      print_dependencies_on(tty);
      tty->print_cr("- - - - - - - - - - - - - - - - - - - - - - - - - - - - - - - - - - - - - - - - ");
    }
    if (printmethod || PrintExceptionHandlers) {
      print_handler_table();
      tty->print_cr("- - - - - - - - - - - - - - - - - - - - - - - - - - - - - - - - - - - - - - - - ");
      print_nul_chk_table();
      tty->print_cr("- - - - - - - - - - - - - - - - - - - - - - - - - - - - - - - - - - - - - - - - ");
    }

    if (printmethod) {
      print_recorded_oops();
      tty->print_cr("- - - - - - - - - - - - - - - - - - - - - - - - - - - - - - - - - - - - - - - - ");
      print_recorded_metadata();
      tty->print_cr("- - - - - - - - - - - - - - - - - - - - - - - - - - - - - - - - - - - - - - - - ");
    }
  }
#endif

  if (xtty != nullptr) {
    xtty->tail("print_nmethod");
  }
}


// Promote one word from an assembly-time handle to a live embedded oop.
inline void nmethod::initialize_immediate_oop(oop* dest, jobject handle) {
  if (handle == nullptr ||
      // As a special case, IC oops are initialized to 1 or -1.
      handle == (jobject) Universe::non_oop_word()) {
    *(void**)dest = handle;
  } else {
    *dest = JNIHandles::resolve_non_null(handle);
  }
}


// Have to have the same name because it's called by a template
void nmethod::copy_values(GrowableArray<jobject>* array) {
  int length = array->length();
  assert((address)(oops_begin() + length) <= (address)oops_end(), "oops big enough");
  oop* dest = oops_begin();
  for (int index = 0 ; index < length; index++) {
    initialize_immediate_oop(&dest[index], array->at(index));
  }

  // Now we can fix up all the oops in the code.  We need to do this
  // in the code because the assembler uses jobjects as placeholders.
  // The code and relocations have already been initialized by the
  // CodeBlob constructor, so it is valid even at this early point to
  // iterate over relocations and patch the code.
  fix_oop_relocations(nullptr, nullptr, /*initialize_immediates=*/ true);
}

void nmethod::copy_values(GrowableArray<Metadata*>* array) {
  int length = array->length();
  assert((address)(metadata_begin() + length) <= (address)metadata_end(), "big enough");
  Metadata** dest = metadata_begin();
  for (int index = 0 ; index < length; index++) {
    dest[index] = array->at(index);
  }
}

void nmethod::fix_oop_relocations(address begin, address end, bool initialize_immediates) {
  // re-patch all oop-bearing instructions, just in case some oops moved
  RelocIterator iter(this, begin, end);
  while (iter.next()) {
    if (iter.type() == relocInfo::oop_type) {
      oop_Relocation* reloc = iter.oop_reloc();
      if (initialize_immediates && reloc->oop_is_immediate()) {
        oop* dest = reloc->oop_addr();
        jobject obj = *reinterpret_cast<jobject*>(dest);
        initialize_immediate_oop(dest, obj);
      }
      // Refresh the oop-related bits of this instruction.
      reloc->fix_oop_relocation();
    } else if (iter.type() == relocInfo::metadata_type) {
      metadata_Relocation* reloc = iter.metadata_reloc();
      reloc->fix_metadata_relocation();
    }
  }
}

static void install_post_call_nop_displacement(nmethod* nm, address pc) {
  NativePostCallNop* nop = nativePostCallNop_at((address) pc);
  intptr_t cbaddr = (intptr_t) nm;
  intptr_t offset = ((intptr_t) pc) - cbaddr;

  int oopmap_slot = nm->oop_maps()->find_slot_for_offset(int((intptr_t) pc - (intptr_t) nm->code_begin()));
  if (oopmap_slot < 0) { // this can happen at asynchronous (non-safepoint) stackwalks
    log_debug(codecache)("failed to find oopmap for cb: " INTPTR_FORMAT " offset: %d", cbaddr, (int) offset);
  } else if (!nop->patch(oopmap_slot, offset)) {
    log_debug(codecache)("failed to encode %d %d", oopmap_slot, (int) offset);
  }
}

void nmethod::finalize_relocations() {
  NoSafepointVerifier nsv;

  GrowableArray<NativeMovConstReg*> virtual_call_data;

  // Make sure that post call nops fill in nmethod offsets eagerly so
  // we don't have to race with deoptimization
  RelocIterator iter(this);
  while (iter.next()) {
    if (iter.type() == relocInfo::virtual_call_type) {
      virtual_call_Relocation* r = iter.virtual_call_reloc();
      NativeMovConstReg* value = nativeMovConstReg_at(r->cached_value());
      virtual_call_data.append(value);
    } else if (iter.type() == relocInfo::post_call_nop_type) {
      post_call_nop_Relocation* const reloc = iter.post_call_nop_reloc();
      address pc = reloc->addr();
      install_post_call_nop_displacement(this, pc);
    }
  }

  if (virtual_call_data.length() > 0) {
    // We allocate a block of CompiledICData per nmethod so the GC can purge this faster.
    _compiled_ic_data = new CompiledICData[virtual_call_data.length()];
    CompiledICData* next_data = _compiled_ic_data;

    for (NativeMovConstReg* value : virtual_call_data) {
      value->set_data((intptr_t)next_data);
      next_data++;
    }
  }
}

void nmethod::make_deoptimized() {
  if (!Continuations::enabled()) {
    // Don't deopt this again.
    set_deoptimized_done();
    return;
  }

  assert(method() == nullptr || can_be_deoptimized(), "");

  CompiledICLocker ml(this);
  assert(CompiledICLocker::is_safe(this), "mt unsafe call");

  // If post call nops have been already patched, we can just bail-out.
  if (has_been_deoptimized()) {
    return;
  }

  ResourceMark rm;
  RelocIterator iter(this, oops_reloc_begin());

  while (iter.next()) {

    switch (iter.type()) {
      case relocInfo::virtual_call_type: {
        CompiledIC *ic = CompiledIC_at(&iter);
        address pc = ic->end_of_call();
        NativePostCallNop* nop = nativePostCallNop_at(pc);
        if (nop != nullptr) {
          nop->make_deopt();
        }
        assert(NativeDeoptInstruction::is_deopt_at(pc), "check");
        break;
      }
      case relocInfo::static_call_type:
      case relocInfo::opt_virtual_call_type: {
        CompiledDirectCall *csc = CompiledDirectCall::at(iter.reloc());
        address pc = csc->end_of_call();
        NativePostCallNop* nop = nativePostCallNop_at(pc);
        //tty->print_cr(" - static pc %p", pc);
        if (nop != nullptr) {
          nop->make_deopt();
        }
        // We can't assert here, there are some calls to stubs / runtime
        // that have reloc data and doesn't have a post call NOP.
        //assert(NativeDeoptInstruction::is_deopt_at(pc), "check");
        break;
      }
      default:
        break;
    }
  }
  // Don't deopt this again.
  set_deoptimized_done();
}

void nmethod::verify_clean_inline_caches() {
  assert(CompiledICLocker::is_safe(this), "mt unsafe call");

  ResourceMark rm;
  RelocIterator iter(this, oops_reloc_begin());
  while(iter.next()) {
    switch(iter.type()) {
      case relocInfo::virtual_call_type: {
        CompiledIC *ic = CompiledIC_at(&iter);
        CodeBlob *cb = CodeCache::find_blob(ic->destination());
        assert(cb != nullptr, "destination not in CodeBlob?");
        nmethod* nm = cb->as_nmethod_or_null();
        if (nm != nullptr) {
          // Verify that inline caches pointing to bad nmethods are clean
          if (!nm->is_in_use() || nm->is_unloading()) {
            assert(ic->is_clean(), "IC should be clean");
          }
        }
        break;
      }
      case relocInfo::static_call_type:
      case relocInfo::opt_virtual_call_type: {
        CompiledDirectCall *cdc = CompiledDirectCall::at(iter.reloc());
        CodeBlob *cb = CodeCache::find_blob(cdc->destination());
        assert(cb != nullptr, "destination not in CodeBlob?");
        nmethod* nm = cb->as_nmethod_or_null();
        if (nm != nullptr) {
          // Verify that inline caches pointing to bad nmethods are clean
          if (!nm->is_in_use() || nm->is_unloading() || nm->method()->code() != nm) {
            assert(cdc->is_clean(), "IC should be clean");
          }
        }
        break;
      }
      default:
        break;
    }
  }
}

void nmethod::mark_as_maybe_on_stack() {
  Atomic::store(&_gc_epoch, CodeCache::gc_epoch());
}

bool nmethod::is_maybe_on_stack() {
  // If the condition below is true, it means that the nmethod was found to
  // be alive the previous completed marking cycle.
  return Atomic::load(&_gc_epoch) >= CodeCache::previous_completed_gc_marking_cycle();
}

void nmethod::inc_decompile_count() {
  if (!is_compiled_by_c2() && !is_compiled_by_jvmci()) return;
  // Could be gated by ProfileTraps, but do not bother...
  Method* m = method();
  if (m == nullptr)  return;
  MethodData* mdo = m->method_data();
  if (mdo == nullptr)  return;
  // There is a benign race here.  See comments in methodData.hpp.
  mdo->inc_decompile_count();
}

void nmethod::inc_method_profiling_count() {
  Atomic::inc(&_method_profiling_count);
}

uint64_t nmethod::method_profiling_count() {
  return _method_profiling_count;
}

bool nmethod::try_transition(signed char new_state_int) {
  signed char new_state = new_state_int;
  assert_lock_strong(NMethodState_lock);
  signed char old_state = _state;
  if (old_state >= new_state) {
    // Ensure monotonicity of transitions.
    return false;
  }
  Atomic::store(&_state, new_state);
  return true;
}

void nmethod::invalidate_osr_method() {
  assert(_entry_bci != InvocationEntryBci, "wrong kind of nmethod");
  // Remove from list of active nmethods
  if (method() != nullptr) {
    method()->method_holder()->remove_osr_nmethod(this);
  }
}

void nmethod::log_state_change() const {
  if (LogCompilation) {
    if (xtty != nullptr) {
      ttyLocker ttyl;  // keep the following output all in one block
      xtty->begin_elem("make_not_entrant thread='" UINTX_FORMAT "'",
                       os::current_thread_id());
      log_identity(xtty);
      xtty->stamp();
      xtty->end_elem();
    }
  }

  CompileTask::print_ul(this, "made not entrant");
  if (PrintCompilation) {
    print_on(tty, "made not entrant");
  }
}

void nmethod::unlink_from_method() {
  if (method() != nullptr) {
    method()->unlink_code(this);
  }
}

// Invalidate code
bool nmethod::make_not_entrant(bool make_not_entrant) {
  // This can be called while the system is already at a safepoint which is ok
  NoSafepointVerifier nsv;

  if (is_unloading()) {
    // If the nmethod is unloading, then it is already not entrant through
    // the nmethod entry barriers. No need to do anything; GC will unload it.
    return false;
  }

  if (Atomic::load(&_state) == not_entrant) {
    // Avoid taking the lock if already in required state.
    // This is safe from races because the state is an end-state,
    // which the nmethod cannot back out of once entered.
    // No need for fencing either.
    return false;
  }

  {
    // Enter critical section.  Does not block for safepoint.
    ConditionalMutexLocker ml(NMethodState_lock, !NMethodState_lock->owned_by_self(), Mutex::_no_safepoint_check_flag);

    if (Atomic::load(&_state) == not_entrant) {
      // another thread already performed this transition so nothing
      // to do, but return false to indicate this.
      return false;
    }

    if (is_osr_method()) {
      // This logic is equivalent to the logic below for patching the
      // verified entry point of regular methods.
      // this effectively makes the osr nmethod not entrant
      invalidate_osr_method();
    } else {
      // The caller can be calling the method statically or through an inline
      // cache call.
      NativeJump::patch_verified_entry(entry_point(), verified_entry_point(),
                                       SharedRuntime::get_handle_wrong_method_stub());
    }

    if (update_recompile_counts()) {
      // Mark the method as decompiled.
      inc_decompile_count();
    }

    BarrierSetNMethod* bs_nm = BarrierSet::barrier_set()->barrier_set_nmethod();
    if (bs_nm == nullptr || !bs_nm->supports_entry_barrier(this)) {
      // If nmethod entry barriers are not supported, we won't mark
      // nmethods as on-stack when they become on-stack. So we
      // degrade to a less accurate flushing strategy, for now.
      mark_as_maybe_on_stack();
    }

    // Change state
    bool success = try_transition(not_entrant);
    assert(success, "Transition can't fail");

    // Log the transition once
    log_state_change();

    // Remove nmethod from method.
    unlink_from_method();

    if (make_not_entrant) {
      // Keep cached code if it was simply replaced
      // otherwise make it not entrant too.
      SCCache::invalidate(_scc_entry);
    }

    CompileBroker::log_not_entrant(this);
  } // leave critical region under NMethodState_lock

#if INCLUDE_JVMCI
  // Invalidate can't occur while holding the Patching lock
  JVMCINMethodData* nmethod_data = jvmci_nmethod_data();
  if (nmethod_data != nullptr) {
    nmethod_data->invalidate_nmethod_mirror(this);
  }
#endif

#ifdef ASSERT
  if (is_osr_method() && method() != nullptr) {
    // Make sure osr nmethod is invalidated, i.e. not on the list
    bool found = method()->method_holder()->remove_osr_nmethod(this);
    assert(!found, "osr nmethod should have been invalidated");
  }
#endif

  return true;
}

// For concurrent GCs, there must be a handshake between unlink and flush
void nmethod::unlink() {
  if (is_unlinked()) {
    // Already unlinked.
    return;
  }

  flush_dependencies();

  // unlink_from_method will take the NMethodState_lock.
  // In this case we don't strictly need it when unlinking nmethods from
  // the Method, because it is only concurrently unlinked by
  // the entry barrier, which acquires the per nmethod lock.
  unlink_from_method();

  if (is_osr_method()) {
    invalidate_osr_method();
  }

#if INCLUDE_JVMCI
  // Clear the link between this nmethod and a HotSpotNmethod mirror
  JVMCINMethodData* nmethod_data = jvmci_nmethod_data();
  if (nmethod_data != nullptr) {
    nmethod_data->invalidate_nmethod_mirror(this);
  }
#endif

  // Post before flushing as jmethodID is being used
  post_compiled_method_unload();

  // Register for flushing when it is safe. For concurrent class unloading,
  // that would be after the unloading handshake, and for STW class unloading
  // that would be when getting back to the VM thread.
  ClassUnloadingContext::context()->register_unlinked_nmethod(this);
}

void nmethod::purge(bool unregister_nmethod) {

  MutexLocker ml(CodeCache_lock, Mutex::_no_safepoint_check_flag);

  // completely deallocate this method
  Events::log_nmethod_flush(Thread::current(), "flushing %s nmethod " INTPTR_FORMAT, is_osr_method() ? "osr" : "", p2i(this));
  log_debug(codecache)("*flushing %s nmethod %3d/" INTPTR_FORMAT ". Live blobs:" UINT32_FORMAT
                       "/Free CodeCache:" SIZE_FORMAT "Kb",
                       is_osr_method() ? "osr" : "",_compile_id, p2i(this), CodeCache::blob_count(),
                       CodeCache::unallocated_capacity(CodeCache::get_code_blob_type(this))/1024);

  // We need to deallocate any ExceptionCache data.
  // Note that we do not need to grab the nmethod lock for this, it
  // better be thread safe if we're disposing of it!
  ExceptionCache* ec = exception_cache();
  while(ec != nullptr) {
    ExceptionCache* next = ec->next();
    delete ec;
    ec = next;
  }
  if (_pc_desc_container != nullptr) {
    delete _pc_desc_container;
  }
  delete[] _compiled_ic_data;

  if (_immutable_data != data_end()) {
    os::free(_immutable_data);
    _immutable_data = data_end(); // Valid not null address
  }
  if (unregister_nmethod) {
    Universe::heap()->unregister_nmethod(this);
  }
  CodeCache::unregister_old_nmethod(this);

  CodeBlob::purge();
}

oop nmethod::oop_at(int index) const {
  if (index == 0) {
    return nullptr;
  }
  return NMethodAccess<AS_NO_KEEPALIVE>::oop_load(oop_addr_at(index));
}

oop nmethod::oop_at_phantom(int index) const {
  if (index == 0) {
    return nullptr;
  }
  return NMethodAccess<ON_PHANTOM_OOP_REF>::oop_load(oop_addr_at(index));
}

//
// Notify all classes this nmethod is dependent on that it is no
// longer dependent.

void nmethod::flush_dependencies() {
  if (!has_flushed_dependencies()) {
    set_has_flushed_dependencies(true);
    for (Dependencies::DepStream deps(this); deps.next(); ) {
      if (deps.type() == Dependencies::call_site_target_value) {
        // CallSite dependencies are managed on per-CallSite instance basis.
        oop call_site = deps.argument_oop(0);
        MethodHandles::clean_dependency_context(call_site);
      } else {
        InstanceKlass* ik = deps.context_type();
        if (ik == nullptr) {
          continue;  // ignore things like evol_method
        }
        // During GC liveness of dependee determines class that needs to be updated.
        // The GC may clean dependency contexts concurrently and in parallel.
        ik->clean_dependency_context();
      }
    }
  }
}

void nmethod::post_compiled_method(CompileTask* task) {
  task->mark_success();
  task->set_nm_content_size(content_size());
  task->set_nm_insts_size(insts_size());
  task->set_nm_total_size(total_size());

  // task->is_scc() is true only for loaded cached code.
  // nmethod::_scc_entry is set for loaded and stored cached code
  // to invalidate the entry when nmethod is deoptimized.
  // There is option to not store in archive cached code.
  guarantee((_scc_entry != nullptr) || !task->is_scc() || VerifyCachedCode, "sanity");

  // JVMTI -- compiled method notification (must be done outside lock)
  post_compiled_method_load_event();

  if (CompilationLog::log() != nullptr) {
    CompilationLog::log()->log_nmethod(JavaThread::current(), this);
  }

  const DirectiveSet* directive = task->directive();
  maybe_print_nmethod(directive);
}

// ------------------------------------------------------------------
// post_compiled_method_load_event
// new method for install_code() path
// Transfer information from compilation to jvmti
void nmethod::post_compiled_method_load_event(JvmtiThreadState* state) {
  // This is a bad time for a safepoint.  We don't want
  // this nmethod to get unloaded while we're queueing the event.
  NoSafepointVerifier nsv;

  Method* m = method();
  HOTSPOT_COMPILED_METHOD_LOAD(
      (char *) m->klass_name()->bytes(),
      m->klass_name()->utf8_length(),
      (char *) m->name()->bytes(),
      m->name()->utf8_length(),
      (char *) m->signature()->bytes(),
      m->signature()->utf8_length(),
      insts_begin(), insts_size());


  if (JvmtiExport::should_post_compiled_method_load()) {
    // Only post unload events if load events are found.
    set_load_reported();
    // If a JavaThread hasn't been passed in, let the Service thread
    // (which is a real Java thread) post the event
    JvmtiDeferredEvent event = JvmtiDeferredEvent::compiled_method_load_event(this);
    if (state == nullptr) {
      // Execute any barrier code for this nmethod as if it's called, since
      // keeping it alive looks like stack walking.
      run_nmethod_entry_barrier();
      ServiceThread::enqueue_deferred_event(&event);
    } else {
      // This enters the nmethod barrier outside in the caller.
      state->enqueue_event(&event);
    }
  }
}

void nmethod::post_compiled_method_unload() {
  assert(_method != nullptr, "just checking");
  DTRACE_METHOD_UNLOAD_PROBE(method());

  // If a JVMTI agent has enabled the CompiledMethodUnload event then
  // post the event. The Method* will not be valid when this is freed.

  // Don't bother posting the unload if the load event wasn't posted.
  if (load_reported() && JvmtiExport::should_post_compiled_method_unload()) {
    JvmtiDeferredEvent event =
      JvmtiDeferredEvent::compiled_method_unload_event(
          method()->jmethod_id(), insts_begin());
    ServiceThread::enqueue_deferred_event(&event);
  }
}

// Iterate over metadata calling this function.   Used by RedefineClasses
void nmethod::metadata_do(MetadataClosure* f) {
  {
    // Visit all immediate references that are embedded in the instruction stream.
    RelocIterator iter(this, oops_reloc_begin());
    while (iter.next()) {
      if (iter.type() == relocInfo::metadata_type) {
        metadata_Relocation* r = iter.metadata_reloc();
        // In this metadata, we must only follow those metadatas directly embedded in
        // the code.  Other metadatas (oop_index>0) are seen as part of
        // the metadata section below.
        assert(1 == (r->metadata_is_immediate()) +
               (r->metadata_addr() >= metadata_begin() && r->metadata_addr() < metadata_end()),
               "metadata must be found in exactly one place");
        if (r->metadata_is_immediate() && r->metadata_value() != nullptr) {
          Metadata* md = r->metadata_value();
          if (md != _method) f->do_metadata(md);
        }
      } else if (iter.type() == relocInfo::virtual_call_type) {
        // Check compiledIC holders associated with this nmethod
        ResourceMark rm;
        CompiledIC *ic = CompiledIC_at(&iter);
        ic->metadata_do(f);
      }
    }
  }

  // Visit the metadata section
  for (Metadata** p = metadata_begin(); p < metadata_end(); p++) {
    if (*p == Universe::non_oop_word() || *p == nullptr)  continue;  // skip non-oops
    Metadata* md = *p;
    f->do_metadata(md);
  }

  // Visit metadata not embedded in the other places.
  if (_method != nullptr) f->do_metadata(_method);
}

// Heuristic for nuking nmethods even though their oops are live.
// Main purpose is to reduce code cache pressure and get rid of
// nmethods that don't seem to be all that relevant any longer.
bool nmethod::is_cold() {
  if (!MethodFlushing || is_native_method() || is_not_installed()) {
    // No heuristic unloading at all
    return false;
  }

  if (!is_maybe_on_stack() && is_not_entrant()) {
    // Not entrant nmethods that are not on any stack can just
    // be removed
    return true;
  }

  BarrierSetNMethod* bs_nm = BarrierSet::barrier_set()->barrier_set_nmethod();
  if (bs_nm == nullptr || !bs_nm->supports_entry_barrier(this)) {
    // On platforms that don't support nmethod entry barriers, we can't
    // trust the temporal aspect of the gc epochs. So we can't detect
    // cold nmethods on such platforms.
    return false;
  }

  if (!UseCodeCacheFlushing) {
    // Bail out if we don't heuristically remove nmethods
    return false;
  }

  // Other code can be phased out more gradually after N GCs
  return CodeCache::previous_completed_gc_marking_cycle() > _gc_epoch + 2 * CodeCache::cold_gc_count();
}

// The _is_unloading_state encodes a tuple comprising the unloading cycle
// and the result of IsUnloadingBehaviour::is_unloading() for that cycle.
// This is the bit layout of the _is_unloading_state byte: 00000CCU
// CC refers to the cycle, which has 2 bits, and U refers to the result of
// IsUnloadingBehaviour::is_unloading() for that unloading cycle.

class IsUnloadingState: public AllStatic {
  static const uint8_t _is_unloading_mask = 1;
  static const uint8_t _is_unloading_shift = 0;
  static const uint8_t _unloading_cycle_mask = 6;
  static const uint8_t _unloading_cycle_shift = 1;

  static uint8_t set_is_unloading(uint8_t state, bool value) {
    state &= (uint8_t)~_is_unloading_mask;
    if (value) {
      state |= 1 << _is_unloading_shift;
    }
    assert(is_unloading(state) == value, "unexpected unloading cycle overflow");
    return state;
  }

  static uint8_t set_unloading_cycle(uint8_t state, uint8_t value) {
    state &= (uint8_t)~_unloading_cycle_mask;
    state |= (uint8_t)(value << _unloading_cycle_shift);
    assert(unloading_cycle(state) == value, "unexpected unloading cycle overflow");
    return state;
  }

public:
  static bool is_unloading(uint8_t state) { return (state & _is_unloading_mask) >> _is_unloading_shift == 1; }
  static uint8_t unloading_cycle(uint8_t state) { return (state & _unloading_cycle_mask) >> _unloading_cycle_shift; }

  static uint8_t create(bool is_unloading, uint8_t unloading_cycle) {
    uint8_t state = 0;
    state = set_is_unloading(state, is_unloading);
    state = set_unloading_cycle(state, unloading_cycle);
    return state;
  }
};

bool nmethod::is_unloading() {
  uint8_t state = Atomic::load(&_is_unloading_state);
  bool state_is_unloading = IsUnloadingState::is_unloading(state);
  if (state_is_unloading) {
    return true;
  }
  uint8_t state_unloading_cycle = IsUnloadingState::unloading_cycle(state);
  uint8_t current_cycle = CodeCache::unloading_cycle();
  if (state_unloading_cycle == current_cycle) {
    return false;
  }

  // The IsUnloadingBehaviour is responsible for calculating if the nmethod
  // should be unloaded. This can be either because there is a dead oop,
  // or because is_cold() heuristically determines it is time to unload.
  state_unloading_cycle = current_cycle;
  state_is_unloading = IsUnloadingBehaviour::is_unloading(this);
  uint8_t new_state = IsUnloadingState::create(state_is_unloading, state_unloading_cycle);

  // Note that if an nmethod has dead oops, everyone will agree that the
  // nmethod is_unloading. However, the is_cold heuristics can yield
  // different outcomes, so we guard the computed result with a CAS
  // to ensure all threads have a shared view of whether an nmethod
  // is_unloading or not.
  uint8_t found_state = Atomic::cmpxchg(&_is_unloading_state, state, new_state, memory_order_relaxed);

  if (found_state == state) {
    // First to change state, we win
    return state_is_unloading;
  } else {
    // State already set, so use it
    return IsUnloadingState::is_unloading(found_state);
  }
}

void nmethod::clear_unloading_state() {
  uint8_t state = IsUnloadingState::create(false, CodeCache::unloading_cycle());
  Atomic::store(&_is_unloading_state, state);
}


// This is called at the end of the strong tracing/marking phase of a
// GC to unload an nmethod if it contains otherwise unreachable
// oops or is heuristically found to be not important.
void nmethod::do_unloading(bool unloading_occurred) {
  // Make sure the oop's ready to receive visitors
  if (is_unloading()) {
    unlink();
  } else {
    unload_nmethod_caches(unloading_occurred);
    BarrierSetNMethod* bs_nm = BarrierSet::barrier_set()->barrier_set_nmethod();
    if (bs_nm != nullptr) {
      bs_nm->disarm(this);
    }
  }
}

void nmethod::oops_do(OopClosure* f, bool allow_dead) {
  // Prevent extra code cache walk for platforms that don't have immediate oops.
  if (relocInfo::mustIterateImmediateOopsInCode()) {
    RelocIterator iter(this, oops_reloc_begin());

    while (iter.next()) {
      if (iter.type() == relocInfo::oop_type ) {
        oop_Relocation* r = iter.oop_reloc();
        // In this loop, we must only follow those oops directly embedded in
        // the code.  Other oops (oop_index>0) are seen as part of scopes_oops.
        assert(1 == (r->oop_is_immediate()) +
               (r->oop_addr() >= oops_begin() && r->oop_addr() < oops_end()),
               "oop must be found in exactly one place");
        if (r->oop_is_immediate() && r->oop_value() != nullptr) {
          f->do_oop(r->oop_addr());
        }
      }
    }
  }

  // Scopes
  // This includes oop constants not inlined in the code stream.
  for (oop* p = oops_begin(); p < oops_end(); p++) {
    if (*p == Universe::non_oop_word())  continue;  // skip non-oops
    f->do_oop(p);
  }
}

void nmethod::follow_nmethod(OopIterateClosure* cl) {
  // Process oops in the nmethod
  oops_do(cl);

  // CodeCache unloading support
  mark_as_maybe_on_stack();

  BarrierSetNMethod* bs_nm = BarrierSet::barrier_set()->barrier_set_nmethod();
  bs_nm->disarm(this);

  // There's an assumption made that this function is not used by GCs that
  // relocate objects, and therefore we don't call fix_oop_relocations.
}

nmethod* volatile nmethod::_oops_do_mark_nmethods;

void nmethod::oops_do_log_change(const char* state) {
  LogTarget(Trace, gc, nmethod) lt;
  if (lt.is_enabled()) {
    LogStream ls(lt);
    CompileTask::print(&ls, this, state, true /* short_form */);
  }
}

bool nmethod::oops_do_try_claim() {
  if (oops_do_try_claim_weak_request()) {
    nmethod* result = oops_do_try_add_to_list_as_weak_done();
    assert(result == nullptr, "adding to global list as weak done must always succeed.");
    return true;
  }
  return false;
}

bool nmethod::oops_do_try_claim_weak_request() {
  assert(SafepointSynchronize::is_at_safepoint(), "only at safepoint");

  if ((_oops_do_mark_link == nullptr) &&
      (Atomic::replace_if_null(&_oops_do_mark_link, mark_link(this, claim_weak_request_tag)))) {
    oops_do_log_change("oops_do, mark weak request");
    return true;
  }
  return false;
}

void nmethod::oops_do_set_strong_done(nmethod* old_head) {
  _oops_do_mark_link = mark_link(old_head, claim_strong_done_tag);
}

nmethod::oops_do_mark_link* nmethod::oops_do_try_claim_strong_done() {
  assert(SafepointSynchronize::is_at_safepoint(), "only at safepoint");

  oops_do_mark_link* old_next = Atomic::cmpxchg(&_oops_do_mark_link, mark_link(nullptr, claim_weak_request_tag), mark_link(this, claim_strong_done_tag));
  if (old_next == nullptr) {
    oops_do_log_change("oops_do, mark strong done");
  }
  return old_next;
}

nmethod::oops_do_mark_link* nmethod::oops_do_try_add_strong_request(nmethod::oops_do_mark_link* next) {
  assert(SafepointSynchronize::is_at_safepoint(), "only at safepoint");
  assert(next == mark_link(this, claim_weak_request_tag), "Should be claimed as weak");

  oops_do_mark_link* old_next = Atomic::cmpxchg(&_oops_do_mark_link, next, mark_link(this, claim_strong_request_tag));
  if (old_next == next) {
    oops_do_log_change("oops_do, mark strong request");
  }
  return old_next;
}

bool nmethod::oops_do_try_claim_weak_done_as_strong_done(nmethod::oops_do_mark_link* next) {
  assert(SafepointSynchronize::is_at_safepoint(), "only at safepoint");
  assert(extract_state(next) == claim_weak_done_tag, "Should be claimed as weak done");

  oops_do_mark_link* old_next = Atomic::cmpxchg(&_oops_do_mark_link, next, mark_link(extract_nmethod(next), claim_strong_done_tag));
  if (old_next == next) {
    oops_do_log_change("oops_do, mark weak done -> mark strong done");
    return true;
  }
  return false;
}

nmethod* nmethod::oops_do_try_add_to_list_as_weak_done() {
  assert(SafepointSynchronize::is_at_safepoint(), "only at safepoint");

  assert(extract_state(_oops_do_mark_link) == claim_weak_request_tag ||
         extract_state(_oops_do_mark_link) == claim_strong_request_tag,
         "must be but is nmethod " PTR_FORMAT " %u", p2i(extract_nmethod(_oops_do_mark_link)), extract_state(_oops_do_mark_link));

  nmethod* old_head = Atomic::xchg(&_oops_do_mark_nmethods, this);
  // Self-loop if needed.
  if (old_head == nullptr) {
    old_head = this;
  }
  // Try to install end of list and weak done tag.
  if (Atomic::cmpxchg(&_oops_do_mark_link, mark_link(this, claim_weak_request_tag), mark_link(old_head, claim_weak_done_tag)) == mark_link(this, claim_weak_request_tag)) {
    oops_do_log_change("oops_do, mark weak done");
    return nullptr;
  } else {
    return old_head;
  }
}

void nmethod::oops_do_add_to_list_as_strong_done() {
  assert(SafepointSynchronize::is_at_safepoint(), "only at safepoint");

  nmethod* old_head = Atomic::xchg(&_oops_do_mark_nmethods, this);
  // Self-loop if needed.
  if (old_head == nullptr) {
    old_head = this;
  }
  assert(_oops_do_mark_link == mark_link(this, claim_strong_done_tag), "must be but is nmethod " PTR_FORMAT " state %u",
         p2i(extract_nmethod(_oops_do_mark_link)), extract_state(_oops_do_mark_link));

  oops_do_set_strong_done(old_head);
}

void nmethod::oops_do_process_weak(OopsDoProcessor* p) {
  if (!oops_do_try_claim_weak_request()) {
    // Failed to claim for weak processing.
    oops_do_log_change("oops_do, mark weak request fail");
    return;
  }

  p->do_regular_processing(this);

  nmethod* old_head = oops_do_try_add_to_list_as_weak_done();
  if (old_head == nullptr) {
    return;
  }
  oops_do_log_change("oops_do, mark weak done fail");
  // Adding to global list failed, another thread added a strong request.
  assert(extract_state(_oops_do_mark_link) == claim_strong_request_tag,
         "must be but is %u", extract_state(_oops_do_mark_link));

  oops_do_log_change("oops_do, mark weak request -> mark strong done");

  oops_do_set_strong_done(old_head);
  // Do missing strong processing.
  p->do_remaining_strong_processing(this);
}

void nmethod::oops_do_process_strong(OopsDoProcessor* p) {
  oops_do_mark_link* next_raw = oops_do_try_claim_strong_done();
  if (next_raw == nullptr) {
    p->do_regular_processing(this);
    oops_do_add_to_list_as_strong_done();
    return;
  }
  // Claim failed. Figure out why and handle it.
  if (oops_do_has_weak_request(next_raw)) {
    oops_do_mark_link* old = next_raw;
    // Claim failed because being weak processed (state == "weak request").
    // Try to request deferred strong processing.
    next_raw = oops_do_try_add_strong_request(old);
    if (next_raw == old) {
      // Successfully requested deferred strong processing.
      return;
    }
    // Failed because of a concurrent transition. No longer in "weak request" state.
  }
  if (oops_do_has_any_strong_state(next_raw)) {
    // Already claimed for strong processing or requested for such.
    return;
  }
  if (oops_do_try_claim_weak_done_as_strong_done(next_raw)) {
    // Successfully claimed "weak done" as "strong done". Do the missing marking.
    p->do_remaining_strong_processing(this);
    return;
  }
  // Claim failed, some other thread got it.
}

void nmethod::oops_do_marking_prologue() {
  assert_at_safepoint();

  log_trace(gc, nmethod)("oops_do_marking_prologue");
  assert(_oops_do_mark_nmethods == nullptr, "must be empty");
}

void nmethod::oops_do_marking_epilogue() {
  assert_at_safepoint();

  nmethod* next = _oops_do_mark_nmethods;
  _oops_do_mark_nmethods = nullptr;
  if (next != nullptr) {
    nmethod* cur;
    do {
      cur = next;
      next = extract_nmethod(cur->_oops_do_mark_link);
      cur->_oops_do_mark_link = nullptr;
      DEBUG_ONLY(cur->verify_oop_relocations());

      LogTarget(Trace, gc, nmethod) lt;
      if (lt.is_enabled()) {
        LogStream ls(lt);
        CompileTask::print(&ls, cur, "oops_do, unmark", /*short_form:*/ true);
      }
      // End if self-loop has been detected.
    } while (cur != next);
  }
  log_trace(gc, nmethod)("oops_do_marking_epilogue");
}

inline bool includes(void* p, void* from, void* to) {
  return from <= p && p < to;
}


void nmethod::copy_scopes_pcs(PcDesc* pcs, int count) {
  assert(count >= 2, "must be sentinel values, at least");

#ifdef ASSERT
  // must be sorted and unique; we do a binary search in find_pc_desc()
  int prev_offset = pcs[0].pc_offset();
  assert(prev_offset == PcDesc::lower_offset_limit,
         "must start with a sentinel");
  for (int i = 1; i < count; i++) {
    int this_offset = pcs[i].pc_offset();
    assert(this_offset > prev_offset, "offsets must be sorted");
    prev_offset = this_offset;
  }
  assert(prev_offset == PcDesc::upper_offset_limit,
         "must end with a sentinel");
#endif //ASSERT

  // Search for MethodHandle invokes and tag the nmethod.
  for (int i = 0; i < count; i++) {
    if (pcs[i].is_method_handle_invoke()) {
      set_has_method_handle_invokes(true);
      break;
    }
  }
  assert(has_method_handle_invokes() == (_deopt_mh_handler_offset != -1), "must have deopt mh handler");

  int size = count * sizeof(PcDesc);
  assert(scopes_pcs_size() >= size, "oob");
  memcpy(scopes_pcs_begin(), pcs, size);

  // Adjust the final sentinel downward.
  PcDesc* last_pc = &scopes_pcs_begin()[count-1];
  assert(last_pc->pc_offset() == PcDesc::upper_offset_limit, "sanity");
  last_pc->set_pc_offset(content_size() + 1);
  for (; last_pc + 1 < scopes_pcs_end(); last_pc += 1) {
    // Fill any rounding gaps with copies of the last record.
    last_pc[1] = last_pc[0];
  }
  // The following assert could fail if sizeof(PcDesc) is not
  // an integral multiple of oopSize (the rounding term).
  // If it fails, change the logic to always allocate a multiple
  // of sizeof(PcDesc), and fill unused words with copies of *last_pc.
  assert(last_pc + 1 == scopes_pcs_end(), "must match exactly");
}

void nmethod::copy_scopes_data(u_char* buffer, int size) {
  assert(scopes_data_size() >= size, "oob");
  memcpy(scopes_data_begin(), buffer, size);
}

#ifdef ASSERT
static PcDesc* linear_search(int pc_offset, bool approximate, PcDesc* lower, PcDesc* upper) {
  PcDesc* res = nullptr;
  assert(lower != nullptr && lower->pc_offset() == PcDesc::lower_offset_limit,
         "must start with a sentinel");
  // lower + 1 to exclude initial sentinel
  for (PcDesc* p = lower + 1; p < upper; p++) {
    NOT_PRODUCT(--pc_nmethod_stats.pc_desc_tests);  // don't count this call to match_desc
    if (match_desc(p, pc_offset, approximate)) {
      if (res == nullptr) {
        res = p;
      } else {
        res = (PcDesc*) badAddress;
      }
    }
  }
  return res;
}
#endif


#ifndef PRODUCT
// Version of method to collect statistic
PcDesc* PcDescContainer::find_pc_desc(address pc, bool approximate, address code_begin,
                                      PcDesc* lower, PcDesc* upper) {
  ++pc_nmethod_stats.pc_desc_queries;
  if (approximate) ++pc_nmethod_stats.pc_desc_approx;

  PcDesc* desc = _pc_desc_cache.last_pc_desc();
  assert(desc != nullptr, "PcDesc cache should be initialized already");
  if (desc->pc_offset() == (pc - code_begin)) {
    // Cached value matched
    ++pc_nmethod_stats.pc_desc_tests;
    ++pc_nmethod_stats.pc_desc_repeats;
    return desc;
  }
  return find_pc_desc_internal(pc, approximate, code_begin, lower, upper);
}
#endif

// Finds a PcDesc with real-pc equal to "pc"
PcDesc* PcDescContainer::find_pc_desc_internal(address pc, bool approximate, address code_begin,
                                               PcDesc* lower_incl, PcDesc* upper_incl) {
  if ((pc < code_begin) ||
      (pc - code_begin) >= (ptrdiff_t) PcDesc::upper_offset_limit) {
    return nullptr;  // PC is wildly out of range
  }
  int pc_offset = (int) (pc - code_begin);

  // Check the PcDesc cache if it contains the desired PcDesc
  // (This as an almost 100% hit rate.)
  PcDesc* res = _pc_desc_cache.find_pc_desc(pc_offset, approximate);
  if (res != nullptr) {
    assert(res == linear_search(pc_offset, approximate, lower_incl, upper_incl), "cache ok");
    return res;
  }

  // Fallback algorithm: quasi-linear search for the PcDesc
  // Find the last pc_offset less than the given offset.
  // The successor must be the required match, if there is a match at all.
  // (Use a fixed radix to avoid expensive affine pointer arithmetic.)
  PcDesc* lower = lower_incl;     // this is initial sentinel
  PcDesc* upper = upper_incl - 1; // exclude final sentinel
  if (lower >= upper)  return nullptr;  // no PcDescs at all

#define assert_LU_OK \
  /* invariant on lower..upper during the following search: */ \
  assert(lower->pc_offset() <  pc_offset, "sanity"); \
  assert(upper->pc_offset() >= pc_offset, "sanity")
  assert_LU_OK;

  // Use the last successful return as a split point.
  PcDesc* mid = _pc_desc_cache.last_pc_desc();
  NOT_PRODUCT(++pc_nmethod_stats.pc_desc_searches);
  if (mid->pc_offset() < pc_offset) {
    lower = mid;
  } else {
    upper = mid;
  }

  // Take giant steps at first (4096, then 256, then 16, then 1)
  const int LOG2_RADIX = 4 /*smaller steps in debug mode:*/ debug_only(-1);
  const int RADIX = (1 << LOG2_RADIX);
  for (int step = (1 << (LOG2_RADIX*3)); step > 1; step >>= LOG2_RADIX) {
    while ((mid = lower + step) < upper) {
      assert_LU_OK;
      NOT_PRODUCT(++pc_nmethod_stats.pc_desc_searches);
      if (mid->pc_offset() < pc_offset) {
        lower = mid;
      } else {
        upper = mid;
        break;
      }
    }
    assert_LU_OK;
  }

  // Sneak up on the value with a linear search of length ~16.
  while (true) {
    assert_LU_OK;
    mid = lower + 1;
    NOT_PRODUCT(++pc_nmethod_stats.pc_desc_searches);
    if (mid->pc_offset() < pc_offset) {
      lower = mid;
    } else {
      upper = mid;
      break;
    }
  }
#undef assert_LU_OK

  if (match_desc(upper, pc_offset, approximate)) {
    assert(upper == linear_search(pc_offset, approximate, lower_incl, upper_incl), "search mismatch");
    if (!Thread::current_in_asgct()) {
      // we don't want to modify the cache if we're in ASGCT
      // which is typically called in a signal handler
      _pc_desc_cache.add_pc_desc(upper);
    }
    return upper;
  } else {
    assert(nullptr == linear_search(pc_offset, approximate, lower_incl, upper_incl), "search mismatch");
    return nullptr;
  }
}

bool nmethod::check_dependency_on(DepChange& changes) {
  // What has happened:
  // 1) a new class dependee has been added
  // 2) dependee and all its super classes have been marked
  bool found_check = false;  // set true if we are upset
  for (Dependencies::DepStream deps(this); deps.next(); ) {
    // Evaluate only relevant dependencies.
    if (deps.spot_check_dependency_at(changes) != nullptr) {
      found_check = true;
      NOT_DEBUG(break);
    }
  }
  return found_check;
}

// Called from mark_for_deoptimization, when dependee is invalidated.
bool nmethod::is_dependent_on_method(Method* dependee) {
  for (Dependencies::DepStream deps(this); deps.next(); ) {
    if (deps.type() != Dependencies::evol_method)
      continue;
    Method* method = deps.method_argument(0);
    if (method == dependee) return true;
  }
  return false;
}

void nmethod_init() {
  // make sure you didn't forget to adjust the filler fields
  assert(sizeof(nmethod) % oopSize == 0, "nmethod size must be multiple of a word");
}

// -----------------------------------------------------------------------------
// Verification

class VerifyOopsClosure: public OopClosure {
  nmethod* _nm;
  bool     _ok;
public:
  VerifyOopsClosure(nmethod* nm) : _nm(nm), _ok(true) { }
  bool ok() { return _ok; }
  virtual void do_oop(oop* p) {
    if (oopDesc::is_oop_or_null(*p)) return;
    // Print diagnostic information before calling print_nmethod().
    // Assertions therein might prevent call from returning.
    tty->print_cr("*** non-oop " PTR_FORMAT " found at " PTR_FORMAT " (offset %d)",
                  p2i(*p), p2i(p), (int)((intptr_t)p - (intptr_t)_nm));
    if (_ok) {
      _nm->print_nmethod(true);
      _ok = false;
    }
  }
  virtual void do_oop(narrowOop* p) { ShouldNotReachHere(); }
};

class VerifyMetadataClosure: public MetadataClosure {
 public:
  void do_metadata(Metadata* md) {
    if (md->is_method()) {
      Method* method = (Method*)md;
      assert(!method->is_old(), "Should not be installing old methods");
    }
  }
};


void nmethod::verify() {
  if (is_not_entrant())
    return;

  // Make sure all the entry points are correctly aligned for patching.
  NativeJump::check_verified_entry_alignment(entry_point(), verified_entry_point());

  // assert(oopDesc::is_oop(method()), "must be valid");

  ResourceMark rm;

  if (!CodeCache::contains(this)) {
    fatal("nmethod at " INTPTR_FORMAT " not in zone", p2i(this));
  }

  if(is_native_method() )
    return;

  nmethod* nm = CodeCache::find_nmethod(verified_entry_point());
  if (nm != this) {
    fatal("find_nmethod did not find this nmethod (" INTPTR_FORMAT ")", p2i(this));
  }

  for (PcDesc* p = scopes_pcs_begin(); p < scopes_pcs_end(); p++) {
    if (! p->verify(this)) {
      tty->print_cr("\t\tin nmethod at " INTPTR_FORMAT " (pcs)", p2i(this));
    }
  }

#ifdef ASSERT
#if INCLUDE_JVMCI
  {
    // Verify that implicit exceptions that deoptimize have a PcDesc and OopMap
    ImmutableOopMapSet* oms = oop_maps();
    ImplicitExceptionTable implicit_table(this);
    for (uint i = 0; i < implicit_table.len(); i++) {
      int exec_offset = (int) implicit_table.get_exec_offset(i);
      if (implicit_table.get_exec_offset(i) == implicit_table.get_cont_offset(i)) {
        assert(pc_desc_at(code_begin() + exec_offset) != nullptr, "missing PcDesc");
        bool found = false;
        for (int i = 0, imax = oms->count(); i < imax; i++) {
          if (oms->pair_at(i)->pc_offset() == exec_offset) {
            found = true;
            break;
          }
        }
        assert(found, "missing oopmap");
      }
    }
  }
#endif
#endif

  VerifyOopsClosure voc(this);
  oops_do(&voc);
  assert(voc.ok(), "embedded oops must be OK");
  Universe::heap()->verify_nmethod(this);

  assert(_oops_do_mark_link == nullptr, "_oops_do_mark_link for %s should be nullptr but is " PTR_FORMAT,
         nm->method()->external_name(), p2i(_oops_do_mark_link));
  verify_scopes();

  CompiledICLocker nm_verify(this);
  VerifyMetadataClosure vmc;
  metadata_do(&vmc);
}


void nmethod::verify_interrupt_point(address call_site, bool is_inline_cache) {

  // Verify IC only when nmethod installation is finished.
  if (!is_not_installed()) {
    if (CompiledICLocker::is_safe(this)) {
      if (is_inline_cache) {
        CompiledIC_at(this, call_site);
      } else {
        CompiledDirectCall::at(call_site);
      }
    } else {
      CompiledICLocker ml_verify(this);
      if (is_inline_cache) {
        CompiledIC_at(this, call_site);
      } else {
        CompiledDirectCall::at(call_site);
      }
    }
  }

  HandleMark hm(Thread::current());

  PcDesc* pd = pc_desc_at(nativeCall_at(call_site)->return_address());
  assert(pd != nullptr, "PcDesc must exist");
  for (ScopeDesc* sd = new ScopeDesc(this, pd);
       !sd->is_top(); sd = sd->sender()) {
    sd->verify();
  }
}

void nmethod::verify_scopes() {
  if( !method() ) return;       // Runtime stubs have no scope
  if (method()->is_native()) return; // Ignore stub methods.
  // iterate through all interrupt point
  // and verify the debug information is valid.
  RelocIterator iter(this);
  while (iter.next()) {
    address stub = nullptr;
    switch (iter.type()) {
      case relocInfo::virtual_call_type:
        verify_interrupt_point(iter.addr(), true /* is_inline_cache */);
        break;
      case relocInfo::opt_virtual_call_type:
        stub = iter.opt_virtual_call_reloc()->static_stub();
        verify_interrupt_point(iter.addr(), false /* is_inline_cache */);
        break;
      case relocInfo::static_call_type:
        stub = iter.static_call_reloc()->static_stub();
        verify_interrupt_point(iter.addr(), false /* is_inline_cache */);
        break;
      case relocInfo::runtime_call_type:
      case relocInfo::runtime_call_w_cp_type: {
        address destination = iter.reloc()->value();
        // Right now there is no way to find out which entries support
        // an interrupt point.  It would be nice if we had this
        // information in a table.
        break;
      }
      default:
        break;
    }
    assert(stub == nullptr || stub_contains(stub), "static call stub outside stub section");
  }
}


// -----------------------------------------------------------------------------
// Printing operations

void nmethod::print() const {
  ttyLocker ttyl;   // keep the following output all in one block
  print(tty);
}

void nmethod::print(outputStream* st) const {
  ResourceMark rm;

  st->print("Compiled method ");

  if (is_compiled_by_c1()) {
    st->print("(c1) ");
  } else if (is_compiled_by_c2()) {
    st->print("(c2) ");
  } else if (is_compiled_by_jvmci()) {
    st->print("(JVMCI) ");
  } else {
    st->print("(n/a) ");
  }

  print_on(st, nullptr);

  if (WizardMode) {
    st->print("((nmethod*) " INTPTR_FORMAT ") ", p2i(this));
    st->print(" for method " INTPTR_FORMAT , p2i(method()));
    st->print(" { ");
    st->print_cr("%s ", state());
    st->print_cr("}:");
  }
  if (size              () > 0) st->print_cr(" total in heap  [" INTPTR_FORMAT "," INTPTR_FORMAT "] = %d",
                                             p2i(this),
                                             p2i(this) + size(),
                                             size());
  if (relocation_size   () > 0) st->print_cr(" relocation     [" INTPTR_FORMAT "," INTPTR_FORMAT "] = %d",
                                             p2i(relocation_begin()),
                                             p2i(relocation_end()),
                                             relocation_size());
  if (consts_size       () > 0) st->print_cr(" constants      [" INTPTR_FORMAT "," INTPTR_FORMAT "] = %d",
                                             p2i(consts_begin()),
                                             p2i(consts_end()),
                                             consts_size());
  if (insts_size        () > 0) st->print_cr(" main code      [" INTPTR_FORMAT "," INTPTR_FORMAT "] = %d",
                                             p2i(insts_begin()),
                                             p2i(insts_end()),
                                             insts_size());
  if (stub_size         () > 0) st->print_cr(" stub code      [" INTPTR_FORMAT "," INTPTR_FORMAT "] = %d",
                                             p2i(stub_begin()),
                                             p2i(stub_end()),
                                             stub_size());
  if (oops_size         () > 0) st->print_cr(" oops           [" INTPTR_FORMAT "," INTPTR_FORMAT "] = %d",
                                             p2i(oops_begin()),
                                             p2i(oops_end()),
                                             oops_size());
  if (metadata_size     () > 0) st->print_cr(" metadata       [" INTPTR_FORMAT "," INTPTR_FORMAT "] = %d",
                                             p2i(metadata_begin()),
                                             p2i(metadata_end()),
                                             metadata_size());
#if INCLUDE_JVMCI
  if (jvmci_data_size   () > 0) st->print_cr(" JVMCI data     [" INTPTR_FORMAT "," INTPTR_FORMAT "] = %d",
                                             p2i(jvmci_data_begin()),
                                             p2i(jvmci_data_end()),
                                             jvmci_data_size());
#endif
  if (immutable_data_size() > 0) st->print_cr(" immutable data [" INTPTR_FORMAT "," INTPTR_FORMAT "] = %d",
                                             p2i(immutable_data_begin()),
                                             p2i(immutable_data_end()),
                                             immutable_data_size());
  if (dependencies_size () > 0) st->print_cr(" dependencies   [" INTPTR_FORMAT "," INTPTR_FORMAT "] = %d",
                                             p2i(dependencies_begin()),
                                             p2i(dependencies_end()),
                                             dependencies_size());
  if (nul_chk_table_size() > 0) st->print_cr(" nul chk table  [" INTPTR_FORMAT "," INTPTR_FORMAT "] = %d",
                                             p2i(nul_chk_table_begin()),
                                             p2i(nul_chk_table_end()),
                                             nul_chk_table_size());
  if (handler_table_size() > 0) st->print_cr(" handler table  [" INTPTR_FORMAT "," INTPTR_FORMAT "] = %d",
                                             p2i(handler_table_begin()),
                                             p2i(handler_table_end()),
                                             handler_table_size());
  if (scopes_pcs_size   () > 0) st->print_cr(" scopes pcs     [" INTPTR_FORMAT "," INTPTR_FORMAT "] = %d",
                                             p2i(scopes_pcs_begin()),
                                             p2i(scopes_pcs_end()),
                                             scopes_pcs_size());
  if (scopes_data_size  () > 0) st->print_cr(" scopes data    [" INTPTR_FORMAT "," INTPTR_FORMAT "] = %d",
                                             p2i(scopes_data_begin()),
                                             p2i(scopes_data_end()),
                                             scopes_data_size());
#if INCLUDE_JVMCI
  if (speculations_size () > 0) st->print_cr(" speculations   [" INTPTR_FORMAT "," INTPTR_FORMAT "] = %d",
                                             p2i(speculations_begin()),
                                             p2i(speculations_end()),
                                             speculations_size());
#endif
  if (SCCache::is_on() && _scc_entry != nullptr) {
    _scc_entry->print(st);
  }
}

void nmethod::print_code() {
  ResourceMark m;
  ttyLocker ttyl;
  // Call the specialized decode method of this class.
  decode(tty);
}

#ifndef PRODUCT  // called InstanceKlass methods are available only then. Declared as PRODUCT_RETURN

void nmethod::print_dependencies_on(outputStream* out) {
  ResourceMark rm;
  stringStream st;
  st.print_cr("Dependencies:");
  for (Dependencies::DepStream deps(this); deps.next(); ) {
    deps.print_dependency(&st);
    InstanceKlass* ctxk = deps.context_type();
    if (ctxk != nullptr) {
      if (ctxk->is_dependent_nmethod(this)) {
        st.print_cr("   [nmethod<=klass]%s", ctxk->external_name());
      }
    }
    deps.log_dependency();  // put it into the xml log also
  }
  out->print_raw(st.as_string());
}
#endif

#if defined(SUPPORT_DATA_STRUCTS)

// Print the oops from the underlying CodeBlob.
void nmethod::print_oops(outputStream* st) {
  ResourceMark m;
  st->print("Oops:");
  if (oops_begin() < oops_end()) {
    st->cr();
    for (oop* p = oops_begin(); p < oops_end(); p++) {
      Disassembler::print_location((unsigned char*)p, (unsigned char*)oops_begin(), (unsigned char*)oops_end(), st, true, false);
      st->print(PTR_FORMAT " ", *((uintptr_t*)p));
      if (Universe::contains_non_oop_word(p)) {
        st->print_cr("NON_OOP");
        continue;  // skip non-oops
      }
      if (*p == nullptr) {
        st->print_cr("nullptr-oop");
        continue;  // skip non-oops
      }
      (*p)->print_value_on(st);
      st->cr();
    }
  } else {
    st->print_cr(" <list empty>");
  }
}

// Print metadata pool.
void nmethod::print_metadata(outputStream* st) {
  ResourceMark m;
  st->print("Metadata:");
  if (metadata_begin() < metadata_end()) {
    st->cr();
    for (Metadata** p = metadata_begin(); p < metadata_end(); p++) {
      Disassembler::print_location((unsigned char*)p, (unsigned char*)metadata_begin(), (unsigned char*)metadata_end(), st, true, false);
      st->print(PTR_FORMAT " ", *((uintptr_t*)p));
      if (*p && *p != Universe::non_oop_word()) {
        (*p)->print_value_on(st);
      }
      st->cr();
    }
  } else {
    st->print_cr(" <list empty>");
  }
}

#ifndef PRODUCT  // ScopeDesc::print_on() is available only then. Declared as PRODUCT_RETURN
void nmethod::print_scopes_on(outputStream* st) {
  // Find the first pc desc for all scopes in the code and print it.
  ResourceMark rm;
  st->print("scopes:");
  if (scopes_pcs_begin() < scopes_pcs_end()) {
    st->cr();
    for (PcDesc* p = scopes_pcs_begin(); p < scopes_pcs_end(); p++) {
      if (p->scope_decode_offset() == DebugInformationRecorder::serialized_null)
        continue;

      ScopeDesc* sd = scope_desc_at(p->real_pc(this));
      while (sd != nullptr) {
        sd->print_on(st, p);  // print output ends with a newline
        sd = sd->sender();
      }
    }
  } else {
    st->print_cr(" <list empty>");
  }
}
#endif

#ifndef PRODUCT  // RelocIterator does support printing only then.
void nmethod::print_relocations_on(outputStream* st) {
  ResourceMark m;       // in case methods get printed via the debugger
  st->print_cr("relocations:");
  RelocIterator iter(this);
  iter.print_on(st);
}
#endif

void nmethod::print_pcs_on(outputStream* st) {
  ResourceMark m;       // in case methods get printed via debugger
  st->print("pc-bytecode offsets:");
  if (scopes_pcs_begin() < scopes_pcs_end()) {
    st->cr();
    for (PcDesc* p = scopes_pcs_begin(); p < scopes_pcs_end(); p++) {
      p->print_on(st, this);  // print output ends with a newline
    }
  } else {
    st->print_cr(" <list empty>");
  }
}

void nmethod::print_handler_table() {
  ExceptionHandlerTable(this).print(code_begin());
}

void nmethod::print_nul_chk_table() {
  ImplicitExceptionTable(this).print(code_begin());
}

void nmethod::print_recorded_oop(int log_n, int i) {
  void* value;

  if (i == 0) {
    value = nullptr;
  } else {
    // Be careful around non-oop words. Don't create an oop
    // with that value, or it will assert in verification code.
    if (Universe::contains_non_oop_word(oop_addr_at(i))) {
      value = Universe::non_oop_word();
    } else {
      value = oop_at(i);
    }
  }

  tty->print("#%*d: " INTPTR_FORMAT " ", log_n, i, p2i(value));

  if (value == Universe::non_oop_word()) {
    tty->print("non-oop word");
  } else {
    if (value == 0) {
      tty->print("nullptr-oop");
    } else {
      oop_at(i)->print_value_on(tty);
    }
  }

  tty->cr();
}

void nmethod::print_recorded_oops() {
  const int n = oops_count();
  const int log_n = (n<10) ? 1 : (n<100) ? 2 : (n<1000) ? 3 : (n<10000) ? 4 : 6;
  tty->print("Recorded oops:");
  if (n > 0) {
    tty->cr();
    for (int i = 0; i < n; i++) {
      print_recorded_oop(log_n, i);
    }
  } else {
    tty->print_cr(" <list empty>");
  }
}

void nmethod::print_recorded_metadata() {
  const int n = metadata_count();
  const int log_n = (n<10) ? 1 : (n<100) ? 2 : (n<1000) ? 3 : (n<10000) ? 4 : 6;
  tty->print("Recorded metadata:");
  if (n > 0) {
    tty->cr();
    for (int i = 0; i < n; i++) {
      Metadata* m = metadata_at(i);
      tty->print("#%*d: " INTPTR_FORMAT " ", log_n, i, p2i(m));
      if (m == (Metadata*)Universe::non_oop_word()) {
        tty->print("non-metadata word");
      } else if (m == nullptr) {
        tty->print("nullptr-oop");
      } else {
        Metadata::print_value_on_maybe_null(tty, m);
      }
      tty->cr();
    }
  } else {
    tty->print_cr(" <list empty>");
  }
}
#endif

#if defined(SUPPORT_ASSEMBLY) || defined(SUPPORT_ABSTRACT_ASSEMBLY)

void nmethod::print_constant_pool(outputStream* st) {
  //-----------------------------------
  //---<  Print the constant pool  >---
  //-----------------------------------
  int consts_size = this->consts_size();
  if ( consts_size > 0 ) {
    unsigned char* cstart = this->consts_begin();
    unsigned char* cp     = cstart;
    unsigned char* cend   = cp + consts_size;
    unsigned int   bytes_per_line = 4;
    unsigned int   CP_alignment   = 8;
    unsigned int   n;

    st->cr();

    //---<  print CP header to make clear what's printed  >---
    if( ((uintptr_t)cp&(CP_alignment-1)) == 0 ) {
      n = bytes_per_line;
      st->print_cr("[Constant Pool]");
      Disassembler::print_location(cp, cstart, cend, st, true, true);
      Disassembler::print_hexdata(cp, n, st, true);
      st->cr();
    } else {
      n = (int)((uintptr_t)cp & (bytes_per_line-1));
      st->print_cr("[Constant Pool (unaligned)]");
    }

    //---<  print CP contents, bytes_per_line at a time  >---
    while (cp < cend) {
      Disassembler::print_location(cp, cstart, cend, st, true, false);
      Disassembler::print_hexdata(cp, n, st, false);
      cp += n;
      n   = bytes_per_line;
      st->cr();
    }

    //---<  Show potential alignment gap between constant pool and code  >---
    cend = code_begin();
    if( cp < cend ) {
      n = 4;
      st->print_cr("[Code entry alignment]");
      while (cp < cend) {
        Disassembler::print_location(cp, cstart, cend, st, false, false);
        cp += n;
        st->cr();
      }
    }
  } else {
    st->print_cr("[Constant Pool (empty)]");
  }
  st->cr();
}

#endif

// Disassemble this nmethod.
// Print additional debug information, if requested. This could be code
// comments, block comments, profiling counters, etc.
// The undisassembled format is useful no disassembler library is available.
// The resulting hex dump (with markers) can be disassembled later, or on
// another system, when/where a disassembler library is available.
void nmethod::decode2(outputStream* ost) const {

  // Called from frame::back_trace_with_decode without ResourceMark.
  ResourceMark rm;

  // Make sure we have a valid stream to print on.
  outputStream* st = ost ? ost : tty;

#if defined(SUPPORT_ABSTRACT_ASSEMBLY) && ! defined(SUPPORT_ASSEMBLY)
  const bool use_compressed_format    = true;
  const bool compressed_with_comments = use_compressed_format && (AbstractDisassembler::show_comment() ||
                                                                  AbstractDisassembler::show_block_comment());
#else
  const bool use_compressed_format    = Disassembler::is_abstract();
  const bool compressed_with_comments = use_compressed_format && (AbstractDisassembler::show_comment() ||
                                                                  AbstractDisassembler::show_block_comment());
#endif

  st->cr();
  this->print(st);
  st->cr();

#if defined(SUPPORT_ASSEMBLY)
  //----------------------------------
  //---<  Print real disassembly  >---
  //----------------------------------
  if (! use_compressed_format) {
    st->print_cr("[Disassembly]");
    Disassembler::decode(const_cast<nmethod*>(this), st);
    st->bol();
    st->print_cr("[/Disassembly]");
    return;
  }
#endif

#if defined(SUPPORT_ABSTRACT_ASSEMBLY)

  // Compressed undisassembled disassembly format.
  // The following status values are defined/supported:
  //   = 0 - currently at bol() position, nothing printed yet on current line.
  //   = 1 - currently at position after print_location().
  //   > 1 - in the midst of printing instruction stream bytes.
  int        compressed_format_idx    = 0;
  int        code_comment_column      = 0;
  const int  instr_maxlen             = Assembler::instr_maxlen();
  const uint tabspacing               = 8;
  unsigned char* start = this->code_begin();
  unsigned char* p     = this->code_begin();
  unsigned char* end   = this->code_end();
  unsigned char* pss   = p; // start of a code section (used for offsets)

  if ((start == nullptr) || (end == nullptr)) {
    st->print_cr("PrintAssembly not possible due to uninitialized section pointers");
    return;
  }
#endif

#if defined(SUPPORT_ABSTRACT_ASSEMBLY)
  //---<  plain abstract disassembly, no comments or anything, just section headers  >---
  if (use_compressed_format && ! compressed_with_comments) {
    const_cast<nmethod*>(this)->print_constant_pool(st);

    //---<  Open the output (Marker for post-mortem disassembler)  >---
    st->print_cr("[MachCode]");
    const char* header = nullptr;
    address p0 = p;
    while (p < end) {
      address pp = p;
      while ((p < end) && (header == nullptr)) {
        header = nmethod_section_label(p);
        pp  = p;
        p  += Assembler::instr_len(p);
      }
      if (pp > p0) {
        AbstractDisassembler::decode_range_abstract(p0, pp, start, end, st, Assembler::instr_maxlen());
        p0 = pp;
        p  = pp;
        header = nullptr;
      } else if (header != nullptr) {
        st->bol();
        st->print_cr("%s", header);
        header = nullptr;
      }
    }
    //---<  Close the output (Marker for post-mortem disassembler)  >---
    st->bol();
    st->print_cr("[/MachCode]");
    return;
  }
#endif

#if defined(SUPPORT_ABSTRACT_ASSEMBLY)
  //---<  abstract disassembly with comments and section headers merged in  >---
  if (compressed_with_comments) {
    const_cast<nmethod*>(this)->print_constant_pool(st);

    //---<  Open the output (Marker for post-mortem disassembler)  >---
    st->print_cr("[MachCode]");
    while ((p < end) && (p != nullptr)) {
      const int instruction_size_in_bytes = Assembler::instr_len(p);

      //---<  Block comments for nmethod. Interrupts instruction stream, if any.  >---
      // Outputs a bol() before and a cr() after, but only if a comment is printed.
      // Prints nmethod_section_label as well.
      if (AbstractDisassembler::show_block_comment()) {
        print_block_comment(st, p);
        if (st->position() == 0) {
          compressed_format_idx = 0;
        }
      }

      //---<  New location information after line break  >---
      if (compressed_format_idx == 0) {
        code_comment_column   = Disassembler::print_location(p, pss, end, st, false, false);
        compressed_format_idx = 1;
      }

      //---<  Code comment for current instruction. Address range [p..(p+len))  >---
      unsigned char* p_end = p + (ssize_t)instruction_size_in_bytes;
      S390_ONLY(if (p_end > end) p_end = end;) // avoid getting past the end

      if (AbstractDisassembler::show_comment() && const_cast<nmethod*>(this)->has_code_comment(p, p_end)) {
        //---<  interrupt instruction byte stream for code comment  >---
        if (compressed_format_idx > 1) {
          st->cr();  // interrupt byte stream
          st->cr();  // add an empty line
          code_comment_column = Disassembler::print_location(p, pss, end, st, false, false);
        }
        const_cast<nmethod*>(this)->print_code_comment_on(st, code_comment_column, p, p_end );
        st->bol();
        compressed_format_idx = 0;
      }

      //---<  New location information after line break  >---
      if (compressed_format_idx == 0) {
        code_comment_column   = Disassembler::print_location(p, pss, end, st, false, false);
        compressed_format_idx = 1;
      }

      //---<  Nicely align instructions for readability  >---
      if (compressed_format_idx > 1) {
        Disassembler::print_delimiter(st);
      }

      //---<  Now, finally, print the actual instruction bytes  >---
      unsigned char* p0 = p;
      p = Disassembler::decode_instruction_abstract(p, st, instruction_size_in_bytes, instr_maxlen);
      compressed_format_idx += (int)(p - p0);

      if (Disassembler::start_newline(compressed_format_idx-1)) {
        st->cr();
        compressed_format_idx = 0;
      }
    }
    //---<  Close the output (Marker for post-mortem disassembler)  >---
    st->bol();
    st->print_cr("[/MachCode]");
    return;
  }
#endif
}

#if defined(SUPPORT_ASSEMBLY) || defined(SUPPORT_ABSTRACT_ASSEMBLY)

const char* nmethod::reloc_string_for(u_char* begin, u_char* end) {
  RelocIterator iter(this, begin, end);
  bool have_one = false;
  while (iter.next()) {
    have_one = true;
    switch (iter.type()) {
        case relocInfo::none:                  return "no_reloc";
        case relocInfo::oop_type: {
          // Get a non-resizable resource-allocated stringStream.
          // Our callees make use of (nested) ResourceMarks.
          stringStream st(NEW_RESOURCE_ARRAY(char, 1024), 1024);
          oop_Relocation* r = iter.oop_reloc();
          oop obj = r->oop_value();
          st.print("oop(");
          if (obj == nullptr) st.print("nullptr");
          else obj->print_value_on(&st);
          st.print(")");
          return st.as_string();
        }
        case relocInfo::metadata_type: {
          stringStream st;
          metadata_Relocation* r = iter.metadata_reloc();
          Metadata* obj = r->metadata_value();
          st.print("metadata(");
          if (obj == nullptr) st.print("nullptr");
          else obj->print_value_on(&st);
          st.print(")");
          return st.as_string();
        }
        case relocInfo::runtime_call_type:
        case relocInfo::runtime_call_w_cp_type: {
          stringStream st;
          st.print("runtime_call");
          CallRelocation* r = (CallRelocation*)iter.reloc();
          address dest = r->destination();
          if (StubRoutines::contains(dest)) {
            StubCodeDesc* desc = StubCodeDesc::desc_for(dest);
            if (desc == nullptr) {
              desc = StubCodeDesc::desc_for(dest + frame::pc_return_offset);
            }
            if (desc != nullptr) {
              st.print(" Stub::%s", desc->name());
              return st.as_string();
            }
          }
          CodeBlob* cb = CodeCache::find_blob(dest);
          if (cb != nullptr) {
            st.print(" %s", cb->name());
          } else {
            ResourceMark rm;
            const int buflen = 1024;
            char* buf = NEW_RESOURCE_ARRAY(char, buflen);
            int offset;
            if (os::dll_address_to_function_name(dest, buf, buflen, &offset)) {
              st.print(" %s", buf);
              if (offset != 0) {
                st.print("+%d", offset);
              }
            }
          }
          return st.as_string();
        }
        case relocInfo::virtual_call_type: {
          stringStream st;
          st.print_raw("virtual_call");
          virtual_call_Relocation* r = iter.virtual_call_reloc();
          Method* m = r->method_value();
          if (m != nullptr) {
            assert(m->is_method(), "");
            m->print_short_name(&st);
          }
          return st.as_string();
        }
        case relocInfo::opt_virtual_call_type: {
          stringStream st;
          st.print_raw("optimized virtual_call");
          opt_virtual_call_Relocation* r = iter.opt_virtual_call_reloc();
          Method* m = r->method_value();
          if (m != nullptr) {
            assert(m->is_method(), "");
            m->print_short_name(&st);
          }
          return st.as_string();
        }
        case relocInfo::static_call_type: {
          stringStream st;
          st.print_raw("static_call");
          static_call_Relocation* r = iter.static_call_reloc();
          Method* m = r->method_value();
          if (m != nullptr) {
            assert(m->is_method(), "");
            m->print_short_name(&st);
          }
          return st.as_string();
        }
        case relocInfo::static_stub_type:      return "static_stub";
        case relocInfo::external_word_type:    return "external_word";
        case relocInfo::internal_word_type:    return "internal_word";
        case relocInfo::section_word_type:     return "section_word";
        case relocInfo::poll_type:             return "poll";
        case relocInfo::poll_return_type:      return "poll_return";
        case relocInfo::trampoline_stub_type:  return "trampoline_stub";
        case relocInfo::type_mask:             return "type_bit_mask";

        default:
          break;
    }
  }
  return have_one ? "other" : nullptr;
}

// Return the last scope in (begin..end]
ScopeDesc* nmethod::scope_desc_in(address begin, address end) {
  PcDesc* p = pc_desc_near(begin+1);
  if (p != nullptr && p->real_pc(this) <= end) {
    return new ScopeDesc(this, p);
  }
  return nullptr;
}

const char* nmethod::nmethod_section_label(address pos) const {
  const char* label = nullptr;
  if (pos == code_begin())                                              label = "[Instructions begin]";
  if (pos == entry_point())                                             label = "[Entry Point]";
  if (pos == verified_entry_point())                                    label = "[Verified Entry Point]";
  if (has_method_handle_invokes() && (pos == deopt_mh_handler_begin())) label = "[Deopt MH Handler Code]";
  if (pos == consts_begin() && pos != insts_begin())                    label = "[Constants]";
  // Check stub_code before checking exception_handler or deopt_handler.
  if (pos == this->stub_begin())                                        label = "[Stub Code]";
  if (JVMCI_ONLY(_exception_offset >= 0 &&) pos == exception_begin())          label = "[Exception Handler]";
  if (JVMCI_ONLY(_deopt_handler_offset != -1 &&) pos == deopt_handler_begin()) label = "[Deopt Handler Code]";
  return label;
}

void nmethod::print_nmethod_labels(outputStream* stream, address block_begin, bool print_section_labels) const {
  if (print_section_labels) {
    const char* label = nmethod_section_label(block_begin);
    if (label != nullptr) {
      stream->bol();
      stream->print_cr("%s", label);
    }
  }

  if (block_begin == entry_point()) {
    Method* m = method();
    if (m != nullptr) {
      stream->print("  # ");
      m->print_value_on(stream);
      stream->cr();
    }
    if (m != nullptr && !is_osr_method()) {
      ResourceMark rm;
      int sizeargs = m->size_of_parameters();
      BasicType* sig_bt = NEW_RESOURCE_ARRAY(BasicType, sizeargs);
      VMRegPair* regs   = NEW_RESOURCE_ARRAY(VMRegPair, sizeargs);
      {
        int sig_index = 0;
        if (!m->is_static())
          sig_bt[sig_index++] = T_OBJECT; // 'this'
        for (SignatureStream ss(m->signature()); !ss.at_return_type(); ss.next()) {
          BasicType t = ss.type();
          sig_bt[sig_index++] = t;
          if (type2size[t] == 2) {
            sig_bt[sig_index++] = T_VOID;
          } else {
            assert(type2size[t] == 1, "size is 1 or 2");
          }
        }
        assert(sig_index == sizeargs, "");
      }
      const char* spname = "sp"; // make arch-specific?
      SharedRuntime::java_calling_convention(sig_bt, regs, sizeargs);
      int stack_slot_offset = this->frame_size() * wordSize;
      int tab1 = 14, tab2 = 24;
      int sig_index = 0;
      int arg_index = (m->is_static() ? 0 : -1);
      bool did_old_sp = false;
      for (SignatureStream ss(m->signature()); !ss.at_return_type(); ) {
        bool at_this = (arg_index == -1);
        bool at_old_sp = false;
        BasicType t = (at_this ? T_OBJECT : ss.type());
        assert(t == sig_bt[sig_index], "sigs in sync");
        if (at_this)
          stream->print("  # this: ");
        else
          stream->print("  # parm%d: ", arg_index);
        stream->move_to(tab1);
        VMReg fst = regs[sig_index].first();
        VMReg snd = regs[sig_index].second();
        if (fst->is_reg()) {
          stream->print("%s", fst->name());
          if (snd->is_valid())  {
            stream->print(":%s", snd->name());
          }
        } else if (fst->is_stack()) {
          int offset = fst->reg2stack() * VMRegImpl::stack_slot_size + stack_slot_offset;
          if (offset == stack_slot_offset)  at_old_sp = true;
          stream->print("[%s+0x%x]", spname, offset);
        } else {
          stream->print("reg%d:%d??", (int)(intptr_t)fst, (int)(intptr_t)snd);
        }
        stream->print(" ");
        stream->move_to(tab2);
        stream->print("= ");
        if (at_this) {
          m->method_holder()->print_value_on(stream);
        } else {
          bool did_name = false;
          if (!at_this && ss.is_reference()) {
            Symbol* name = ss.as_symbol();
            name->print_value_on(stream);
            did_name = true;
          }
          if (!did_name)
            stream->print("%s", type2name(t));
        }
        if (at_old_sp) {
          stream->print("  (%s of caller)", spname);
          did_old_sp = true;
        }
        stream->cr();
        sig_index += type2size[t];
        arg_index += 1;
        if (!at_this)  ss.next();
      }
      if (!did_old_sp) {
        stream->print("  # ");
        stream->move_to(tab1);
        stream->print("[%s+0x%x]", spname, stack_slot_offset);
        stream->print("  (%s of caller)", spname);
        stream->cr();
      }
    }
  }
}

// Returns whether this nmethod has code comments.
bool nmethod::has_code_comment(address begin, address end) {
  // scopes?
  ScopeDesc* sd  = scope_desc_in(begin, end);
  if (sd != nullptr) return true;

  // relocations?
  const char* str = reloc_string_for(begin, end);
  if (str != nullptr) return true;

  // implicit exceptions?
  int cont_offset = ImplicitExceptionTable(this).continuation_offset((uint)(begin - code_begin()));
  if (cont_offset != 0) return true;

  return false;
}

void nmethod::print_code_comment_on(outputStream* st, int column, address begin, address end) {
  ImplicitExceptionTable implicit_table(this);
  int pc_offset = (int)(begin - code_begin());
  int cont_offset = implicit_table.continuation_offset(pc_offset);
  bool oop_map_required = false;
  if (cont_offset != 0) {
    st->move_to(column, 6, 0);
    if (pc_offset == cont_offset) {
      st->print("; implicit exception: deoptimizes");
      oop_map_required = true;
    } else {
      st->print("; implicit exception: dispatches to " INTPTR_FORMAT, p2i(code_begin() + cont_offset));
    }
  }

  // Find an oopmap in (begin, end].  We use the odd half-closed
  // interval so that oop maps and scope descs which are tied to the
  // byte after a call are printed with the call itself.  OopMaps
  // associated with implicit exceptions are printed with the implicit
  // instruction.
  address base = code_begin();
  ImmutableOopMapSet* oms = oop_maps();
  if (oms != nullptr) {
    for (int i = 0, imax = oms->count(); i < imax; i++) {
      const ImmutableOopMapPair* pair = oms->pair_at(i);
      const ImmutableOopMap* om = pair->get_from(oms);
      address pc = base + pair->pc_offset();
      if (pc >= begin) {
#if INCLUDE_JVMCI
        bool is_implicit_deopt = implicit_table.continuation_offset(pair->pc_offset()) == (uint) pair->pc_offset();
#else
        bool is_implicit_deopt = false;
#endif
        if (is_implicit_deopt ? pc == begin : pc > begin && pc <= end) {
          st->move_to(column, 6, 0);
          st->print("; ");
          om->print_on(st);
          oop_map_required = false;
        }
      }
      if (pc > end) {
        break;
      }
    }
  }
  assert(!oop_map_required, "missed oopmap");

  Thread* thread = Thread::current();

  // Print any debug info present at this pc.
  ScopeDesc* sd  = scope_desc_in(begin, end);
  if (sd != nullptr) {
    st->move_to(column, 6, 0);
    if (sd->bci() == SynchronizationEntryBCI) {
      st->print(";*synchronization entry");
    } else if (sd->bci() == AfterBci) {
      st->print(";* method exit (unlocked if synchronized)");
    } else if (sd->bci() == UnwindBci) {
      st->print(";* unwind (locked if synchronized)");
    } else if (sd->bci() == AfterExceptionBci) {
      st->print(";* unwind (unlocked if synchronized)");
    } else if (sd->bci() == UnknownBci) {
      st->print(";* unknown");
    } else if (sd->bci() == InvalidFrameStateBci) {
      st->print(";* invalid frame state");
    } else {
      if (sd->method() == nullptr) {
        st->print("method is nullptr");
      } else if (sd->method()->is_native()) {
        st->print("method is native");
      } else {
        Bytecodes::Code bc = sd->method()->java_code_at(sd->bci());
        st->print(";*%s", Bytecodes::name(bc));
        switch (bc) {
        case Bytecodes::_invokevirtual:
        case Bytecodes::_invokespecial:
        case Bytecodes::_invokestatic:
        case Bytecodes::_invokeinterface:
          {
            Bytecode_invoke invoke(methodHandle(thread, sd->method()), sd->bci());
            st->print(" ");
            if (invoke.name() != nullptr)
              invoke.name()->print_symbol_on(st);
            else
              st->print("<UNKNOWN>");
            break;
          }
        case Bytecodes::_getfield:
        case Bytecodes::_putfield:
        case Bytecodes::_getstatic:
        case Bytecodes::_putstatic:
          {
            Bytecode_field field(methodHandle(thread, sd->method()), sd->bci());
            st->print(" ");
            if (field.name() != nullptr)
              field.name()->print_symbol_on(st);
            else
              st->print("<UNKNOWN>");
          }
        default:
          break;
        }
      }
      st->print(" {reexecute=%d rethrow=%d return_oop=%d}", sd->should_reexecute(), sd->rethrow_exception(), sd->return_oop());
    }

    // Print all scopes
    for (;sd != nullptr; sd = sd->sender()) {
      st->move_to(column, 6, 0);
      st->print("; -");
      if (sd->should_reexecute()) {
        st->print(" (reexecute)");
      }
      if (sd->method() == nullptr) {
        st->print("method is nullptr");
      } else {
        sd->method()->print_short_name(st);
      }
      int lineno = sd->method()->line_number_from_bci(sd->bci());
      if (lineno != -1) {
        st->print("@%d (line %d)", sd->bci(), lineno);
      } else {
        st->print("@%d", sd->bci());
      }
      st->cr();
    }
  }

  // Print relocation information
  // Prevent memory leak: allocating without ResourceMark.
  ResourceMark rm;
  const char* str = reloc_string_for(begin, end);
  if (str != nullptr) {
    if (sd != nullptr) st->cr();
    st->move_to(column, 6, 0);
    st->print(";   {%s}", str);
  }
}

#endif

address nmethod::call_instruction_address(address pc) const {
  if (NativeCall::is_call_before(pc)) {
    NativeCall *ncall = nativeCall_before(pc);
    return ncall->instruction_address();
  }
  return nullptr;
}

#if defined(SUPPORT_DATA_STRUCTS)
void nmethod::print_value_on(outputStream* st) const {
  st->print("nmethod");
  print_on(st, nullptr);
}
#endif

#ifndef PRODUCT

void nmethod::print_calls(outputStream* st) {
  RelocIterator iter(this);
  while (iter.next()) {
    switch (iter.type()) {
    case relocInfo::virtual_call_type: {
      CompiledICLocker ml_verify(this);
      CompiledIC_at(&iter)->print();
      break;
    }
    case relocInfo::static_call_type:
    case relocInfo::opt_virtual_call_type:
      st->print_cr("Direct call at " INTPTR_FORMAT, p2i(iter.reloc()->addr()));
      CompiledDirectCall::at(iter.reloc())->print();
      break;
    default:
      break;
    }
  }
}

void nmethod::print_statistics() {
  ttyLocker ttyl;
  if (xtty != nullptr)  xtty->head("statistics type='nmethod'");
  native_nmethod_stats.print_native_nmethod_stats();
#ifdef COMPILER1
  c1_java_nmethod_stats.print_nmethod_stats("C1");
#endif
#ifdef COMPILER2
  c2_java_nmethod_stats.print_nmethod_stats("C2");
#endif
#if INCLUDE_JVMCI
  jvmci_java_nmethod_stats.print_nmethod_stats("JVMCI");
#endif
  unknown_java_nmethod_stats.print_nmethod_stats("Unknown");
  DebugInformationRecorder::print_statistics();
#ifndef PRODUCT
  pc_nmethod_stats.print_pc_stats();
#endif
  Dependencies::print_statistics();
  if (xtty != nullptr)  xtty->tail("statistics");
}

#endif // !PRODUCT

#if INCLUDE_JVMCI
void nmethod::update_speculation(JavaThread* thread) {
  jlong speculation = thread->pending_failed_speculation();
  if (speculation != 0) {
    guarantee(jvmci_nmethod_data() != nullptr, "failed speculation in nmethod without failed speculation list");
    jvmci_nmethod_data()->add_failed_speculation(this, speculation);
    thread->set_pending_failed_speculation(0);
  }
}

const char* nmethod::jvmci_name() {
  if (jvmci_nmethod_data() != nullptr) {
    return jvmci_nmethod_data()->name();
  }
  return nullptr;
}
#endif<|MERGE_RESOLUTION|>--- conflicted
+++ resolved
@@ -1184,21 +1184,10 @@
     MutexLocker mu(CodeCache_lock, Mutex::_no_safepoint_check_flag);
 
     nm = new (nmethod_size, comp_level)
-<<<<<<< HEAD
-    nmethod(method(), compiler->type(), nmethod_size, compile_id, entry_bci, offsets,
-            orig_pc_offset, debug_info, dependencies, code_buffer, frame_size,
-            oop_maps,
-            handler_table,
-            nul_chk_table,
-            compiler,
-            comp_level
-            , scc_entry
-=======
     nmethod(method(), compiler->type(), nmethod_size, immutable_data_size,
             compile_id, entry_bci, immutable_data, offsets, orig_pc_offset,
             debug_info, dependencies, code_buffer, frame_size, oop_maps,
-            handler_table, nul_chk_table, compiler, comp_level
->>>>>>> ad78b7fa
+            handler_table, nul_chk_table, compiler, comp_level, scc_entry
 #if INCLUDE_JVMCI
             , speculations,
             speculations_len,
