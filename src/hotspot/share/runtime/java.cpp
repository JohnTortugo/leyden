--- conflicted
+++ resolved
@@ -311,27 +311,19 @@
   tty->print_cr("\t" UINT64_FORMAT_W(12) " (%4.1f%%)    |- native",      native_total,  100.0 * (double)native_total / total_div);
   tty->print_cr("\t" UINT64_FORMAT_W(12) " (%4.1f%%)    |- accessor",    access_total,  100.0 * (double)access_total / total_div);
   tty->cr();
-<<<<<<< HEAD
   SharedRuntime::print_call_statistics_on(tty);
-=======
-  SharedRuntime::print_call_statistics(comp_total);
 }
 
 static void print_bytecode_count() {
   if (CountBytecodes || TraceBytecodes || StopInterpreterAt) {
     tty->print_cr("[BytecodeCounter::counter_value = %d]", BytecodeCounter::counter_value());
   }
->>>>>>> 9029bf64
 }
 
 #else
 
-<<<<<<< HEAD
-void print_method_invocation_histogram() {}
-=======
 static void print_method_invocation_histogram() {}
 static void print_bytecode_count() {}
->>>>>>> 9029bf64
 
 #endif // PRODUCT
 
