--- conflicted
+++ resolved
@@ -230,14 +230,10 @@
 
 static BuiltinException _null_ptr_exception;
 static BuiltinException _arithmetic_exception;
-<<<<<<< HEAD
-static BuiltinException _virtual_machine_error;
+static BuiltinException _internal_error;
 static BuiltinException _array_index_oob_exception;
 static BuiltinException _array_store_exception;
 static BuiltinException _class_cast_exception;
-=======
-static BuiltinException _internal_error;
->>>>>>> b3bcc494
 
 objArrayOop Universe::the_empty_class_array ()  {
   return (objArrayOop)_the_empty_class_array.resolve();
@@ -254,14 +250,11 @@
 
 oop Universe::null_ptr_exception_instance()       { return _null_ptr_exception.instance(); }
 oop Universe::arithmetic_exception_instance()     { return _arithmetic_exception.instance(); }
-<<<<<<< HEAD
-oop Universe::virtual_machine_error_instance()    { return _virtual_machine_error.instance(); }
+oop Universe::internal_error_instance()           { return _internal_error.instance(); }
+
 oop Universe::array_index_oob_exception_instance() { return _array_index_oob_exception.instance(); }
 oop Universe::array_store_exception_instance()     { return _array_store_exception.instance(); }
 oop Universe::class_cast_exception_instance()      { return _class_cast_exception.instance(); }
-=======
-oop Universe::internal_error_instance()           { return _internal_error.instance(); }
->>>>>>> b3bcc494
 
 oop Universe::the_null_sentinel()                 { return _the_null_sentinel.resolve(); }
 
@@ -317,14 +310,10 @@
 void Universe::archive_exception_instances() {
   _null_ptr_exception.store_in_cds();
   _arithmetic_exception.store_in_cds();
-<<<<<<< HEAD
-  _virtual_machine_error.store_in_cds();
+  _internal_error.store_in_cds();
   _array_index_oob_exception.store_in_cds();
   _array_store_exception.store_in_cds();
   _class_cast_exception.store_in_cds();
-=======
-  _internal_error.store_in_cds();
->>>>>>> b3bcc494
 }
 
 void Universe::load_archived_object_instances() {
@@ -340,14 +329,10 @@
 
     _null_ptr_exception.load_from_cds();
     _arithmetic_exception.load_from_cds();
-<<<<<<< HEAD
-    _virtual_machine_error.load_from_cds();
+    _internal_error.load_from_cds();
     _array_index_oob_exception.load_from_cds();
     _array_store_exception.load_from_cds();
     _class_cast_exception.load_from_cds();
-=======
-    _internal_error.load_from_cds();
->>>>>>> b3bcc494
   }
 }
 #endif
@@ -363,14 +348,10 @@
   }
   _null_ptr_exception.serialize(f);
   _arithmetic_exception.serialize(f);
-<<<<<<< HEAD
-  _virtual_machine_error.serialize(f);
+  _internal_error.serialize(f);
   _array_index_oob_exception.serialize(f);
   _array_store_exception.serialize(f);
   _class_cast_exception.serialize(f);
-=======
-  _internal_error.serialize(f);
->>>>>>> b3bcc494
 #endif
 
   f->do_ptr(&_fillerArrayKlass);
