/*
 * Copyright (c) 1997, 2023, Oracle and/or its affiliates. All rights reserved.
 * DO NOT ALTER OR REMOVE COPYRIGHT NOTICES OR THIS FILE HEADER.
 *
 * This code is free software; you can redistribute it and/or modify it
 * under the terms of the GNU General Public License version 2 only, as
 * published by the Free Software Foundation.
 *
 * This code is distributed in the hope that it will be useful, but WITHOUT
 * ANY WARRANTY; without even the implied warranty of MERCHANTABILITY or
 * FITNESS FOR A PARTICULAR PURPOSE.  See the GNU General Public License
 * version 2 for more details (a copy is included in the LICENSE file that
 * accompanied this code).
 *
 * You should have received a copy of the GNU General Public License version
 * 2 along with this work; if not, write to the Free Software Foundation,
 * Inc., 51 Franklin St, Fifth Floor, Boston, MA 02110-1301 USA.
 *
 * Please contact Oracle, 500 Oracle Parkway, Redwood Shores, CA 94065 USA
 * or visit www.oracle.com if you need additional information or have any
 * questions.
 *
 */

#include "precompiled.hpp"
#include "cds/archiveUtils.hpp"
#include "cds/cdsConfig.hpp"
#include "cds/cdsEnumKlass.hpp"
#include "cds/classListWriter.hpp"
#include "cds/heapShared.hpp"
#include "cds/metaspaceShared.hpp"
#include "classfile/classFileParser.hpp"
#include "classfile/classFileStream.hpp"
#include "classfile/classLoader.hpp"
#include "classfile/classLoaderData.inline.hpp"
#include "classfile/javaClasses.hpp"
#include "classfile/moduleEntry.hpp"
#include "classfile/systemDictionary.hpp"
#include "classfile/systemDictionaryShared.hpp"
#include "classfile/verifier.hpp"
#include "classfile/vmClasses.hpp"
#include "classfile/vmSymbols.hpp"
#include "code/codeCache.hpp"
#include "code/dependencyContext.hpp"
#include "compiler/compilationPolicy.hpp"
#include "compiler/compileBroker.hpp"
#include "gc/shared/collectedHeap.inline.hpp"
#include "interpreter/bytecodeStream.hpp"
#include "interpreter/oopMapCache.hpp"
#include "interpreter/rewriter.hpp"
#include "jvm.h"
#include "jvmtifiles/jvmti.h"
#include "logging/log.hpp"
#include "logging/logMessage.hpp"
#include "logging/logStream.hpp"
#include "memory/allocation.inline.hpp"
#include "memory/iterator.inline.hpp"
#include "memory/metadataFactory.hpp"
#include "memory/metaspaceClosure.hpp"
#include "memory/oopFactory.hpp"
#include "memory/resourceArea.hpp"
#include "memory/universe.hpp"
#include "oops/fieldStreams.inline.hpp"
#include "oops/constantPool.hpp"
#include "oops/instanceClassLoaderKlass.hpp"
#include "oops/instanceKlass.inline.hpp"
#include "oops/instanceMirrorKlass.hpp"
#include "oops/instanceOop.hpp"
#include "oops/instanceStackChunkKlass.hpp"
#include "oops/klass.inline.hpp"
#include "oops/method.hpp"
#include "oops/oop.inline.hpp"
#include "oops/recordComponent.hpp"
#include "oops/symbol.hpp"
#include "oops/trainingData.hpp"
#include "prims/jvmtiExport.hpp"
#include "prims/jvmtiRedefineClasses.hpp"
#include "prims/jvmtiThreadState.hpp"
#include "prims/methodComparator.hpp"
#include "runtime/arguments.hpp"
#include "runtime/deoptimization.hpp"
#include "runtime/atomic.hpp"
#include "runtime/fieldDescriptor.inline.hpp"
#include "runtime/handles.inline.hpp"
#include "runtime/javaCalls.hpp"
#include "runtime/javaThread.inline.hpp"
#include "runtime/mutexLocker.hpp"
#include "runtime/orderAccess.hpp"
#include "runtime/os.inline.hpp"
#include "runtime/reflectionUtils.hpp"
#include "runtime/threads.hpp"
#include "services/classLoadingService.hpp"
#include "services/finalizerService.hpp"
#include "services/threadService.hpp"
#include "utilities/dtrace.hpp"
#include "utilities/events.hpp"
#include "utilities/macros.hpp"
#include "utilities/stringUtils.hpp"
#include "utilities/pair.hpp"
#ifdef COMPILER1
#include "c1/c1_Compiler.hpp"
#endif
#if INCLUDE_JFR
#include "jfr/jfrEvents.hpp"
#endif

#ifdef DTRACE_ENABLED


#define HOTSPOT_CLASS_INITIALIZATION_required HOTSPOT_CLASS_INITIALIZATION_REQUIRED
#define HOTSPOT_CLASS_INITIALIZATION_recursive HOTSPOT_CLASS_INITIALIZATION_RECURSIVE
#define HOTSPOT_CLASS_INITIALIZATION_concurrent HOTSPOT_CLASS_INITIALIZATION_CONCURRENT
#define HOTSPOT_CLASS_INITIALIZATION_erroneous HOTSPOT_CLASS_INITIALIZATION_ERRONEOUS
#define HOTSPOT_CLASS_INITIALIZATION_super__failed HOTSPOT_CLASS_INITIALIZATION_SUPER_FAILED
#define HOTSPOT_CLASS_INITIALIZATION_clinit HOTSPOT_CLASS_INITIALIZATION_CLINIT
#define HOTSPOT_CLASS_INITIALIZATION_error HOTSPOT_CLASS_INITIALIZATION_ERROR
#define HOTSPOT_CLASS_INITIALIZATION_end HOTSPOT_CLASS_INITIALIZATION_END
#define DTRACE_CLASSINIT_PROBE(type, thread_type)                \
  {                                                              \
    char* data = nullptr;                                        \
    int len = 0;                                                 \
    Symbol* clss_name = name();                                  \
    if (clss_name != nullptr) {                                  \
      data = (char*)clss_name->bytes();                          \
      len = clss_name->utf8_length();                            \
    }                                                            \
    HOTSPOT_CLASS_INITIALIZATION_##type(                         \
      data, len, (void*)class_loader(), thread_type);            \
  }

#define DTRACE_CLASSINIT_PROBE_WAIT(type, thread_type, wait)     \
  {                                                              \
    char* data = nullptr;                                        \
    int len = 0;                                                 \
    Symbol* clss_name = name();                                  \
    if (clss_name != nullptr) {                                  \
      data = (char*)clss_name->bytes();                          \
      len = clss_name->utf8_length();                            \
    }                                                            \
    HOTSPOT_CLASS_INITIALIZATION_##type(                         \
      data, len, (void*)class_loader(), thread_type, wait);      \
  }

#else //  ndef DTRACE_ENABLED

#define DTRACE_CLASSINIT_PROBE(type, thread_type)
#define DTRACE_CLASSINIT_PROBE_WAIT(type, thread_type, wait)

#endif //  ndef DTRACE_ENABLED

bool InstanceKlass::_finalization_enabled = true;

static inline bool is_class_loader(const Symbol* class_name,
                                   const ClassFileParser& parser) {
  assert(class_name != nullptr, "invariant");

  if (class_name == vmSymbols::java_lang_ClassLoader()) {
    return true;
  }

  if (vmClasses::ClassLoader_klass_loaded()) {
    const Klass* const super_klass = parser.super_klass();
    if (super_klass != nullptr) {
      if (super_klass->is_subtype_of(vmClasses::ClassLoader_klass())) {
        return true;
      }
    }
  }
  return false;
}

static inline bool is_stack_chunk_class(const Symbol* class_name,
                                        const ClassLoaderData* loader_data) {
  return (class_name == vmSymbols::jdk_internal_vm_StackChunk() &&
          loader_data->is_the_null_class_loader_data());
}

// private: called to verify that k is a static member of this nest.
// We know that k is an instance class in the same package and hence the
// same classloader.
bool InstanceKlass::has_nest_member(JavaThread* current, InstanceKlass* k) const {
  assert(!is_hidden(), "unexpected hidden class");
  if (_nest_members == nullptr || _nest_members == Universe::the_empty_short_array()) {
    if (log_is_enabled(Trace, class, nestmates)) {
      ResourceMark rm(current);
      log_trace(class, nestmates)("Checked nest membership of %s in non-nest-host class %s",
                                  k->external_name(), this->external_name());
    }
    return false;
  }

  if (log_is_enabled(Trace, class, nestmates)) {
    ResourceMark rm(current);
    log_trace(class, nestmates)("Checking nest membership of %s in %s",
                                k->external_name(), this->external_name());
  }

  // Check for the named class in _nest_members.
  // We don't resolve, or load, any classes.
  for (int i = 0; i < _nest_members->length(); i++) {
    int cp_index = _nest_members->at(i);
    Symbol* name = _constants->klass_name_at(cp_index);
    if (name == k->name()) {
      log_trace(class, nestmates)("- named class found at nest_members[%d] => cp[%d]", i, cp_index);
      return true;
    }
  }
  log_trace(class, nestmates)("- class is NOT a nest member!");
  return false;
}

// Called to verify that k is a permitted subclass of this class
bool InstanceKlass::has_as_permitted_subclass(const InstanceKlass* k) const {
  Thread* current = Thread::current();
  assert(k != nullptr, "sanity check");
  assert(_permitted_subclasses != nullptr && _permitted_subclasses != Universe::the_empty_short_array(),
         "unexpected empty _permitted_subclasses array");

  if (log_is_enabled(Trace, class, sealed)) {
    ResourceMark rm(current);
    log_trace(class, sealed)("Checking for permitted subclass of %s in %s",
                             k->external_name(), this->external_name());
  }

  // Check that the class and its super are in the same module.
  if (k->module() != this->module()) {
    ResourceMark rm(current);
    log_trace(class, sealed)("Check failed for same module of permitted subclass %s and sealed class %s",
                             k->external_name(), this->external_name());
    return false;
  }

  if (!k->is_public() && !is_same_class_package(k)) {
    ResourceMark rm(current);
    log_trace(class, sealed)("Check failed, subclass %s not public and not in the same package as sealed class %s",
                             k->external_name(), this->external_name());
    return false;
  }

  for (int i = 0; i < _permitted_subclasses->length(); i++) {
    int cp_index = _permitted_subclasses->at(i);
    Symbol* name = _constants->klass_name_at(cp_index);
    if (name == k->name()) {
      log_trace(class, sealed)("- Found it at permitted_subclasses[%d] => cp[%d]", i, cp_index);
      return true;
    }
  }
  log_trace(class, sealed)("- class is NOT a permitted subclass!");
  return false;
}

// Return nest-host class, resolving, validating and saving it if needed.
// In cases where this is called from a thread that cannot do classloading
// (such as a native JIT thread) then we simply return null, which in turn
// causes the access check to return false. Such code will retry the access
// from a more suitable environment later. Otherwise the _nest_host is always
// set once this method returns.
// Any errors from nest-host resolution must be preserved so they can be queried
// from higher-level access checking code, and reported as part of access checking
// exceptions.
// VirtualMachineErrors are propagated with a null return.
// Under any conditions where the _nest_host can be set to non-null the resulting
// value of it and, if applicable, the nest host resolution/validation error,
// are idempotent.
InstanceKlass* InstanceKlass::nest_host(TRAPS) {
  InstanceKlass* nest_host_k = _nest_host;
  if (nest_host_k != nullptr) {
    return nest_host_k;
  }

  ResourceMark rm(THREAD);

  // need to resolve and save our nest-host class.
  if (_nest_host_index != 0) { // we have a real nest_host
    // Before trying to resolve check if we're in a suitable context
    bool can_resolve = THREAD->can_call_java();
    if (!can_resolve && !_constants->tag_at(_nest_host_index).is_klass()) {
      log_trace(class, nestmates)("Rejected resolution of nest-host of %s in unsuitable thread",
                                  this->external_name());
      return nullptr; // sentinel to say "try again from a different context"
    }

    log_trace(class, nestmates)("Resolving nest-host of %s using cp entry for %s",
                                this->external_name(),
                                _constants->klass_name_at(_nest_host_index)->as_C_string());

    Klass* k = _constants->klass_at(_nest_host_index, THREAD);
    if (HAS_PENDING_EXCEPTION) {
      if (PENDING_EXCEPTION->is_a(vmClasses::VirtualMachineError_klass())) {
        return nullptr; // propagate VMEs
      }
      stringStream ss;
      char* target_host_class = _constants->klass_name_at(_nest_host_index)->as_C_string();
      ss.print("Nest host resolution of %s with host %s failed: ",
               this->external_name(), target_host_class);
      java_lang_Throwable::print(PENDING_EXCEPTION, &ss);
      const char* msg = ss.as_string(true /* on C-heap */);
      constantPoolHandle cph(THREAD, constants());
      SystemDictionary::add_nest_host_error(cph, _nest_host_index, msg);
      CLEAR_PENDING_EXCEPTION;

      log_trace(class, nestmates)("%s", msg);
    } else {
      // A valid nest-host is an instance class in the current package that lists this
      // class as a nest member. If any of these conditions are not met the class is
      // its own nest-host.
      const char* error = nullptr;

      // JVMS 5.4.4 indicates package check comes first
      if (is_same_class_package(k)) {
        // Now check actual membership. We can't be a member if our "host" is
        // not an instance class.
        if (k->is_instance_klass()) {
          nest_host_k = InstanceKlass::cast(k);
          bool is_member = nest_host_k->has_nest_member(THREAD, this);
          if (is_member) {
            _nest_host = nest_host_k; // save resolved nest-host value

            log_trace(class, nestmates)("Resolved nest-host of %s to %s",
                                        this->external_name(), k->external_name());
            return nest_host_k;
          } else {
            error = "current type is not listed as a nest member";
          }
        } else {
          error = "host is not an instance class";
        }
      } else {
        error = "types are in different packages";
      }

      // something went wrong, so record what and log it
      {
        stringStream ss;
        ss.print("Type %s (loader: %s) is not a nest member of type %s (loader: %s): %s",
                 this->external_name(),
                 this->class_loader_data()->loader_name_and_id(),
                 k->external_name(),
                 k->class_loader_data()->loader_name_and_id(),
                 error);
        const char* msg = ss.as_string(true /* on C-heap */);
        constantPoolHandle cph(THREAD, constants());
        SystemDictionary::add_nest_host_error(cph, _nest_host_index, msg);
        log_trace(class, nestmates)("%s", msg);
      }
    }
  } else {
    log_trace(class, nestmates)("Type %s is not part of a nest: setting nest-host to self",
                                this->external_name());
  }

  // Either not in an explicit nest, or else an error occurred, so
  // the nest-host is set to `this`. Any thread that sees this assignment
  // will also see any setting of nest_host_error(), if applicable.
  return (_nest_host = this);
}

// Dynamic nest member support: set this class's nest host to the given class.
// This occurs as part of the class definition, as soon as the instanceKlass
// has been created and doesn't require further resolution. The code:
//    lookup().defineHiddenClass(bytes_for_X, NESTMATE);
// results in:
//    class_of_X.set_nest_host(lookup().lookupClass().getNestHost())
// If it has an explicit _nest_host_index or _nest_members, these will be ignored.
// We also know the "host" is a valid nest-host in the same package so we can
// assert some of those facts.
void InstanceKlass::set_nest_host(InstanceKlass* host) {
  assert(is_hidden(), "must be a hidden class");
  assert(host != nullptr, "null nest host specified");
  assert(_nest_host == nullptr, "current class has resolved nest-host");
  assert(nest_host_error() == nullptr, "unexpected nest host resolution error exists: %s",
         nest_host_error());
  assert((host->_nest_host == nullptr && host->_nest_host_index == 0) ||
         (host->_nest_host == host), "proposed host is not a valid nest-host");
  // Can't assert this as package is not set yet:
  // assert(is_same_class_package(host), "proposed host is in wrong package");

  if (log_is_enabled(Trace, class, nestmates)) {
    ResourceMark rm;
    const char* msg = "";
    // a hidden class does not expect a statically defined nest-host
    if (_nest_host_index > 0) {
      msg = "(the NestHost attribute in the current class is ignored)";
    } else if (_nest_members != nullptr && _nest_members != Universe::the_empty_short_array()) {
      msg = "(the NestMembers attribute in the current class is ignored)";
    }
    log_trace(class, nestmates)("Injected type %s into the nest of %s %s",
                                this->external_name(),
                                host->external_name(),
                                msg);
  }
  // set dynamic nest host
  _nest_host = host;
  // Record dependency to keep nest host from being unloaded before this class.
  ClassLoaderData* this_key = class_loader_data();
  assert(this_key != nullptr, "sanity");
  this_key->record_dependency(host);
}

// check if 'this' and k are nestmates (same nest_host), or k is our nest_host,
// or we are k's nest_host - all of which is covered by comparing the two
// resolved_nest_hosts.
// Any exceptions (i.e. VMEs) are propagated.
bool InstanceKlass::has_nestmate_access_to(InstanceKlass* k, TRAPS) {

  assert(this != k, "this should be handled by higher-level code");

  // Per JVMS 5.4.4 we first resolve and validate the current class, then
  // the target class k.

  InstanceKlass* cur_host = nest_host(CHECK_false);
  if (cur_host == nullptr) {
    return false;
  }

  Klass* k_nest_host = k->nest_host(CHECK_false);
  if (k_nest_host == nullptr) {
    return false;
  }

  bool access = (cur_host == k_nest_host);

  ResourceMark rm(THREAD);
  log_trace(class, nestmates)("Class %s does %shave nestmate access to %s",
                              this->external_name(),
                              access ? "" : "NOT ",
                              k->external_name());
  return access;
}

const char* InstanceKlass::nest_host_error() {
  if (_nest_host_index == 0) {
    return nullptr;
  } else {
    constantPoolHandle cph(Thread::current(), constants());
    return SystemDictionary::find_nest_host_error(cph, (int)_nest_host_index);
  }
}

InstanceKlass* InstanceKlass::allocate_instance_klass(const ClassFileParser& parser, TRAPS) {
  const int size = InstanceKlass::size(parser.vtable_size(),
                                       parser.itable_size(),
                                       nonstatic_oop_map_size(parser.total_oop_map_count()),
                                       parser.is_interface());

  const Symbol* const class_name = parser.class_name();
  assert(class_name != nullptr, "invariant");
  ClassLoaderData* loader_data = parser.loader_data();
  assert(loader_data != nullptr, "invariant");

  InstanceKlass* ik;

  // Allocation
  if (parser.is_instance_ref_klass()) {
    // java.lang.ref.Reference
    ik = new (loader_data, size, THREAD) InstanceRefKlass(parser);
  } else if (class_name == vmSymbols::java_lang_Class()) {
    // mirror - java.lang.Class
    ik = new (loader_data, size, THREAD) InstanceMirrorKlass(parser);
  } else if (is_stack_chunk_class(class_name, loader_data)) {
    // stack chunk
    ik = new (loader_data, size, THREAD) InstanceStackChunkKlass(parser);
  } else if (is_class_loader(class_name, parser)) {
    // class loader - java.lang.ClassLoader
    ik = new (loader_data, size, THREAD) InstanceClassLoaderKlass(parser);
  } else {
    // normal
    ik = new (loader_data, size, THREAD) InstanceKlass(parser);
  }

  // Check for pending exception before adding to the loader data and incrementing
  // class count.  Can get OOM here.
  if (HAS_PENDING_EXCEPTION) {
    return nullptr;
  }

  return ik;
}


// copy method ordering from resource area to Metaspace
void InstanceKlass::copy_method_ordering(const intArray* m, TRAPS) {
  if (m != nullptr) {
    // allocate a new array and copy contents (memcpy?)
    _method_ordering = MetadataFactory::new_array<int>(class_loader_data(), m->length(), CHECK);
    for (int i = 0; i < m->length(); i++) {
      _method_ordering->at_put(i, m->at(i));
    }
  } else {
    _method_ordering = Universe::the_empty_int_array();
  }
}

// create a new array of vtable_indices for default methods
Array<int>* InstanceKlass::create_new_default_vtable_indices(int len, TRAPS) {
  Array<int>* vtable_indices = MetadataFactory::new_array<int>(class_loader_data(), len, CHECK_NULL);
  assert(default_vtable_indices() == nullptr, "only create once");
  set_default_vtable_indices(vtable_indices);
  return vtable_indices;
}

static Monitor* create_init_monitor(const char* name) {
  return new Monitor(Mutex::safepoint, name);
}

InstanceKlass::InstanceKlass(const ClassFileParser& parser, KlassKind kind, ReferenceType reference_type) :
  Klass(kind),
  _nest_members(nullptr),
  _nest_host(nullptr),
  _permitted_subclasses(nullptr),
  _record_components(nullptr),
  _static_field_size(parser.static_field_size()),
  _nonstatic_oop_map_size(nonstatic_oop_map_size(parser.total_oop_map_count())),
  _itable_len(parser.itable_size()),
  _nest_host_index(0),
  _init_state(allocated),
  _reference_type(reference_type),
  _init_monitor(create_init_monitor("InstanceKlassInitMonitor_lock")),
  _init_thread(nullptr),
  _training_data(nullptr)
{
  set_vtable_length(parser.vtable_size());
  set_access_flags(parser.access_flags());
  if (parser.is_hidden()) set_is_hidden();
  set_layout_helper(Klass::instance_layout_helper(parser.layout_size(),
                                                    false));

  assert(nullptr == _methods, "underlying memory not zeroed?");
  assert(is_instance_klass(), "is layout incorrect?");
  assert(size_helper() == parser.layout_size(), "incorrect size_helper?");
}

void InstanceKlass::deallocate_methods(ClassLoaderData* loader_data,
                                       Array<Method*>* methods) {
  if (methods != nullptr && methods != Universe::the_empty_method_array() &&
      !methods->is_shared()) {
    for (int i = 0; i < methods->length(); i++) {
      Method* method = methods->at(i);
      if (method == nullptr) continue;  // maybe null if error processing
      // Only want to delete methods that are not executing for RedefineClasses.
      // The previous version will point to them so they're not totally dangling
      assert (!method->on_stack(), "shouldn't be called with methods on stack");
      MetadataFactory::free_metadata(loader_data, method);
    }
    MetadataFactory::free_array<Method*>(loader_data, methods);
  }
}

void InstanceKlass::deallocate_interfaces(ClassLoaderData* loader_data,
                                          const Klass* super_klass,
                                          Array<InstanceKlass*>* local_interfaces,
                                          Array<InstanceKlass*>* transitive_interfaces) {
  // Only deallocate transitive interfaces if not empty, same as super class
  // or same as local interfaces.  See code in parseClassFile.
  Array<InstanceKlass*>* ti = transitive_interfaces;
  if (ti != Universe::the_empty_instance_klass_array() && ti != local_interfaces) {
    // check that the interfaces don't come from super class
    Array<InstanceKlass*>* sti = (super_klass == nullptr) ? nullptr :
                    InstanceKlass::cast(super_klass)->transitive_interfaces();
    if (ti != sti && ti != nullptr && !ti->is_shared()) {
      MetadataFactory::free_array<InstanceKlass*>(loader_data, ti);
    }
  }

  // local interfaces can be empty
  if (local_interfaces != Universe::the_empty_instance_klass_array() &&
      local_interfaces != nullptr && !local_interfaces->is_shared()) {
    MetadataFactory::free_array<InstanceKlass*>(loader_data, local_interfaces);
  }
}

void InstanceKlass::deallocate_record_components(ClassLoaderData* loader_data,
                                                 Array<RecordComponent*>* record_components) {
  if (record_components != nullptr && !record_components->is_shared()) {
    for (int i = 0; i < record_components->length(); i++) {
      RecordComponent* record_component = record_components->at(i);
      MetadataFactory::free_metadata(loader_data, record_component);
    }
    MetadataFactory::free_array<RecordComponent*>(loader_data, record_components);
  }
}

// This function deallocates the metadata and C heap pointers that the
// InstanceKlass points to.
void InstanceKlass::deallocate_contents(ClassLoaderData* loader_data) {
  // Orphan the mirror first, CMS thinks it's still live.
  if (java_mirror() != nullptr) {
    java_lang_Class::set_klass(java_mirror(), nullptr);
  }

  // Also remove mirror from handles
  loader_data->remove_handle(_java_mirror);

  // Need to take this class off the class loader data list.
  loader_data->remove_class(this);

  // The array_klass for this class is created later, after error handling.
  // For class redefinition, we keep the original class so this scratch class
  // doesn't have an array class.  Either way, assert that there is nothing
  // to deallocate.
  assert(array_klasses() == nullptr, "array classes shouldn't be created for this class yet");

  // Release C heap allocated data that this points to, which includes
  // reference counting symbol names.
  // Can't release the constant pool or MethodData C heap data here because the constant
  // pool can be deallocated separately from the InstanceKlass for default methods and
  // redefine classes.  MethodData can also be released separately.
  release_C_heap_structures(/* release_sub_metadata */ false);

  deallocate_methods(loader_data, methods());
  set_methods(nullptr);

  deallocate_record_components(loader_data, record_components());
  set_record_components(nullptr);

  if (method_ordering() != nullptr &&
      method_ordering() != Universe::the_empty_int_array() &&
      !method_ordering()->is_shared()) {
    MetadataFactory::free_array<int>(loader_data, method_ordering());
  }
  set_method_ordering(nullptr);

  // default methods can be empty
  if (default_methods() != nullptr &&
      default_methods() != Universe::the_empty_method_array() &&
      !default_methods()->is_shared()) {
    MetadataFactory::free_array<Method*>(loader_data, default_methods());
  }
  // Do NOT deallocate the default methods, they are owned by superinterfaces.
  set_default_methods(nullptr);

  // default methods vtable indices can be empty
  if (default_vtable_indices() != nullptr &&
      !default_vtable_indices()->is_shared()) {
    MetadataFactory::free_array<int>(loader_data, default_vtable_indices());
  }
  set_default_vtable_indices(nullptr);


  // This array is in Klass, but remove it with the InstanceKlass since
  // this place would be the only caller and it can share memory with transitive
  // interfaces.
  if (secondary_supers() != nullptr &&
      secondary_supers() != Universe::the_empty_klass_array() &&
      // see comments in compute_secondary_supers about the following cast
      (address)(secondary_supers()) != (address)(transitive_interfaces()) &&
      !secondary_supers()->is_shared()) {
    MetadataFactory::free_array<Klass*>(loader_data, secondary_supers());
  }
  set_secondary_supers(nullptr);

  deallocate_interfaces(loader_data, super(), local_interfaces(), transitive_interfaces());
  set_transitive_interfaces(nullptr);
  set_local_interfaces(nullptr);

  if (fieldinfo_stream() != nullptr && !fieldinfo_stream()->is_shared()) {
    MetadataFactory::free_array<u1>(loader_data, fieldinfo_stream());
  }
  set_fieldinfo_stream(nullptr);

  if (fields_status() != nullptr && !fields_status()->is_shared()) {
    MetadataFactory::free_array<FieldStatus>(loader_data, fields_status());
  }
  set_fields_status(nullptr);

  // If a method from a redefined class is using this constant pool, don't
  // delete it, yet.  The new class's previous version will point to this.
  if (constants() != nullptr) {
    assert (!constants()->on_stack(), "shouldn't be called if anything is onstack");
    if (!constants()->is_shared()) {
      MetadataFactory::free_metadata(loader_data, constants());
    }
    // Delete any cached resolution errors for the constant pool
    SystemDictionary::delete_resolution_error(constants());

    set_constants(nullptr);
  }

  if (inner_classes() != nullptr &&
      inner_classes() != Universe::the_empty_short_array() &&
      !inner_classes()->is_shared()) {
    MetadataFactory::free_array<jushort>(loader_data, inner_classes());
  }
  set_inner_classes(nullptr);

  if (nest_members() != nullptr &&
      nest_members() != Universe::the_empty_short_array() &&
      !nest_members()->is_shared()) {
    MetadataFactory::free_array<jushort>(loader_data, nest_members());
  }
  set_nest_members(nullptr);

  if (permitted_subclasses() != nullptr &&
      permitted_subclasses() != Universe::the_empty_short_array() &&
      !permitted_subclasses()->is_shared()) {
    MetadataFactory::free_array<jushort>(loader_data, permitted_subclasses());
  }
  set_permitted_subclasses(nullptr);

  // We should deallocate the Annotations instance if it's not in shared spaces.
  if (annotations() != nullptr && !annotations()->is_shared()) {
    MetadataFactory::free_metadata(loader_data, annotations());
  }
  set_annotations(nullptr);

  SystemDictionaryShared::handle_class_unloading(this);

#if INCLUDE_CDS_JAVA_HEAP
  if (CDSConfig::is_dumping_heap()) {
    HeapShared::remove_scratch_objects(this);
  }
#endif
}

bool InstanceKlass::is_record() const {
  return _record_components != nullptr &&
         is_final() &&
         java_super() == vmClasses::Record_klass();
}

bool InstanceKlass::is_sealed() const {
  return _permitted_subclasses != nullptr &&
         _permitted_subclasses != Universe::the_empty_short_array();
}

bool InstanceKlass::should_be_initialized() const {
  return !is_initialized();
}

klassItable InstanceKlass::itable() const {
  return klassItable(const_cast<InstanceKlass*>(this));
}

// JVMTI spec thinks there are signers and protection domain in the
// instanceKlass.  These accessors pretend these fields are there.
// The hprof specification also thinks these fields are in InstanceKlass.
oop InstanceKlass::protection_domain() const {
  // return the protection_domain from the mirror
  return java_lang_Class::protection_domain(java_mirror());
}

objArrayOop InstanceKlass::signers() const {
  // return the signers from the mirror
  return java_lang_Class::signers(java_mirror());
}

// See "The Virtual Machine Specification" section 2.16.5 for a detailed explanation of the class initialization
// process. The step comments refers to the procedure described in that section.
// Note: implementation moved to static method to expose the this pointer.
void InstanceKlass::initialize(TRAPS) {
  if (this->should_be_initialized()) {
    initialize_impl(CHECK);
    // Note: at this point the class may be initialized
    //       OR it may be in the state of being initialized
    //       in case of recursive initialization!
  } else {
    assert(is_initialized(), "sanity check");
  }
}

static bool are_super_types_initialized(InstanceKlass* ik) {
  InstanceKlass* s = ik->java_super();
  if (s != nullptr && !s->is_initialized()) {
    return false;
  }

  if (ik->has_nonstatic_concrete_methods()) {
    // Only need to recurse if has_nonstatic_concrete_methods which includes declaring and
    // having a superinterface that declares, non-static, concrete methods
    Array<InstanceKlass*>* interfaces = ik->local_interfaces();
    int len = interfaces->length();
    for (int i = 0; i < len; i++) {
      InstanceKlass* intf = interfaces->at(i);
      if (!intf->is_initialized()) {
        return false;
      }
    }
  }

  return true;
}

static int call_class_initializer_counter = 0;   // for debugging
static void log_class_init(InstanceKlass* ik) {
  LogTarget(Info, class, init) lt;
  if (lt.is_enabled()) {
    ResourceMark rm;
    LogStream ls(lt);
    const char* info = "";
    if (ik->has_preinitialized_mirror() && CDSConfig::is_loading_heap()) {
      info = " (preinitialized)";
    } else if (ik->class_initializer() == nullptr) {
      info = " (no method)";
    }
    ls.print("%d Initializing ", call_class_initializer_counter++);
    ik->name()->print_value_on(&ls);
    ls.print_cr("%s (" PTR_FORMAT ")", info, p2i(ik));
  }
}

void InstanceKlass::initialize_from_cds(TRAPS) {
  if (is_initialized()) {
    return;
  }

  if (has_preinitialized_mirror() && CDSConfig::is_loading_heap() &&
      !ForceProfiling &&
      !RecordTraining &&
      are_super_types_initialized(this)) {
    // FIXME: also check for events listeners such as JVMTI, JFR, etc
    if (log_is_enabled(Info, cds, init)) {
      ResourceMark rm;
      log_info(cds, init)("%s (quickest)", external_name());
    }

    link_class(CHECK);

#ifdef AZZERT
    {
      MonitorLocker ml(THREAD, _init_monitor);
      assert(!initialized(), "sanity");
      assert(!is_being_initialized(), "sanity");
      assert(!is_in_error_state(), "sanity");
    }
#endif

    log_class_init(this);
    set_init_thread(THREAD);
    set_initialization_state_and_notify(fully_initialized, CHECK);
    return;
  }

  if (log_is_enabled(Info, cds, init)) {
    ResourceMark rm;
    log_info(cds, init)("%s%s", external_name(),
                        (has_preinitialized_mirror() && CDSConfig::is_loading_heap()) ? " (quicker)" : "");
  }
  initialize(THREAD);
}

bool InstanceKlass::verify_code(TRAPS) {
  // 1) Verify the bytecodes
  return Verifier::verify(this, should_verify_class(), THREAD);
}

void InstanceKlass::link_class(TRAPS) {
  assert(is_loaded(), "must be loaded");
  if (!is_linked()) {
    link_class_impl(CHECK);
  }
}

void InstanceKlass::check_link_state_and_wait(JavaThread* current) {
  MonitorLocker ml(current, _init_monitor);

  bool debug_logging_enabled = log_is_enabled(Debug, class, init);

  // Another thread is linking this class, wait.
  while (is_being_linked() && !is_init_thread(current)) {
    if (debug_logging_enabled) {
      ResourceMark rm(current);
      log_debug(class, init)("Thread \"%s\" waiting for linking of %s by thread \"%s\"",
                             current->name(), external_name(), init_thread_name());
    }
    ml.wait();
  }

  // This thread is recursively linking this class, continue
  if (is_being_linked() && is_init_thread(current)) {
    if (debug_logging_enabled) {
      ResourceMark rm(current);
      log_debug(class, init)("Thread \"%s\" recursively linking %s",
                             current->name(), external_name());
    }
    return;
  }

  // If this class wasn't linked already, set state to being_linked
  if (!is_linked()) {
    if (debug_logging_enabled) {
      ResourceMark rm(current);
      log_debug(class, init)("Thread \"%s\" linking %s",
                             current->name(), external_name());
    }
    set_init_state(being_linked);
    set_init_thread(current);
  } else {
    if (debug_logging_enabled) {
      ResourceMark rm(current);
      log_debug(class, init)("Thread \"%s\" found %s already linked",
                             current->name(), external_name());
      }
  }
}

// Called to verify that a class can link during initialization, without
// throwing a VerifyError.
bool InstanceKlass::link_class_or_fail(TRAPS) {
  assert(is_loaded(), "must be loaded");
  if (!is_linked()) {
    link_class_impl(CHECK_false);
  }
  return is_linked();
}

bool InstanceKlass::link_class_impl(TRAPS) {
  if (CDSConfig::is_dumping_static_archive() && SystemDictionaryShared::has_class_failed_verification(this)) {
    // This is for CDS dumping phase only -- we use the in_error_state to indicate that
    // the class has failed verification. Throwing the NoClassDefFoundError here is just
    // a convenient way to stop repeat attempts to verify the same (bad) class.
    //
    // Note that the NoClassDefFoundError is not part of the JLS, and should not be thrown
    // if we are executing Java code. This is not a problem for CDS dumping phase since
    // it doesn't execute any Java code.
    ResourceMark rm(THREAD);
    Exceptions::fthrow(THREAD_AND_LOCATION,
                       vmSymbols::java_lang_NoClassDefFoundError(),
                       "Class %s, or one of its supertypes, failed class initialization",
                       external_name());
    return false;
  }
  // return if already verified
  if (is_linked()) {
    return true;
  }

  // Timing
  // timer handles recursion
  JavaThread* jt = THREAD;

  // link super class before linking this class
  Klass* super_klass = super();
  if (super_klass != nullptr) {
    if (super_klass->is_interface()) {  // check if super class is an interface
      ResourceMark rm(THREAD);
      Exceptions::fthrow(
        THREAD_AND_LOCATION,
        vmSymbols::java_lang_IncompatibleClassChangeError(),
        "class %s has interface %s as super class",
        external_name(),
        super_klass->external_name()
      );
      return false;
    }

    InstanceKlass* ik_super = InstanceKlass::cast(super_klass);
    ik_super->link_class_impl(CHECK_false);
  }

  // link all interfaces implemented by this class before linking this class
  Array<InstanceKlass*>* interfaces = local_interfaces();
  int num_interfaces = interfaces->length();
  for (int index = 0; index < num_interfaces; index++) {
    InstanceKlass* interk = interfaces->at(index);
    interk->link_class_impl(CHECK_false);
  }

  // in case the class is linked in the process of linking its superclasses
  if (is_linked()) {
    return true;
  }

  // trace only the link time for this klass that includes
  // the verification time
  PerfClassTraceTime vmtimer(ClassLoader::perf_class_link_time(),
                             ClassLoader::perf_class_link_selftime(),
                             ClassLoader::perf_classes_linked(),
                             jt->get_thread_stat()->perf_recursion_counts_addr(),
                             jt->get_thread_stat()->perf_timers_addr(),
                             PerfClassTraceTime::CLASS_LINK);

  // verification & rewriting
  {
    LockLinkState init_lock(this, jt);

    // rewritten will have been set if loader constraint error found
    // on an earlier link attempt
    // don't verify or rewrite if already rewritten
    //

    if (!is_linked()) {
      if (!is_rewritten()) {
        if (is_shared()) {
          assert(!verified_at_dump_time(), "must be");
        }
        {
          bool verify_ok = verify_code(THREAD);
          if (!verify_ok) {
            return false;
          }
        }

        // Just in case a side-effect of verify linked this class already
        // (which can sometimes happen since the verifier loads classes
        // using custom class loaders, which are free to initialize things)
        if (is_linked()) {
          return true;
        }

        // also sets rewritten
        rewrite_class(CHECK_false);
      } else if (is_shared()) {
        SystemDictionaryShared::check_verification_constraints(this, CHECK_false);
      }

      // relocate jsrs and link methods after they are all rewritten
      link_methods(CHECK_false);

      // Initialize the vtable and interface table after
      // methods have been rewritten since rewrite may
      // fabricate new Method*s.
      // also does loader constraint checking
      //
      // initialize_vtable and initialize_itable need to be rerun
      // for a shared class if
      // 1) the class is loaded by custom class loader or
      // 2) the class is loaded by built-in class loader but failed to add archived loader constraints or
      // 3) the class was not verified during dump time
      bool need_init_table = true;
      if (is_shared() && verified_at_dump_time() &&
          SystemDictionaryShared::check_linking_constraints(THREAD, this)) {
        need_init_table = false;
      }
      if (need_init_table) {
        vtable().initialize_vtable_and_check_constraints(CHECK_false);
        itable().initialize_itable_and_check_constraints(CHECK_false);
      }
#ifdef ASSERT
      vtable().verify(tty, true);
      // In case itable verification is ever added.
      // itable().verify(tty, true);
#endif
      set_initialization_state_and_notify(linked, THREAD);
      if (JvmtiExport::should_post_class_prepare()) {
        JvmtiExport::post_class_prepare(THREAD, this);
      }
    }
  }
  return true;
}

// Rewrite the byte codes of all of the methods of a class.
// The rewriter must be called exactly once. Rewriting must happen after
// verification but before the first method of the class is executed.
void InstanceKlass::rewrite_class(TRAPS) {
  assert(is_loaded(), "must be loaded");
  if (is_rewritten()) {
    assert(is_shared(), "rewriting an unshared class?");
    return;
  }
  Rewriter::rewrite(this, CHECK);
  set_rewritten();
}

// Now relocate and link method entry points after class is rewritten.
// This is outside is_rewritten flag. In case of an exception, it can be
// executed more than once.
void InstanceKlass::link_methods(TRAPS) {
  PerfTraceTime timer(ClassLoader::perf_ik_link_methods_time());

  int len = methods()->length();
  for (int i = len-1; i >= 0; i--) {
    methodHandle m(THREAD, methods()->at(i));

    // Set up method entry points for compiler and interpreter    .
    m->link_method(m, CHECK);
  }
}

// Eagerly initialize superinterfaces that declare default methods (concrete instance: any access)
void InstanceKlass::initialize_super_interfaces(Klass* requester, TRAPS) {
  assert (has_nonstatic_concrete_methods(), "caller should have checked this");
  for (int i = 0; i < local_interfaces()->length(); ++i) {
    InstanceKlass* ik = local_interfaces()->at(i);

    // Initialization is depth first search ie. we start with top of the inheritance tree
    // has_nonstatic_concrete_methods drives searching superinterfaces since it
    // means has_nonstatic_concrete_methods in its superinterface hierarchy
    if (ik->has_nonstatic_concrete_methods()) {
      ik->initialize_super_interfaces(requester, CHECK);
    }

    // Only initialize() interfaces that "declare" concrete methods.
    if (ik->should_be_initialized() && ik->declares_nonstatic_concrete_methods()) {
      if (RecordTraining && requester != nullptr) {
        ik->record_initialization_touch("super", nullptr, nullptr, requester,
                                        nullptr, THREAD);
        if (HAS_PENDING_EXCEPTION) {
          CLEAR_PENDING_EXCEPTION;  // could not allocate training data
        }
      }
      ik->initialize(CHECK);
    }
  }
}

using InitializationErrorTable = ResourceHashtable<const InstanceKlass*, OopHandle, 107, AnyObj::C_HEAP, mtClass>;
static InitializationErrorTable* _initialization_error_table;

void InstanceKlass::add_initialization_error(JavaThread* current, Handle exception) {
  // Create the same exception with a message indicating the thread name,
  // and the StackTraceElements.
  Handle init_error = java_lang_Throwable::create_initialization_error(current, exception);
  ResourceMark rm(current);
  if (init_error.is_null()) {
    log_trace(class, init)("Unable to create the desired initialization error for class %s", external_name());

    // We failed to create the new exception, most likely due to either out-of-memory or
    // a stackoverflow error. If the original exception was either of those then we save
    // the shared, pre-allocated, stackless, instance of that exception.
    if (exception->klass() == vmClasses::StackOverflowError_klass()) {
      log_debug(class, init)("Using shared StackOverflowError as initialization error for class %s", external_name());
      init_error = Handle(current, Universe::class_init_stack_overflow_error());
    } else if (exception->klass() == vmClasses::OutOfMemoryError_klass()) {
      log_debug(class, init)("Using shared OutOfMemoryError as initialization error for class %s", external_name());
      init_error = Handle(current, Universe::class_init_out_of_memory_error());
    } else {
      return;
    }
  }

  MutexLocker ml(current, ClassInitError_lock);
  OopHandle elem = OopHandle(Universe::vm_global(), init_error());
  bool created;
  if (_initialization_error_table == nullptr) {
    _initialization_error_table = new (mtClass) InitializationErrorTable();
  }
  _initialization_error_table->put_if_absent(this, elem, &created);
  assert(created, "Initialization is single threaded");
  log_trace(class, init)("Initialization error added for class %s", external_name());
}

oop InstanceKlass::get_initialization_error(JavaThread* current) {
  MutexLocker ml(current, ClassInitError_lock);
  if (_initialization_error_table == nullptr) {
    return nullptr;
  }
  OopHandle* h = _initialization_error_table->get(this);
  return (h != nullptr) ? h->resolve() : nullptr;
}

// Need to remove entries for unloaded classes.
void InstanceKlass::clean_initialization_error_table() {
  struct InitErrorTableCleaner {
    bool do_entry(const InstanceKlass* ik, OopHandle h) {
      if (!ik->is_loader_alive()) {
        h.release(Universe::vm_global());
        return true;
      } else {
        return false;
      }
    }
  };

  assert_locked_or_safepoint(ClassInitError_lock);
  InitErrorTableCleaner cleaner;
  if (_initialization_error_table != nullptr) {
    _initialization_error_table->unlink(&cleaner);
  }
}

void InstanceKlass::initialize_impl(TRAPS) {
  HandleMark hm(THREAD);

  // Make sure klass is linked (verified) before initialization
  // A class could already be verified, since it has been reflected upon.
  link_class(CHECK);

  DTRACE_CLASSINIT_PROBE(required, -1);

  bool wait = false;
  bool throw_error = false;

  JavaThread* jt = THREAD;

<<<<<<< HEAD
  if (ForceProfiling) {
    // Preallocate MDOs.
    for (int i = 0; i < methods()->length(); i++) {
      assert(!HAS_PENDING_EXCEPTION, "");
      methodHandle m(THREAD, methods()->at(i));
      Method::build_profiling_method_data(m, THREAD);
      if (HAS_PENDING_EXCEPTION) {
        ResourceMark rm;
        log_warning(cds)("MDO preallocation failed for %s", external_name());
        CLEAR_PENDING_EXCEPTION;
        break;
      }
    }
  }
=======
  bool debug_logging_enabled = log_is_enabled(Debug, class, init);

>>>>>>> 014c95a5
  // refer to the JVM book page 47 for description of steps
  // Step 1
  {
    MonitorLocker ml(jt, _init_monitor);

    // Step 2
    while (is_being_initialized() && !is_init_thread(jt)) {
      if (debug_logging_enabled) {
        ResourceMark rm(jt);
        log_debug(class, init)("Thread \"%s\" waiting for initialization of %s by thread \"%s\"",
                               jt->name(), external_name(), init_thread_name());
      }

      wait = true;
      jt->set_class_to_be_initialized(this);
      ml.wait();
      jt->set_class_to_be_initialized(nullptr);
    }

    // Step 3
    if (is_being_initialized() && is_init_thread(jt)) {
      if (debug_logging_enabled) {
        ResourceMark rm(jt);
        log_debug(class, init)("Thread \"%s\" recursively initializing %s",
                               jt->name(), external_name());
      }
      DTRACE_CLASSINIT_PROBE_WAIT(recursive, -1, wait);
      return;
    }

    // Step 4
    if (is_initialized()) {
      if (debug_logging_enabled) {
        ResourceMark rm(jt);
        log_debug(class, init)("Thread \"%s\" found %s already initialized",
                               jt->name(), external_name());
      }
      DTRACE_CLASSINIT_PROBE_WAIT(concurrent, -1, wait);
      return;
    }

    // Step 5
    if (is_in_error_state()) {
      if (debug_logging_enabled) {
        ResourceMark rm(jt);
        log_debug(class, init)("Thread \"%s\" found %s is in error state",
                               jt->name(), external_name());
      }
      throw_error = true;
    } else {

      // Step 6
      set_init_state(being_initialized);
      set_init_thread(jt);
      if (debug_logging_enabled) {
        ResourceMark rm(jt);
        log_debug(class, init)("Thread \"%s\" is initializing %s",
                               jt->name(), external_name());
      }
    }
  }

  // Throw error outside lock
  if (throw_error) {
    DTRACE_CLASSINIT_PROBE_WAIT(erroneous, -1, wait);
    ResourceMark rm(THREAD);
    Handle cause(THREAD, get_initialization_error(THREAD));

    stringStream ss;
    ss.print("Could not initialize class %s", external_name());
    if (cause.is_null()) {
      THROW_MSG(vmSymbols::java_lang_NoClassDefFoundError(), ss.as_string());
    } else {
      THROW_MSG_CAUSE(vmSymbols::java_lang_NoClassDefFoundError(),
                      ss.as_string(), cause);
    }
  }

  // Step 7
  // Next, if C is a class rather than an interface, initialize it's super class and super
  // interfaces.
  if (!is_interface()) {
    Klass* super_klass = super();
    if (super_klass != nullptr && super_klass->should_be_initialized()) {
      // do not bother to report touches from an untouched subclass
      if (RecordTraining && has_initialization_touch()) {
        InstanceKlass::cast(super_klass)
          ->record_initialization_touch("super", nullptr, nullptr, this,
                                        nullptr, THREAD);
        if (HAS_PENDING_EXCEPTION) {
          CLEAR_PENDING_EXCEPTION;  // could not allocate training data
        }
      }
      super_klass->initialize(THREAD);
    }
    // If C implements any interface that declares a non-static, concrete method,
    // the initialization of C triggers initialization of its super interfaces.
    // Only need to recurse if has_nonstatic_concrete_methods which includes declaring and
    // having a superinterface that declares, non-static, concrete methods
    if (!HAS_PENDING_EXCEPTION && has_nonstatic_concrete_methods()) {
      // do not bother to report touches from an untouched implementer
      Klass* requester = has_initialization_touch() ? this : nullptr;
      initialize_super_interfaces(requester, THREAD);
    }

    // If any exceptions, complete abruptly, throwing the same exception as above.
    if (HAS_PENDING_EXCEPTION) {
      Handle e(THREAD, PENDING_EXCEPTION);
      CLEAR_PENDING_EXCEPTION;
      {
        EXCEPTION_MARK;
        add_initialization_error(THREAD, e);
        // Locks object, set state, and notify all waiting threads
        set_initialization_state_and_notify(initialization_error, THREAD);
        CLEAR_PENDING_EXCEPTION;
      }
      DTRACE_CLASSINIT_PROBE_WAIT(super__failed, -1, wait);
      THROW_OOP(e());
    }
  }


  // Step 8
  {
    DTRACE_CLASSINIT_PROBE_WAIT(clinit, -1, wait);
    if (class_initializer() != nullptr) {
      // Timer includes any side effects of class initialization (resolution,
      // etc), but not recursive entry into call_class_initializer().
      PerfClassTraceTime timer(ClassLoader::perf_class_init_time(),
                               ClassLoader::perf_class_init_selftime(),
                               ClassLoader::perf_classes_inited(),
                               jt->get_thread_stat()->perf_recursion_counts_addr(),
                               jt->get_thread_stat()->perf_timers_addr(),
                               PerfClassTraceTime::CLASS_CLINIT);
      call_class_initializer(THREAD);
    } else {
      // The elapsed time is so small it's not worth counting.
      if (UsePerfData) {
        ClassLoader::perf_classes_inited()->inc();
      }
      call_class_initializer(THREAD);
    }
  }

  // Step 9
  if (!HAS_PENDING_EXCEPTION) {
    set_initialization_state_and_notify(fully_initialized, THREAD);
    debug_only(vtable().verify(tty, true);)
  }
  else {
    // Step 10 and 11
    Handle e(THREAD, PENDING_EXCEPTION);
    CLEAR_PENDING_EXCEPTION;
    // JVMTI has already reported the pending exception
    // JVMTI internal flag reset is needed in order to report ExceptionInInitializerError
    JvmtiExport::clear_detected_exception(jt);
    {
      EXCEPTION_MARK;
      add_initialization_error(THREAD, e);
      set_initialization_state_and_notify(initialization_error, THREAD);
      CLEAR_PENDING_EXCEPTION;   // ignore any exception thrown, class initialization error is thrown below
      // JVMTI has already reported the pending exception
      // JVMTI internal flag reset is needed in order to report ExceptionInInitializerError
      JvmtiExport::clear_detected_exception(jt);
    }
    DTRACE_CLASSINIT_PROBE_WAIT(error, -1, wait);
    if (e->is_a(vmClasses::Error_klass())) {
      THROW_OOP(e());
    } else {
      JavaCallArguments args(e);
      THROW_ARG(vmSymbols::java_lang_ExceptionInInitializerError(),
                vmSymbols::throwable_void_signature(),
                &args);
    }
  }
  DTRACE_CLASSINIT_PROBE_WAIT(end, -1, wait);

  CompilationPolicy::replay_training_at_init(this, THREAD);
}

void InstanceKlass::set_initialization_state_and_notify(ClassState state, JavaThread* current) {
  MonitorLocker ml(current, _init_monitor);

  if (state == linked && UseVtableBasedCHA && Universe::is_fully_initialized()) {
    DeoptimizationScope deopt_scope;
    {
      // Now mark all code that assumes the class is not linked.
      // Set state under the Compile_lock also.
      MutexLocker ml(current, Compile_lock);

      set_init_thread(nullptr); // reset _init_thread before changing _init_state
      set_init_state(state);

      CodeCache::mark_dependents_on(&deopt_scope, this);
    }
    // Perform the deopt handshake outside Compile_lock.
    deopt_scope.deoptimize_marked();
  } else {
    set_init_thread(nullptr); // reset _init_thread before changing _init_state
    set_init_state(state);
  }
  ml.notify_all();
}

// Update hierarchy. This is done before the new klass has been added to the SystemDictionary. The Compile_lock
// is grabbed, to ensure that the compiler is not using the class hierarchy.
void InstanceKlass::add_to_hierarchy(JavaThread* current) {
  assert(!SafepointSynchronize::is_at_safepoint(), "must NOT be at safepoint");

  // In case we are not using CHA based vtables we need to make sure the loaded
  // deopt is completed before anyone links this class.
  // Linking is done with _init_monitor held, by loading and deopting with it
  // held we make sure the deopt is completed before linking.
  if (!UseVtableBasedCHA) {
    init_monitor()->lock();
  }

  DeoptimizationScope deopt_scope;
  {
    MutexLocker ml(current, Compile_lock);

    set_init_state(InstanceKlass::loaded);
    // make sure init_state store is already done.
    // The compiler reads the hierarchy outside of the Compile_lock.
    // Access ordering is used to add to hierarchy.

    // Link into hierarchy.
    append_to_sibling_list();                    // add to superklass/sibling list
    process_interfaces();                        // handle all "implements" declarations

    // Now mark all code that depended on old class hierarchy.
    // Note: must be done *after* linking k into the hierarchy (was bug 12/9/97)
    if (Universe::is_fully_initialized()) {
      CodeCache::mark_dependents_on(&deopt_scope, this);
    }
  }
  // Perform the deopt handshake outside Compile_lock.
  deopt_scope.deoptimize_marked();

  if (!UseVtableBasedCHA) {
    init_monitor()->unlock();
  }
}

InstanceKlass* InstanceKlass::implementor() const {
  InstanceKlass* volatile* ik = adr_implementor();
  if (ik == nullptr) {
    return nullptr;
  } else {
    // This load races with inserts, and therefore needs acquire.
    InstanceKlass* ikls = Atomic::load_acquire(ik);
    if (ikls != nullptr && !ikls->is_loader_alive()) {
      return nullptr;  // don't return unloaded class
    } else {
      return ikls;
    }
  }
}


void InstanceKlass::set_implementor(InstanceKlass* ik) {
  assert_locked_or_safepoint(Compile_lock);
  assert(is_interface(), "not interface");
  InstanceKlass* volatile* addr = adr_implementor();
  assert(addr != nullptr, "null addr");
  if (addr != nullptr) {
    Atomic::release_store(addr, ik);
  }
}

int  InstanceKlass::nof_implementors() const {
  InstanceKlass* ik = implementor();
  if (ik == nullptr) {
    return 0;
  } else if (ik != this) {
    return 1;
  } else {
    return 2;
  }
}

// The embedded _implementor field can only record one implementor.
// When there are more than one implementors, the _implementor field
// is set to the interface Klass* itself. Following are the possible
// values for the _implementor field:
//   null                  - no implementor
//   implementor Klass*    - one implementor
//   self                  - more than one implementor
//
// The _implementor field only exists for interfaces.
void InstanceKlass::add_implementor(InstanceKlass* ik) {
  if (Universe::is_fully_initialized()) {
    assert_lock_strong(Compile_lock);
  }
  assert(is_interface(), "not interface");
  // Filter out my subinterfaces.
  // (Note: Interfaces are never on the subklass list.)
  if (ik->is_interface()) return;

  // Filter out subclasses whose supers already implement me.
  // (Note: CHA must walk subclasses of direct implementors
  // in order to locate indirect implementors.)
  InstanceKlass* super_ik = ik->java_super();
  if (super_ik != nullptr && super_ik->implements_interface(this))
    // We only need to check one immediate superclass, since the
    // implements_interface query looks at transitive_interfaces.
    // Any supers of the super have the same (or fewer) transitive_interfaces.
    return;

  InstanceKlass* iklass = implementor();
  if (iklass == nullptr) {
    set_implementor(ik);
  } else if (iklass != this && iklass != ik) {
    // There is already an implementor. Use itself as an indicator of
    // more than one implementors.
    set_implementor(this);
  }

  // The implementor also implements the transitive_interfaces
  for (int index = 0; index < local_interfaces()->length(); index++) {
    local_interfaces()->at(index)->add_implementor(ik);
  }
}

void InstanceKlass::init_implementor() {
  if (is_interface()) {
    set_implementor(nullptr);
  }
}


void InstanceKlass::process_interfaces() {
  // link this class into the implementors list of every interface it implements
  for (int i = local_interfaces()->length() - 1; i >= 0; i--) {
    assert(local_interfaces()->at(i)->is_klass(), "must be a klass");
    InstanceKlass* interf = local_interfaces()->at(i);
    assert(interf->is_interface(), "expected interface");
    interf->add_implementor(this);
  }
}

bool InstanceKlass::can_be_primary_super_slow() const {
  if (is_interface())
    return false;
  else
    return Klass::can_be_primary_super_slow();
}

GrowableArray<Klass*>* InstanceKlass::compute_secondary_supers(int num_extra_slots,
                                                               Array<InstanceKlass*>* transitive_interfaces) {
  // The secondaries are the implemented interfaces.
  Array<InstanceKlass*>* interfaces = transitive_interfaces;
  int num_secondaries = num_extra_slots + interfaces->length();
  if (num_secondaries == 0) {
    // Must share this for correct bootstrapping!
    set_secondary_supers(Universe::the_empty_klass_array());
    return nullptr;
  } else if (num_extra_slots == 0) {
    // The secondary super list is exactly the same as the transitive interfaces, so
    // let's use it instead of making a copy.
    // Redefine classes has to be careful not to delete this!
    // We need the cast because Array<Klass*> is NOT a supertype of Array<InstanceKlass*>,
    // (but it's safe to do here because we won't write into _secondary_supers from this point on).
    set_secondary_supers((Array<Klass*>*)(address)interfaces);
    return nullptr;
  } else {
    // Copy transitive interfaces to a temporary growable array to be constructed
    // into the secondary super list with extra slots.
    GrowableArray<Klass*>* secondaries = new GrowableArray<Klass*>(interfaces->length());
    for (int i = 0; i < interfaces->length(); i++) {
      secondaries->push(interfaces->at(i));
    }
    return secondaries;
  }
}

bool InstanceKlass::implements_interface(Klass* k) const {
  if (this == k) return true;
  assert(k->is_interface(), "should be an interface class");
  for (int i = 0; i < transitive_interfaces()->length(); i++) {
    if (transitive_interfaces()->at(i) == k) {
      return true;
    }
  }
  return false;
}

bool InstanceKlass::is_same_or_direct_interface(Klass *k) const {
  // Verify direct super interface
  if (this == k) return true;
  assert(k->is_interface(), "should be an interface class");
  for (int i = 0; i < local_interfaces()->length(); i++) {
    if (local_interfaces()->at(i) == k) {
      return true;
    }
  }
  return false;
}

objArrayOop InstanceKlass::allocate_objArray(int n, int length, TRAPS) {
  check_array_allocation_length(length, arrayOopDesc::max_array_length(T_OBJECT), CHECK_NULL);
  size_t size = objArrayOopDesc::object_size(length);
  ArrayKlass* ak = array_klass(n, CHECK_NULL);
  objArrayOop o = (objArrayOop)Universe::heap()->array_allocate(ak, size, length,
                                                                /* do_zero */ true, CHECK_NULL);
  return o;
}

instanceOop InstanceKlass::register_finalizer(instanceOop i, TRAPS) {
  if (TraceFinalizerRegistration) {
    tty->print("Registered ");
    i->print_value_on(tty);
    tty->print_cr(" (" PTR_FORMAT ") as finalizable", p2i(i));
  }
  instanceHandle h_i(THREAD, i);
  // Pass the handle as argument, JavaCalls::call expects oop as jobjects
  JavaValue result(T_VOID);
  JavaCallArguments args(h_i);
  methodHandle mh(THREAD, Universe::finalizer_register_method());
  JavaCalls::call(&result, mh, &args, CHECK_NULL);
  MANAGEMENT_ONLY(FinalizerService::on_register(h_i(), THREAD);)
  return h_i();
}

instanceOop InstanceKlass::allocate_instance(TRAPS) {
  bool has_finalizer_flag = has_finalizer(); // Query before possible GC
  size_t size = size_helper();  // Query before forming handle.

  instanceOop i;

  i = (instanceOop)Universe::heap()->obj_allocate(this, size, CHECK_NULL);
  if (has_finalizer_flag && !RegisterFinalizersAtInit) {
    i = register_finalizer(i, CHECK_NULL);
  }
  return i;
}

instanceOop InstanceKlass::allocate_instance(oop java_class,
                                             const char* who,
                                             TRAPS) {
  Klass* k = java_lang_Class::as_Klass(java_class);
  if (k == nullptr) {
    ResourceMark rm(THREAD);
    THROW_(vmSymbols::java_lang_InstantiationException(), nullptr);
  }
  InstanceKlass* ik = cast(k);
  ik->check_valid_for_instantiation(false, CHECK_NULL);
  if (RecordTraining) {
    ik->record_initialization_touch("new", nullptr, nullptr, nullptr, who, CHECK_NULL);
  }
  ik->initialize(CHECK_NULL);
  return ik->allocate_instance(THREAD);
}

instanceHandle InstanceKlass::allocate_instance_handle(TRAPS) {
  return instanceHandle(THREAD, allocate_instance(THREAD));
}

void InstanceKlass::check_valid_for_instantiation(bool throwError, TRAPS) {
  if (is_interface() || is_abstract()) {
    ResourceMark rm(THREAD);
    THROW_MSG(throwError ? vmSymbols::java_lang_InstantiationError()
              : vmSymbols::java_lang_InstantiationException(), external_name());
  }
  if (this == vmClasses::Class_klass()) {
    ResourceMark rm(THREAD);
    THROW_MSG(throwError ? vmSymbols::java_lang_IllegalAccessError()
              : vmSymbols::java_lang_IllegalAccessException(), external_name());
  }
}

ArrayKlass* InstanceKlass::array_klass(int n, TRAPS) {
  // Need load-acquire for lock-free read
  if (array_klasses_acquire() == nullptr) {
    ResourceMark rm(THREAD);
    JavaThread *jt = THREAD;
    {
      // Atomic creation of array_klasses
      MutexLocker ma(THREAD, MultiArray_lock);

      // Check if update has already taken place
      if (array_klasses() == nullptr) {
        ObjArrayKlass* k = ObjArrayKlass::allocate_objArray_klass(class_loader_data(), 1, this, CHECK_NULL);
        // use 'release' to pair with lock-free load
        release_set_array_klasses(k);
      }
    }
  }
  // array_klasses() will always be set at this point
  ObjArrayKlass* oak = array_klasses();
  return oak->array_klass(n, THREAD);
}

ArrayKlass* InstanceKlass::array_klass_or_null(int n) {
  // Need load-acquire for lock-free read
  ObjArrayKlass* oak = array_klasses_acquire();
  if (oak == nullptr) {
    return nullptr;
  } else {
    return oak->array_klass_or_null(n);
  }
}

ArrayKlass* InstanceKlass::array_klass(TRAPS) {
  return array_klass(1, THREAD);
}

ArrayKlass* InstanceKlass::array_klass_or_null() {
  return array_klass_or_null(1);
}

Method* InstanceKlass::class_initializer() const {
  Method* clinit = find_method(
      vmSymbols::class_initializer_name(), vmSymbols::void_method_signature());
  if (clinit != nullptr && clinit->has_valid_initializer_flags()) {
    return clinit;
  }
  return nullptr;
}

void InstanceKlass::call_class_initializer(TRAPS) {
  if (ReplayCompiles &&
      (ReplaySuppressInitializers == 1 ||
       (ReplaySuppressInitializers >= 2 && class_loader() != nullptr))) {
    // Hide the existence of the initializer for the purpose of replaying the compile
    return;
  }

#if INCLUDE_CDS
  // This is needed to ensure the consistency of the archived heap objects.
  if (has_archived_enum_objs()) {
    assert(is_shared(), "must be");
    bool initialized = CDSEnumKlass::initialize_enum_klass(this, CHECK);
    if (initialized) {
      return;
    }
  } else if (has_preinitialized_mirror() && CDSConfig::is_loading_heap()) {
    log_class_init(this);
    return;
  }
#endif

  methodHandle h_method(THREAD, class_initializer());
  assert(!is_initialized(), "we cannot initialize twice");
<<<<<<< HEAD
  log_class_init(this);
=======
  LogTarget(Info, class, init) lt;
  if (lt.is_enabled()) {
    ResourceMark rm(THREAD);
    LogStream ls(lt);
    ls.print("%d Initializing ", call_class_initializer_counter++);
    name()->print_value_on(&ls);
    ls.print_cr("%s (" PTR_FORMAT ") by thread \"%s\"",
                h_method() == nullptr ? "(no method)" : "", p2i(this),
                THREAD->name());
  }
>>>>>>> 014c95a5
  if (h_method() != nullptr) {
    JavaCallArguments args; // No arguments
    JavaValue result(T_VOID);
    KlassTrainingData* tdata = nullptr;
    if (RecordTraining) {
      tdata = alloc_training_data(CHECK);
      if (HAS_PENDING_EXCEPTION) {
        CLEAR_PENDING_EXCEPTION;  // could not allocate training data
      }
    }
    InstanceKlass* outer = NULL;
    if (tdata != nullptr) {
      outer = THREAD->set_class_being_initialized(this);
      tdata->record_initialization_start();
    }
    JavaCalls::call(&result, h_method, &args, THREAD); // Static call (no args)
    if (tdata != nullptr) {
      tdata->record_initialization_end();
      THREAD->set_class_being_initialized(outer);
    }
  }
}

void InstanceKlass::record_initialization_touch(const char* reason,
                                                Symbol* name,
                                                Symbol* sig,
                                                Klass* requesting_klass,
                                                const char* context,
                                                TRAPS) {
  if (requesting_klass == this) {
    return;  // self-initialization is never interesting
  }
  if (is_initialized() && !has_initialization_touch()) {
    // initialized by some hardwired JVM logic; not interesting
    return;
  }
  KlassTrainingData* tdata = alloc_training_data(CHECK);
  if (tdata == nullptr)  return;
  tdata->record_initialization_touch(reason, name, sig,
                                     requesting_klass, context, THREAD);
}


bool InstanceKlass::has_initialization_touch() const {
  KlassTrainingData* tdata = training_data_or_null();
  if (tdata == nullptr)  return false;
  return tdata->has_initialization_touch();
}

KlassTrainingData* InstanceKlass::alloc_training_data(TRAPS) {
  guarantee(RecordTraining || ReplayTraining, "caller resp.");
  KlassTrainingData* tdata = training_data_or_null();
  if (tdata == nullptr) {
    tdata = KlassTrainingData::make(this);
    assert(tdata == training_data_or_null(), "");
  }
  return tdata;
}

void InstanceKlass::mask_for(const methodHandle& method, int bci,
  InterpreterOopMap* entry_for) {
  // Lazily create the _oop_map_cache at first request
  // Lock-free access requires load_acquire.
  OopMapCache* oop_map_cache = Atomic::load_acquire(&_oop_map_cache);
  if (oop_map_cache == nullptr) {
    MutexLocker x(OopMapCacheAlloc_lock);
    // Check if _oop_map_cache was allocated while we were waiting for this lock
    if ((oop_map_cache = _oop_map_cache) == nullptr) {
      oop_map_cache = new OopMapCache();
      // Ensure _oop_map_cache is stable, since it is examined without a lock
      Atomic::release_store(&_oop_map_cache, oop_map_cache);
    }
  }
  // _oop_map_cache is constant after init; lookup below does its own locking.
  oop_map_cache->lookup(method, bci, entry_for);
}

bool InstanceKlass::contains_field_offset(int offset) {
  fieldDescriptor fd;
  return find_field_from_offset(offset, false, &fd);
}

FieldInfo InstanceKlass::field(int index) const {
  for (AllFieldStream fs(this); !fs.done(); fs.next()) {
    if (fs.index() == index) {
      return fs.to_FieldInfo();
    }
  }
  fatal("Field not found");
  return FieldInfo();
}

bool InstanceKlass::find_local_field(Symbol* name, Symbol* sig, fieldDescriptor* fd) const {
  for (JavaFieldStream fs(this); !fs.done(); fs.next()) {
    Symbol* f_name = fs.name();
    Symbol* f_sig  = fs.signature();
    if (f_name == name && f_sig == sig) {
      fd->reinitialize(const_cast<InstanceKlass*>(this), fs.index());
      return true;
    }
  }
  return false;
}


Klass* InstanceKlass::find_interface_field(Symbol* name, Symbol* sig, fieldDescriptor* fd) const {
  const int n = local_interfaces()->length();
  for (int i = 0; i < n; i++) {
    Klass* intf1 = local_interfaces()->at(i);
    assert(intf1->is_interface(), "just checking type");
    // search for field in current interface
    if (InstanceKlass::cast(intf1)->find_local_field(name, sig, fd)) {
      assert(fd->is_static(), "interface field must be static");
      return intf1;
    }
    // search for field in direct superinterfaces
    Klass* intf2 = InstanceKlass::cast(intf1)->find_interface_field(name, sig, fd);
    if (intf2 != nullptr) return intf2;
  }
  // otherwise field lookup fails
  return nullptr;
}


Klass* InstanceKlass::find_field(Symbol* name, Symbol* sig, fieldDescriptor* fd) const {
  // search order according to newest JVM spec (5.4.3.2, p.167).
  // 1) search for field in current klass
  if (find_local_field(name, sig, fd)) {
    return const_cast<InstanceKlass*>(this);
  }
  // 2) search for field recursively in direct superinterfaces
  { Klass* intf = find_interface_field(name, sig, fd);
    if (intf != nullptr) return intf;
  }
  // 3) apply field lookup recursively if superclass exists
  { Klass* supr = super();
    if (supr != nullptr) return InstanceKlass::cast(supr)->find_field(name, sig, fd);
  }
  // 4) otherwise field lookup fails
  return nullptr;
}


Klass* InstanceKlass::find_field(Symbol* name, Symbol* sig, bool is_static, fieldDescriptor* fd) const {
  // search order according to newest JVM spec (5.4.3.2, p.167).
  // 1) search for field in current klass
  if (find_local_field(name, sig, fd)) {
    if (fd->is_static() == is_static) return const_cast<InstanceKlass*>(this);
  }
  // 2) search for field recursively in direct superinterfaces
  if (is_static) {
    Klass* intf = find_interface_field(name, sig, fd);
    if (intf != nullptr) return intf;
  }
  // 3) apply field lookup recursively if superclass exists
  { Klass* supr = super();
    if (supr != nullptr) return InstanceKlass::cast(supr)->find_field(name, sig, is_static, fd);
  }
  // 4) otherwise field lookup fails
  return nullptr;
}


bool InstanceKlass::find_local_field_from_offset(int offset, bool is_static, fieldDescriptor* fd) const {
  for (JavaFieldStream fs(this); !fs.done(); fs.next()) {
    if (fs.offset() == offset) {
      fd->reinitialize(const_cast<InstanceKlass*>(this), fs.index());
      if (fd->is_static() == is_static) return true;
    }
  }
  return false;
}


bool InstanceKlass::find_field_from_offset(int offset, bool is_static, fieldDescriptor* fd) const {
  Klass* klass = const_cast<InstanceKlass*>(this);
  while (klass != nullptr) {
    if (InstanceKlass::cast(klass)->find_local_field_from_offset(offset, is_static, fd)) {
      return true;
    }
    klass = klass->super();
  }
  return false;
}


void InstanceKlass::methods_do(void f(Method* method)) {
  // Methods aren't stable until they are loaded.  This can be read outside
  // a lock through the ClassLoaderData for profiling
  // Redefined scratch classes are on the list and need to be cleaned
  if (!is_loaded() && !is_scratch_class()) {
    return;
  }

  int len = methods()->length();
  for (int index = 0; index < len; index++) {
    Method* m = methods()->at(index);
    assert(m->is_method(), "must be method");
    f(m);
  }
}


void InstanceKlass::do_local_static_fields(FieldClosure* cl) {
  for (JavaFieldStream fs(this); !fs.done(); fs.next()) {
    if (fs.access_flags().is_static()) {
      fieldDescriptor& fd = fs.field_descriptor();
      cl->do_field(&fd);
    }
  }
}


void InstanceKlass::do_local_static_fields(void f(fieldDescriptor*, Handle, TRAPS), Handle mirror, TRAPS) {
  for (JavaFieldStream fs(this); !fs.done(); fs.next()) {
    if (fs.access_flags().is_static()) {
      fieldDescriptor& fd = fs.field_descriptor();
      f(&fd, mirror, CHECK);
    }
  }
}

void InstanceKlass::do_nonstatic_fields(FieldClosure* cl) {
  InstanceKlass* super = superklass();
  if (super != nullptr) {
    super->do_nonstatic_fields(cl);
  }
  fieldDescriptor fd;
  int length = java_fields_count();
  for (int i = 0; i < length; i += 1) {
    fd.reinitialize(this, i);
    if (!fd.is_static()) {
      cl->do_field(&fd);
    }
  }
}

// first in Pair is offset, second is index.
static int compare_fields_by_offset(Pair<int,int>* a, Pair<int,int>* b) {
  return a->first - b->first;
}

void InstanceKlass::print_nonstatic_fields(FieldClosure* cl) {
  InstanceKlass* super = superklass();
  if (super != nullptr) {
    super->print_nonstatic_fields(cl);
  }
  ResourceMark rm;
  fieldDescriptor fd;
  // In DebugInfo nonstatic fields are sorted by offset.
  GrowableArray<Pair<int,int> > fields_sorted;
  int i = 0;
  for (AllFieldStream fs(this); !fs.done(); fs.next()) {
    if (!fs.access_flags().is_static()) {
      fd = fs.field_descriptor();
      Pair<int,int> f(fs.offset(), fs.index());
      fields_sorted.push(f);
      i++;
    }
  }
  if (i > 0) {
    int length = i;
    assert(length == fields_sorted.length(), "duh");
    fields_sorted.sort(compare_fields_by_offset);
    for (int i = 0; i < length; i++) {
      fd.reinitialize(this, fields_sorted.at(i).second);
      assert(!fd.is_static() && fd.offset() == fields_sorted.at(i).first, "only nonstatic fields");
      cl->do_field(&fd);
    }
  }
}

#ifdef ASSERT
static int linear_search(const Array<Method*>* methods,
                         const Symbol* name,
                         const Symbol* signature) {
  const int len = methods->length();
  for (int index = 0; index < len; index++) {
    const Method* const m = methods->at(index);
    assert(m->is_method(), "must be method");
    if (m->signature() == signature && m->name() == name) {
       return index;
    }
  }
  return -1;
}
#endif

bool InstanceKlass::_disable_method_binary_search = false;

NOINLINE int linear_search(const Array<Method*>* methods, const Symbol* name) {
  int len = methods->length();
  int l = 0;
  int h = len - 1;
  while (l <= h) {
    Method* m = methods->at(l);
    if (m->name() == name) {
      return l;
    }
    l++;
  }
  return -1;
}

inline int InstanceKlass::quick_search(const Array<Method*>* methods, const Symbol* name) {
  if (_disable_method_binary_search) {
    assert(DynamicDumpSharedSpaces, "must be");
    // At the final stage of dynamic dumping, the methods array may not be sorted
    // by ascending addresses of their names, so we can't use binary search anymore.
    // However, methods with the same name are still laid out consecutively inside the
    // methods array, so let's look for the first one that matches.
    return linear_search(methods, name);
  }

  int len = methods->length();
  int l = 0;
  int h = len - 1;

  // methods are sorted by ascending addresses of their names, so do binary search
  while (l <= h) {
    int mid = (l + h) >> 1;
    Method* m = methods->at(mid);
    assert(m->is_method(), "must be method");
    int res = m->name()->fast_compare(name);
    if (res == 0) {
      return mid;
    } else if (res < 0) {
      l = mid + 1;
    } else {
      h = mid - 1;
    }
  }
  return -1;
}

// find_method looks up the name/signature in the local methods array
Method* InstanceKlass::find_method(const Symbol* name,
                                   const Symbol* signature) const {
  return find_method_impl(name, signature,
                          OverpassLookupMode::find,
                          StaticLookupMode::find,
                          PrivateLookupMode::find);
}

Method* InstanceKlass::find_method_impl(const Symbol* name,
                                        const Symbol* signature,
                                        OverpassLookupMode overpass_mode,
                                        StaticLookupMode static_mode,
                                        PrivateLookupMode private_mode) const {
  return InstanceKlass::find_method_impl(methods(),
                                         name,
                                         signature,
                                         overpass_mode,
                                         static_mode,
                                         private_mode);
}

// find_instance_method looks up the name/signature in the local methods array
// and skips over static methods
Method* InstanceKlass::find_instance_method(const Array<Method*>* methods,
                                            const Symbol* name,
                                            const Symbol* signature,
                                            PrivateLookupMode private_mode) {
  Method* const meth = InstanceKlass::find_method_impl(methods,
                                                 name,
                                                 signature,
                                                 OverpassLookupMode::find,
                                                 StaticLookupMode::skip,
                                                 private_mode);
  assert(((meth == nullptr) || !meth->is_static()),
    "find_instance_method should have skipped statics");
  return meth;
}

// find_instance_method looks up the name/signature in the local methods array
// and skips over static methods
Method* InstanceKlass::find_instance_method(const Symbol* name,
                                            const Symbol* signature,
                                            PrivateLookupMode private_mode) const {
  return InstanceKlass::find_instance_method(methods(), name, signature, private_mode);
}

// Find looks up the name/signature in the local methods array
// and filters on the overpass, static and private flags
// This returns the first one found
// note that the local methods array can have up to one overpass, one static
// and one instance (private or not) with the same name/signature
Method* InstanceKlass::find_local_method(const Symbol* name,
                                         const Symbol* signature,
                                         OverpassLookupMode overpass_mode,
                                         StaticLookupMode static_mode,
                                         PrivateLookupMode private_mode) const {
  return InstanceKlass::find_method_impl(methods(),
                                         name,
                                         signature,
                                         overpass_mode,
                                         static_mode,
                                         private_mode);
}

// Find looks up the name/signature in the local methods array
// and filters on the overpass, static and private flags
// This returns the first one found
// note that the local methods array can have up to one overpass, one static
// and one instance (private or not) with the same name/signature
Method* InstanceKlass::find_local_method(const Array<Method*>* methods,
                                         const Symbol* name,
                                         const Symbol* signature,
                                         OverpassLookupMode overpass_mode,
                                         StaticLookupMode static_mode,
                                         PrivateLookupMode private_mode) {
  return InstanceKlass::find_method_impl(methods,
                                         name,
                                         signature,
                                         overpass_mode,
                                         static_mode,
                                         private_mode);
}

Method* InstanceKlass::find_method(const Array<Method*>* methods,
                                   const Symbol* name,
                                   const Symbol* signature) {
  return InstanceKlass::find_method_impl(methods,
                                         name,
                                         signature,
                                         OverpassLookupMode::find,
                                         StaticLookupMode::find,
                                         PrivateLookupMode::find);
}

Method* InstanceKlass::find_method_impl(const Array<Method*>* methods,
                                        const Symbol* name,
                                        const Symbol* signature,
                                        OverpassLookupMode overpass_mode,
                                        StaticLookupMode static_mode,
                                        PrivateLookupMode private_mode) {
  int hit = find_method_index(methods, name, signature, overpass_mode, static_mode, private_mode);
  return hit >= 0 ? methods->at(hit): nullptr;
}

// true if method matches signature and conforms to skipping_X conditions.
static bool method_matches(const Method* m,
                           const Symbol* signature,
                           bool skipping_overpass,
                           bool skipping_static,
                           bool skipping_private) {
  return ((m->signature() == signature) &&
    (!skipping_overpass || !m->is_overpass()) &&
    (!skipping_static || !m->is_static()) &&
    (!skipping_private || !m->is_private()));
}

// Used directly for default_methods to find the index into the
// default_vtable_indices, and indirectly by find_method
// find_method_index looks in the local methods array to return the index
// of the matching name/signature. If, overpass methods are being ignored,
// the search continues to find a potential non-overpass match.  This capability
// is important during method resolution to prefer a static method, for example,
// over an overpass method.
// There is the possibility in any _method's array to have the same name/signature
// for a static method, an overpass method and a local instance method
// To correctly catch a given method, the search criteria may need
// to explicitly skip the other two. For local instance methods, it
// is often necessary to skip private methods
int InstanceKlass::find_method_index(const Array<Method*>* methods,
                                     const Symbol* name,
                                     const Symbol* signature,
                                     OverpassLookupMode overpass_mode,
                                     StaticLookupMode static_mode,
                                     PrivateLookupMode private_mode) {
  const bool skipping_overpass = (overpass_mode == OverpassLookupMode::skip);
  const bool skipping_static = (static_mode == StaticLookupMode::skip);
  const bool skipping_private = (private_mode == PrivateLookupMode::skip);
  const int hit = quick_search(methods, name);
  if (hit != -1) {
    const Method* const m = methods->at(hit);

    // Do linear search to find matching signature.  First, quick check
    // for common case, ignoring overpasses if requested.
    if (method_matches(m, signature, skipping_overpass, skipping_static, skipping_private)) {
      return hit;
    }

    // search downwards through overloaded methods
    int i;
    for (i = hit - 1; i >= 0; --i) {
        const Method* const m = methods->at(i);
        assert(m->is_method(), "must be method");
        if (m->name() != name) {
          break;
        }
        if (method_matches(m, signature, skipping_overpass, skipping_static, skipping_private)) {
          return i;
        }
    }
    // search upwards
    for (i = hit + 1; i < methods->length(); ++i) {
        const Method* const m = methods->at(i);
        assert(m->is_method(), "must be method");
        if (m->name() != name) {
          break;
        }
        if (method_matches(m, signature, skipping_overpass, skipping_static, skipping_private)) {
          return i;
        }
    }
    // not found
#ifdef ASSERT
    const int index = (skipping_overpass || skipping_static || skipping_private) ? -1 :
      linear_search(methods, name, signature);
    assert(-1 == index, "binary search should have found entry %d", index);
#endif
  }
  return -1;
}

int InstanceKlass::find_method_by_name(const Symbol* name, int* end) const {
  return find_method_by_name(methods(), name, end);
}

int InstanceKlass::find_method_by_name(const Array<Method*>* methods,
                                       const Symbol* name,
                                       int* end_ptr) {
  assert(end_ptr != nullptr, "just checking");
  int start = quick_search(methods, name);
  int end = start + 1;
  if (start != -1) {
    while (start - 1 >= 0 && (methods->at(start - 1))->name() == name) --start;
    while (end < methods->length() && (methods->at(end))->name() == name) ++end;
    *end_ptr = end;
    return start;
  }
  return -1;
}

// uncached_lookup_method searches both the local class methods array and all
// superclasses methods arrays, skipping any overpass methods in superclasses,
// and possibly skipping private methods.
Method* InstanceKlass::uncached_lookup_method(const Symbol* name,
                                              const Symbol* signature,
                                              OverpassLookupMode overpass_mode,
                                              PrivateLookupMode private_mode) const {
  OverpassLookupMode overpass_local_mode = overpass_mode;
  const Klass* klass = this;
  while (klass != nullptr) {
    Method* const method = InstanceKlass::cast(klass)->find_method_impl(name,
                                                                        signature,
                                                                        overpass_local_mode,
                                                                        StaticLookupMode::find,
                                                                        private_mode);
    if (method != nullptr) {
      return method;
    }
    klass = klass->super();
    overpass_local_mode = OverpassLookupMode::skip;   // Always ignore overpass methods in superclasses
  }
  return nullptr;
}

#ifdef ASSERT
// search through class hierarchy and return true if this class or
// one of the superclasses was redefined
bool InstanceKlass::has_redefined_this_or_super() const {
  const Klass* klass = this;
  while (klass != nullptr) {
    if (InstanceKlass::cast(klass)->has_been_redefined()) {
      return true;
    }
    klass = klass->super();
  }
  return false;
}
#endif

// lookup a method in the default methods list then in all transitive interfaces
// Do NOT return private or static methods
Method* InstanceKlass::lookup_method_in_ordered_interfaces(Symbol* name,
                                                         Symbol* signature) const {
  Method* m = nullptr;
  if (default_methods() != nullptr) {
    m = find_method(default_methods(), name, signature);
  }
  // Look up interfaces
  if (m == nullptr) {
    m = lookup_method_in_all_interfaces(name, signature, DefaultsLookupMode::find);
  }
  return m;
}

// lookup a method in all the interfaces that this class implements
// Do NOT return private or static methods, new in JDK8 which are not externally visible
// They should only be found in the initial InterfaceMethodRef
Method* InstanceKlass::lookup_method_in_all_interfaces(Symbol* name,
                                                       Symbol* signature,
                                                       DefaultsLookupMode defaults_mode) const {
  Array<InstanceKlass*>* all_ifs = transitive_interfaces();
  int num_ifs = all_ifs->length();
  InstanceKlass *ik = nullptr;
  for (int i = 0; i < num_ifs; i++) {
    ik = all_ifs->at(i);
    Method* m = ik->lookup_method(name, signature);
    if (m != nullptr && m->is_public() && !m->is_static() &&
        ((defaults_mode != DefaultsLookupMode::skip) || !m->is_default_method())) {
      return m;
    }
  }
  return nullptr;
}

PrintClassClosure::PrintClassClosure(outputStream* st, bool verbose)
  :_st(st), _verbose(verbose) {
  ResourceMark rm;
  _st->print("%-18s  ", "KlassAddr");
  _st->print("%-4s  ", "Size");
  _st->print("%-20s  ", "State");
  _st->print("%-7s  ", "Flags");
  _st->print("%-5s  ", "ClassName");
  _st->cr();
}

void PrintClassClosure::do_klass(Klass* k)  {
  ResourceMark rm;
  // klass pointer
  _st->print(PTR_FORMAT "  ", p2i(k));
  // klass size
  _st->print("%4d  ", k->size());
  // initialization state
  if (k->is_instance_klass()) {
    _st->print("%-20s  ",InstanceKlass::cast(k)->init_state_name());
  } else {
    _st->print("%-20s  ","");
  }
  // misc flags(Changes should synced with ClassesDCmd::ClassesDCmd help doc)
  char buf[10];
  int i = 0;
  if (k->has_finalizer()) buf[i++] = 'F';
  if (k->is_instance_klass()) {
    InstanceKlass* ik = InstanceKlass::cast(k);
    if (ik->has_final_method()) buf[i++] = 'f';
    if (ik->is_rewritten()) buf[i++] = 'W';
    if (ik->is_contended()) buf[i++] = 'C';
    if (ik->has_been_redefined()) buf[i++] = 'R';
    if (ik->is_shared()) buf[i++] = 'S';
  }
  buf[i++] = '\0';
  _st->print("%-7s  ", buf);
  // klass name
  _st->print("%-5s  ", k->external_name());
  // end
  _st->cr();
  if (_verbose) {
    k->print_on(_st);
  }
}

/* jni_id_for for jfieldIds only */
JNIid* InstanceKlass::jni_id_for(int offset) {
  MutexLocker ml(JfieldIdCreation_lock);
  JNIid* probe = jni_ids() == nullptr ? nullptr : jni_ids()->find(offset);
  if (probe == nullptr) {
    // Allocate new static field identifier
    probe = new JNIid(this, offset, jni_ids());
    set_jni_ids(probe);
  }
  return probe;
}

u2 InstanceKlass::enclosing_method_data(int offset) const {
  const Array<jushort>* const inner_class_list = inner_classes();
  if (inner_class_list == nullptr) {
    return 0;
  }
  const int length = inner_class_list->length();
  if (length % inner_class_next_offset == 0) {
    return 0;
  }
  const int index = length - enclosing_method_attribute_size;
  assert(offset < enclosing_method_attribute_size, "invalid offset");
  return inner_class_list->at(index + offset);
}

void InstanceKlass::set_enclosing_method_indices(u2 class_index,
                                                 u2 method_index) {
  Array<jushort>* inner_class_list = inner_classes();
  assert (inner_class_list != nullptr, "_inner_classes list is not set up");
  int length = inner_class_list->length();
  if (length % inner_class_next_offset == enclosing_method_attribute_size) {
    int index = length - enclosing_method_attribute_size;
    inner_class_list->at_put(
      index + enclosing_method_class_index_offset, class_index);
    inner_class_list->at_put(
      index + enclosing_method_method_index_offset, method_index);
  }
}

// Lookup or create a jmethodID.
// This code is called by the VMThread and JavaThreads so the
// locking has to be done very carefully to avoid deadlocks
// and/or other cache consistency problems.
//
jmethodID InstanceKlass::get_jmethod_id(const methodHandle& method_h) {
  size_t idnum = (size_t)method_h->method_idnum();
  jmethodID* jmeths = methods_jmethod_ids_acquire();
  size_t length = 0;
  jmethodID id = nullptr;

  // We use a double-check locking idiom here because this cache is
  // performance sensitive. In the normal system, this cache only
  // transitions from null to non-null which is safe because we use
  // release_set_methods_jmethod_ids() to advertise the new cache.
  // A partially constructed cache should never be seen by a racing
  // thread. We also use release_store() to save a new jmethodID
  // in the cache so a partially constructed jmethodID should never be
  // seen either. Cache reads of existing jmethodIDs proceed without a
  // lock, but cache writes of a new jmethodID requires uniqueness and
  // creation of the cache itself requires no leaks so a lock is
  // generally acquired in those two cases.
  //
  // If the RedefineClasses() API has been used, then this cache can
  // grow and we'll have transitions from non-null to bigger non-null.
  // Cache creation requires no leaks and we require safety between all
  // cache accesses and freeing of the old cache so a lock is generally
  // acquired when the RedefineClasses() API has been used.

  if (jmeths != nullptr) {
    // the cache already exists
    if (!idnum_can_increment()) {
      // the cache can't grow so we can just get the current values
      get_jmethod_id_length_value(jmeths, idnum, &length, &id);
    } else {
      MutexLocker ml(JmethodIdCreation_lock, Mutex::_no_safepoint_check_flag);
      get_jmethod_id_length_value(jmeths, idnum, &length, &id);
    }
  }
  // implied else:
  // we need to allocate a cache so default length and id values are good

  if (jmeths == nullptr ||   // no cache yet
      length <= idnum ||     // cache is too short
      id == nullptr) {       // cache doesn't contain entry

    // This function can be called by the VMThread or GC worker threads so we
    // have to do all things that might block on a safepoint before grabbing the lock.
    // Otherwise, we can deadlock with the VMThread or have a cache
    // consistency issue. These vars keep track of what we might have
    // to free after the lock is dropped.
    jmethodID  to_dealloc_id     = nullptr;
    jmethodID* to_dealloc_jmeths = nullptr;

    // may not allocate new_jmeths or use it if we allocate it
    jmethodID* new_jmeths = nullptr;
    if (length <= idnum) {
      // allocate a new cache that might be used
      size_t size = MAX2(idnum+1, (size_t)idnum_allocated_count());
      new_jmeths = NEW_C_HEAP_ARRAY(jmethodID, size+1, mtClass);
      memset(new_jmeths, 0, (size+1)*sizeof(jmethodID));
      // cache size is stored in element[0], other elements offset by one
      new_jmeths[0] = (jmethodID)size;
    }

    // allocate a new jmethodID that might be used
    {
      MutexLocker ml(JmethodIdCreation_lock, Mutex::_no_safepoint_check_flag);
      jmethodID new_id = nullptr;
      if (method_h->is_old() && !method_h->is_obsolete()) {
        // The method passed in is old (but not obsolete), we need to use the current version
        Method* current_method = method_with_idnum((int)idnum);
        assert(current_method != nullptr, "old and but not obsolete, so should exist");
        new_id = Method::make_jmethod_id(class_loader_data(), current_method);
      } else {
        // It is the current version of the method or an obsolete method,
        // use the version passed in
        new_id = Method::make_jmethod_id(class_loader_data(), method_h());
      }

      id = get_jmethod_id_fetch_or_update(idnum, new_id, new_jmeths,
                                          &to_dealloc_id, &to_dealloc_jmeths);
    }

    // The lock has been dropped so we can free resources.
    // Free up either the old cache or the new cache if we allocated one.
    if (to_dealloc_jmeths != nullptr) {
      FreeHeap(to_dealloc_jmeths);
    }
    // free up the new ID since it wasn't needed
    if (to_dealloc_id != nullptr) {
      Method::destroy_jmethod_id(class_loader_data(), to_dealloc_id);
    }
  }
  return id;
}

// Figure out how many jmethodIDs haven't been allocated, and make
// sure space for them is pre-allocated.  This makes getting all
// method ids much, much faster with classes with more than 8
// methods, and has a *substantial* effect on performance with jvmti
// code that loads all jmethodIDs for all classes.
void InstanceKlass::ensure_space_for_methodids(int start_offset) {
  int new_jmeths = 0;
  int length = methods()->length();
  for (int index = start_offset; index < length; index++) {
    Method* m = methods()->at(index);
    jmethodID id = m->find_jmethod_id_or_null();
    if (id == nullptr) {
      new_jmeths++;
    }
  }
  if (new_jmeths != 0) {
    Method::ensure_jmethod_ids(class_loader_data(), new_jmeths);
  }
}

// Common code to fetch the jmethodID from the cache or update the
// cache with the new jmethodID. This function should never do anything
// that causes the caller to go to a safepoint or we can deadlock with
// the VMThread or have cache consistency issues.
//
jmethodID InstanceKlass::get_jmethod_id_fetch_or_update(
            size_t idnum, jmethodID new_id,
            jmethodID* new_jmeths, jmethodID* to_dealloc_id_p,
            jmethodID** to_dealloc_jmeths_p) {
  assert(new_id != nullptr, "sanity check");
  assert(to_dealloc_id_p != nullptr, "sanity check");
  assert(to_dealloc_jmeths_p != nullptr, "sanity check");
  assert(JmethodIdCreation_lock->owned_by_self(), "sanity check");

  // reacquire the cache - we are locked, single threaded or at a safepoint
  jmethodID* jmeths = methods_jmethod_ids_acquire();
  jmethodID  id     = nullptr;
  size_t     length = 0;

  if (jmeths == nullptr ||                      // no cache yet
      (length = (size_t)jmeths[0]) <= idnum) {  // cache is too short
    if (jmeths != nullptr) {
      // copy any existing entries from the old cache
      for (size_t index = 0; index < length; index++) {
        new_jmeths[index+1] = jmeths[index+1];
      }
      *to_dealloc_jmeths_p = jmeths;  // save old cache for later delete
    }
    release_set_methods_jmethod_ids(jmeths = new_jmeths);
  } else {
    // fetch jmethodID (if any) from the existing cache
    id = jmeths[idnum+1];
    *to_dealloc_jmeths_p = new_jmeths;  // save new cache for later delete
  }
  if (id == nullptr) {
    // No matching jmethodID in the existing cache or we have a new
    // cache or we just grew the cache. This cache write is done here
    // by the first thread to win the foot race because a jmethodID
    // needs to be unique once it is generally available.
    id = new_id;

    // The jmethodID cache can be read while unlocked so we have to
    // make sure the new jmethodID is complete before installing it
    // in the cache.
    Atomic::release_store(&jmeths[idnum+1], id);
  } else {
    *to_dealloc_id_p = new_id; // save new id for later delete
  }
  return id;
}


// Common code to get the jmethodID cache length and the jmethodID
// value at index idnum if there is one.
//
void InstanceKlass::get_jmethod_id_length_value(jmethodID* cache,
       size_t idnum, size_t *length_p, jmethodID* id_p) {
  assert(cache != nullptr, "sanity check");
  assert(length_p != nullptr, "sanity check");
  assert(id_p != nullptr, "sanity check");

  // cache size is stored in element[0], other elements offset by one
  *length_p = (size_t)cache[0];
  if (*length_p <= idnum) {  // cache is too short
    *id_p = nullptr;
  } else {
    *id_p = cache[idnum+1];  // fetch jmethodID (if any)
  }
}


// Lookup a jmethodID, null if not found.  Do no blocking, no allocations, no handles
jmethodID InstanceKlass::jmethod_id_or_null(Method* method) {
  size_t idnum = (size_t)method->method_idnum();
  jmethodID* jmeths = methods_jmethod_ids_acquire();
  size_t length;                                // length assigned as debugging crumb
  jmethodID id = nullptr;
  if (jmeths != nullptr &&                      // If there is a cache
      (length = (size_t)jmeths[0]) > idnum) {   // and if it is long enough,
    id = jmeths[idnum+1];                       // Look up the id (may be null)
  }
  return id;
}

inline DependencyContext InstanceKlass::dependencies() {
  DependencyContext dep_context(&_dep_context, &_dep_context_last_cleaned);
  return dep_context;
}

void InstanceKlass::mark_dependent_nmethods(DeoptimizationScope* deopt_scope, KlassDepChange& changes) {
  dependencies().mark_dependent_nmethods(deopt_scope, changes);
}

void InstanceKlass::add_dependent_nmethod(nmethod* nm) {
  dependencies().add_dependent_nmethod(nm);
}

void InstanceKlass::clean_dependency_context() {
  dependencies().clean_unloading_dependents();
}

#ifndef PRODUCT
void InstanceKlass::print_dependent_nmethods(bool verbose) {
  dependencies().print_dependent_nmethods(verbose);
}

bool InstanceKlass::is_dependent_nmethod(nmethod* nm) {
  return dependencies().is_dependent_nmethod(nm);
}
#endif //PRODUCT

void InstanceKlass::clean_weak_instanceklass_links() {
  clean_implementors_list();
  clean_method_data();
}

void InstanceKlass::clean_implementors_list() {
  assert(is_loader_alive(), "this klass should be live");
  if (is_interface()) {
    assert (ClassUnloading, "only called for ClassUnloading");
    for (;;) {
      // Use load_acquire due to competing with inserts
      InstanceKlass* impl = Atomic::load_acquire(adr_implementor());
      if (impl != nullptr && !impl->is_loader_alive()) {
        // null this field, might be an unloaded instance klass or null
        InstanceKlass* volatile* iklass = adr_implementor();
        if (Atomic::cmpxchg(iklass, impl, (InstanceKlass*)nullptr) == impl) {
          // Successfully unlinking implementor.
          if (log_is_enabled(Trace, class, unload)) {
            ResourceMark rm;
            log_trace(class, unload)("unlinking class (implementor): %s", impl->external_name());
          }
          return;
        }
      } else {
        return;
      }
    }
  }
}

void InstanceKlass::clean_method_data() {
  for (int m = 0; m < methods()->length(); m++) {
    MethodData* mdo = methods()->at(m)->method_data();
    if (mdo != nullptr) {
      ConditionalMutexLocker ml(mdo->extra_data_lock(), !SafepointSynchronize::is_at_safepoint());
      mdo->clean_method_data(/*always_clean*/false);
    }
  }
}

void InstanceKlass::metaspace_pointers_do(MetaspaceClosure* it) {
  Klass::metaspace_pointers_do(it);

  if (log_is_enabled(Trace, cds)) {
    ResourceMark rm;
    log_trace(cds)("Iter(InstanceKlass): %p (%s)", this, external_name());
  }

  it->push(&_annotations);
  it->push((Klass**)&_array_klasses);
  if (!is_rewritten()) {
    it->push(&_constants, MetaspaceClosure::_writable);
  } else {
    it->push(&_constants);
  }
  it->push(&_inner_classes);
#if INCLUDE_JVMTI
  it->push(&_previous_versions);
#endif
#if INCLUDE_CDS
  // For "old" classes with methods containing the jsr bytecode, the _methods array will
  // be rewritten during runtime (see Rewriter::rewrite_jsrs()). So setting the _methods to
  // be writable. The length check on the _methods is necessary because classes which
  // don't have any methods share the Universe::_the_empty_method_array which is in the RO region.
  if (_methods != nullptr && _methods->length() > 0 &&
      !can_be_verified_at_dumptime() && methods_contain_jsr_bytecode()) {
    // To handle jsr bytecode, new Method* maybe stored into _methods
    it->push(&_methods, MetaspaceClosure::_writable);
  } else {
#endif
    it->push(&_methods);
#if INCLUDE_CDS
  }
#endif
  it->push(&_default_methods);
  it->push(&_local_interfaces);
  it->push(&_transitive_interfaces);
  it->push(&_method_ordering);
  if (!is_rewritten()) {
    it->push(&_default_vtable_indices, MetaspaceClosure::_writable);
  } else {
    it->push(&_default_vtable_indices);
  }

  it->push(&_fieldinfo_stream);
  // _fields_status might be written into by Rewriter::scan_method() -> fd.set_has_initialized_final_update()
  it->push(&_fields_status, MetaspaceClosure::_writable);

  if (itable_length() > 0) {
    itableOffsetEntry* ioe = (itableOffsetEntry*)start_of_itable();
    int method_table_offset_in_words = ioe->offset()/wordSize;
    int itable_offset_in_words = (int)(start_of_itable() - (intptr_t*)this);

    int nof_interfaces = (method_table_offset_in_words - itable_offset_in_words)
                         / itableOffsetEntry::size();

    for (int i = 0; i < nof_interfaces; i ++, ioe ++) {
      if (ioe->interface_klass() != nullptr) {
        it->push(ioe->interface_klass_addr());
        itableMethodEntry* ime = ioe->first_method_entry(this);
        int n = klassItable::method_count_for_interface(ioe->interface_klass());
        for (int index = 0; index < n; index ++) {
          it->push(ime[index].method_addr());
        }
      }
    }
  }

  it->push(&_nest_host);
  it->push(&_nest_members);
  it->push(&_permitted_subclasses);
  it->push(&_record_components);
}

#if INCLUDE_CDS
void InstanceKlass::remove_unshareable_info() {

  if (is_linked()) {
    assert(can_be_verified_at_dumptime(), "must be");
    // Remember this so we can avoid walking the hierarchy at runtime.
    set_verified_at_dump_time();
  }

  Klass::remove_unshareable_info();

  if (SystemDictionaryShared::has_class_failed_verification(this)) {
    // Classes are attempted to link during dumping and may fail,
    // but these classes are still in the dictionary and class list in CLD.
    // If the class has failed verification, there is nothing else to remove.
    return;
  }

  // Reset to the 'allocated' state to prevent any premature accessing to
  // a shared class at runtime while the class is still being loaded and
  // restored. A class' init_state is set to 'loaded' at runtime when it's
  // being added to class hierarchy (see InstanceKlass:::add_to_hierarchy()).
  _init_state = allocated;

  { // Otherwise this needs to take out the Compile_lock.
    assert(SafepointSynchronize::is_at_safepoint(), "only called at safepoint");
    init_implementor();
  }

  // ConstantPool is cleaned separately. See ArchiveBuilder::make_klasses_shareable()
  // constants()->remove_unshareable_info();

  for (int i = 0; i < methods()->length(); i++) {
    Method* m = methods()->at(i);
    m->remove_unshareable_info();
  }

  // do array classes also.
  if (array_klasses() != nullptr) {
    array_klasses()->remove_unshareable_info();
  }

  // These are not allocated from metaspace. They are safe to set to null.
  _source_debug_extension = nullptr;
  _dep_context = nullptr;
  _osr_nmethods_head = nullptr;
#if INCLUDE_JVMTI
  _breakpoints = nullptr;
  _previous_versions = nullptr;
  _cached_class_file = nullptr;
  _jvmti_cached_class_field_map = nullptr;
#endif

  _init_thread = nullptr;
  _methods_jmethod_ids = nullptr;
  _jni_ids = nullptr;
  _oop_map_cache = nullptr;
  if (ArchiveInvokeDynamic && HeapShared::is_lambda_proxy_klass(this)) {
    // keep _nest_host
  } else {
    // clear _nest_host to ensure re-load at runtime
    _nest_host = nullptr;
  }
  init_shared_package_entry();
  _dep_context_last_cleaned = 0;
  _init_monitor = nullptr;
  DEBUG_ONLY(_shared_class_load_count = 0);

  _training_data = nullptr;
  remove_unshareable_flags();
}

void InstanceKlass::remove_unshareable_flags() {
  // clear all the flags/stats that shouldn't be in the archived version
  assert(!is_scratch_class(), "must be");
  assert(!has_been_redefined(), "must be");
#if INCLUDE_JVMTI
  set_is_being_redefined(false);
#endif
  set_has_resolved_methods(false);
}

void InstanceKlass::remove_java_mirror() {
  Klass::remove_java_mirror();

  // do array classes also.
  if (array_klasses() != nullptr) {
    array_klasses()->remove_java_mirror();
  }
}

void InstanceKlass::init_shared_package_entry() {
#if !INCLUDE_CDS_JAVA_HEAP
  _package_entry = nullptr;
#else
  if (!CDSConfig::is_dumping_full_module_graph()) {
    _package_entry = nullptr;
  } else if (DynamicDumpSharedSpaces) {
    if (!MetaspaceShared::is_in_shared_metaspace(_package_entry)) {
      _package_entry = nullptr;
    }
  } else {
    if (is_shared_unregistered_class()) {
      _package_entry = nullptr;
    } else {
      _package_entry = PackageEntry::get_archived_entry(_package_entry);
    }
  }
  ArchivePtrMarker::mark_pointer((address**)&_package_entry);
#endif
}

void InstanceKlass::compute_has_loops_flag_for_methods() {
  Array<Method*>* methods = this->methods();
  for (int index = 0; index < methods->length(); ++index) {
    Method* m = methods->at(index);
    if (!m->is_overpass()) { // work around JDK-8305771
      m->compute_has_loops_flag();
    }
  }
}

void InstanceKlass::restore_unshareable_info(ClassLoaderData* loader_data, Handle protection_domain,
                                             PackageEntry* pkg_entry, TRAPS) {
  // InstanceKlass::add_to_hierarchy() sets the init_state to loaded
  // before the InstanceKlass is added to the SystemDictionary. Make
  // sure the current state is <loaded.
  assert(!is_loaded(), "invalid init state");
  assert(!shared_loading_failed(), "Must not try to load failed class again");
  set_package(loader_data, pkg_entry, CHECK);
  Klass::restore_unshareable_info(loader_data, protection_domain, CHECK);

  Array<Method*>* methods = this->methods();
  int num_methods = methods->length();
  for (int index = 0; index < num_methods; ++index) {
    methods->at(index)->restore_unshareable_info(CHECK);
  }
#if INCLUDE_JVMTI
  if (JvmtiExport::has_redefined_a_class()) {
    // Reinitialize vtable because RedefineClasses may have changed some
    // entries in this vtable for super classes so the CDS vtable might
    // point to old or obsolete entries.  RedefineClasses doesn't fix up
    // vtables in the shared system dictionary, only the main one.
    // It also redefines the itable too so fix that too.
    // First fix any default methods that point to a super class that may
    // have been redefined.
    bool trace_name_printed = false;
    adjust_default_methods(&trace_name_printed);
    vtable().initialize_vtable();
    itable().initialize_itable();
  }
#endif

  // restore constant pool resolved references
  constants()->restore_unshareable_info(CHECK);

  if (array_klasses() != nullptr) {
    // To get a consistent list of classes we need MultiArray_lock to ensure
    // array classes aren't observed while they are being restored.
    MutexLocker ml(MultiArray_lock);
    assert(this == array_klasses()->bottom_klass(), "sanity");
    // Array classes have null protection domain.
    // --> see ArrayKlass::complete_create_array_klass()
    array_klasses()->restore_unshareable_info(class_loader_data(), Handle(), CHECK);
  }

  // Initialize @ValueBased class annotation
  if (DiagnoseSyncOnValueBasedClasses && has_value_based_class_annotation()) {
    set_is_value_based();
  }

  // restore the monitor
  _init_monitor = create_init_monitor("InstanceKlassInitMonitorRestored_lock");

  if (_training_data != nullptr) {
    _training_data->restore_unshareable_info(CHECK);
  }
}

// Check if a class or any of its supertypes has a version older than 50.
// CDS will not perform verification of old classes during dump time because
// without changing the old verifier, the verification constraint cannot be
// retrieved during dump time.
// Verification of archived old classes will be performed during run time.
bool InstanceKlass::can_be_verified_at_dumptime() const {
  if (MetaspaceShared::is_in_shared_metaspace(this)) {
    // This is a class that was dumped into the base archive, so we know
    // it was verified at dump time.
    return true;
  }

  if (ArchiveInvokeDynamic) {
    // FIXME: this works around JDK-8315719
    return true;
  }

  if (major_version() < 50 /*JAVA_6_VERSION*/) {
    return false;
  }
  if (java_super() != nullptr && !java_super()->can_be_verified_at_dumptime()) {
    return false;
  }
  Array<InstanceKlass*>* interfaces = local_interfaces();
  int len = interfaces->length();
  for (int i = 0; i < len; i++) {
    if (!interfaces->at(i)->can_be_verified_at_dumptime()) {
      return false;
    }
  }
  return true;
}

bool InstanceKlass::methods_contain_jsr_bytecode() const {
  Thread* thread = Thread::current();
  for (int i = 0; i < _methods->length(); i++) {
    methodHandle m(thread, _methods->at(i));
    BytecodeStream bcs(m);
    while (!bcs.is_last_bytecode()) {
      Bytecodes::Code opcode = bcs.next();
      if (opcode == Bytecodes::_jsr || opcode == Bytecodes::_jsr_w) {
        return true;
      }
    }
  }
  return false;
}

int InstanceKlass::shared_class_loader_type() const {
  if (is_shared_boot_class()) {
    return ClassLoader::BOOT_LOADER;
  } else if (is_shared_platform_class()) {
    return ClassLoader::PLATFORM_LOADER;
  } else if (is_shared_app_class()) {
    return ClassLoader::APP_LOADER;
  } else {
    return ClassLoader::OTHER;
  }
}
#endif // INCLUDE_CDS

#if INCLUDE_JVMTI
static void clear_all_breakpoints(Method* m) {
  m->clear_all_breakpoints();
}
#endif

void InstanceKlass::unload_class(InstanceKlass* ik) {
  // Release dependencies.
  ik->dependencies().remove_all_dependents();

  // notify the debugger
  if (JvmtiExport::should_post_class_unload()) {
    JvmtiExport::post_class_unload(ik);
  }

  // notify ClassLoadingService of class unload
  ClassLoadingService::notify_class_unloaded(ik);

  SystemDictionaryShared::handle_class_unloading(ik);

  if (log_is_enabled(Info, class, unload)) {
    ResourceMark rm;
    log_info(class, unload)("unloading class %s " PTR_FORMAT, ik->external_name(), p2i(ik));
  }

  Events::log_class_unloading(Thread::current(), ik);

#if INCLUDE_JFR
  assert(ik != nullptr, "invariant");
  EventClassUnload event;
  event.set_unloadedClass(ik);
  event.set_definingClassLoader(ik->class_loader_data());
  event.commit();
#endif
}

static void method_release_C_heap_structures(Method* m) {
  m->release_C_heap_structures();
}

// Called also by InstanceKlass::deallocate_contents, with false for release_sub_metadata.
void InstanceKlass::release_C_heap_structures(bool release_sub_metadata) {
  // Clean up C heap
  Klass::release_C_heap_structures();

  // Deallocate and call destructors for MDO mutexes
  if (release_sub_metadata) {
    methods_do(method_release_C_heap_structures);
  }

  // Destroy the init_monitor
  delete _init_monitor;

  // Deallocate oop map cache
  if (_oop_map_cache != nullptr) {
    delete _oop_map_cache;
    _oop_map_cache = nullptr;
  }

  // Deallocate JNI identifiers for jfieldIDs
  JNIid::deallocate(jni_ids());
  set_jni_ids(nullptr);

  jmethodID* jmeths = methods_jmethod_ids_acquire();
  if (jmeths != (jmethodID*)nullptr) {
    release_set_methods_jmethod_ids(nullptr);
    FreeHeap(jmeths);
  }

  assert(_dep_context == nullptr,
         "dependencies should already be cleaned");

#if INCLUDE_JVMTI
  // Deallocate breakpoint records
  if (breakpoints() != 0x0) {
    methods_do(clear_all_breakpoints);
    assert(breakpoints() == 0x0, "should have cleared breakpoints");
  }

  // deallocate the cached class file
  if (_cached_class_file != nullptr) {
    os::free(_cached_class_file);
    _cached_class_file = nullptr;
  }
#endif

  FREE_C_HEAP_ARRAY(char, _source_debug_extension);

  if (release_sub_metadata) {
    constants()->release_C_heap_structures();
  }
}

// The constant pool is on stack if any of the methods are executing or
// referenced by handles.
bool InstanceKlass::on_stack() const {
  return _constants->on_stack();
}

Symbol* InstanceKlass::source_file_name() const               { return _constants->source_file_name(); }
u2 InstanceKlass::source_file_name_index() const              { return _constants->source_file_name_index(); }
void InstanceKlass::set_source_file_name_index(u2 sourcefile_index) { _constants->set_source_file_name_index(sourcefile_index); }

// minor and major version numbers of class file
u2 InstanceKlass::minor_version() const                 { return _constants->minor_version(); }
void InstanceKlass::set_minor_version(u2 minor_version) { _constants->set_minor_version(minor_version); }
u2 InstanceKlass::major_version() const                 { return _constants->major_version(); }
void InstanceKlass::set_major_version(u2 major_version) { _constants->set_major_version(major_version); }

InstanceKlass* InstanceKlass::get_klass_version(int version) {
  for (InstanceKlass* ik = this; ik != nullptr; ik = ik->previous_versions()) {
    if (ik->constants()->version() == version) {
      return ik;
    }
  }
  return nullptr;
}

void InstanceKlass::set_source_debug_extension(const char* array, int length) {
  if (array == nullptr) {
    _source_debug_extension = nullptr;
  } else {
    // Adding one to the attribute length in order to store a null terminator
    // character could cause an overflow because the attribute length is
    // already coded with an u4 in the classfile, but in practice, it's
    // unlikely to happen.
    assert((length+1) > length, "Overflow checking");
    char* sde = NEW_C_HEAP_ARRAY(char, (length + 1), mtClass);
    for (int i = 0; i < length; i++) {
      sde[i] = array[i];
    }
    sde[length] = '\0';
    _source_debug_extension = sde;
  }
}

Symbol* InstanceKlass::generic_signature() const                   { return _constants->generic_signature(); }
u2 InstanceKlass::generic_signature_index() const                  { return _constants->generic_signature_index(); }
void InstanceKlass::set_generic_signature_index(u2 sig_index)      { _constants->set_generic_signature_index(sig_index); }

const char* InstanceKlass::signature_name() const {

  // Get the internal name as a c string
  const char* src = (const char*) (name()->as_C_string());
  const int src_length = (int)strlen(src);

  char* dest = NEW_RESOURCE_ARRAY(char, src_length + 3);

  // Add L as type indicator
  int dest_index = 0;
  dest[dest_index++] = JVM_SIGNATURE_CLASS;

  // Add the actual class name
  for (int src_index = 0; src_index < src_length; ) {
    dest[dest_index++] = src[src_index++];
  }

  if (is_hidden()) { // Replace the last '+' with a '.'.
    for (int index = (int)src_length; index > 0; index--) {
      if (dest[index] == '+') {
        dest[index] = JVM_SIGNATURE_DOT;
        break;
      }
    }
  }

  // Add the semicolon and the null
  dest[dest_index++] = JVM_SIGNATURE_ENDCLASS;
  dest[dest_index] = '\0';
  return dest;
}

ModuleEntry* InstanceKlass::module() const {
  if (is_hidden() &&
      in_unnamed_package() &&
      class_loader_data()->has_class_mirror_holder()) {
    // For a non-strong hidden class defined to an unnamed package,
    // its (class held) CLD will not have an unnamed module created for it.
    // Two choices to find the correct ModuleEntry:
    // 1. If hidden class is within a nest, use nest host's module
    // 2. Find the unnamed module off from the class loader
    // For now option #2 is used since a nest host is not set until
    // after the instance class is created in jvm_lookup_define_class().
    if (class_loader_data()->is_boot_class_loader_data()) {
      return ClassLoaderData::the_null_class_loader_data()->unnamed_module();
    } else {
      oop module = java_lang_ClassLoader::unnamedModule(class_loader_data()->class_loader());
      assert(java_lang_Module::is_instance(module), "Not an instance of java.lang.Module");
      return java_lang_Module::module_entry(module);
    }
  }

  // Class is in a named package
  if (!in_unnamed_package()) {
    return _package_entry->module();
  }

  // Class is in an unnamed package, return its loader's unnamed module
  return class_loader_data()->unnamed_module();
}

void InstanceKlass::set_package(ClassLoaderData* loader_data, PackageEntry* pkg_entry, TRAPS) {

  // ensure java/ packages only loaded by boot or platform builtin loaders
  // not needed for shared class since CDS does not archive prohibited classes.
  if (!is_shared()) {
    check_prohibited_package(name(), loader_data, CHECK);
  }

  if (is_shared() && _package_entry != nullptr) {
    if (CDSConfig::is_loading_full_module_graph() && _package_entry == pkg_entry) {
      // we can use the saved package
      assert(MetaspaceShared::is_in_shared_metaspace(_package_entry), "must be");
      return;
    } else {
      _package_entry = nullptr;
    }
  }

  // ClassLoader::package_from_class_name has already incremented the refcount of the symbol
  // it returns, so we need to decrement it when the current function exits.
  TempNewSymbol from_class_name =
      (pkg_entry != nullptr) ? nullptr : ClassLoader::package_from_class_name(name());

  Symbol* pkg_name;
  if (pkg_entry != nullptr) {
    pkg_name = pkg_entry->name();
  } else {
    pkg_name = from_class_name;
  }

  if (pkg_name != nullptr && loader_data != nullptr) {

    // Find in class loader's package entry table.
    _package_entry = pkg_entry != nullptr ? pkg_entry : loader_data->packages()->lookup_only(pkg_name);

    // If the package name is not found in the loader's package
    // entry table, it is an indication that the package has not
    // been defined. Consider it defined within the unnamed module.
    if (_package_entry == nullptr) {

      if (!ModuleEntryTable::javabase_defined()) {
        // Before java.base is defined during bootstrapping, define all packages in
        // the java.base module.  If a non-java.base package is erroneously placed
        // in the java.base module it will be caught later when java.base
        // is defined by ModuleEntryTable::verify_javabase_packages check.
        assert(ModuleEntryTable::javabase_moduleEntry() != nullptr, JAVA_BASE_NAME " module is null");
        _package_entry = loader_data->packages()->create_entry_if_absent(pkg_name, ModuleEntryTable::javabase_moduleEntry());
      } else {
        assert(loader_data->unnamed_module() != nullptr, "unnamed module is null");
        _package_entry = loader_data->packages()->create_entry_if_absent(pkg_name, loader_data->unnamed_module());
      }

      // A package should have been successfully created
      DEBUG_ONLY(ResourceMark rm(THREAD));
      assert(_package_entry != nullptr, "Package entry for class %s not found, loader %s",
             name()->as_C_string(), loader_data->loader_name_and_id());
    }

    if (log_is_enabled(Debug, module)) {
      ResourceMark rm(THREAD);
      ModuleEntry* m = _package_entry->module();
      log_trace(module)("Setting package: class: %s, package: %s, loader: %s, module: %s",
                        external_name(),
                        pkg_name->as_C_string(),
                        loader_data->loader_name_and_id(),
                        (m->is_named() ? m->name()->as_C_string() : UNNAMED_MODULE));
    }
  } else {
    ResourceMark rm(THREAD);
    log_trace(module)("Setting package: class: %s, package: unnamed, loader: %s, module: %s",
                      external_name(),
                      (loader_data != nullptr) ? loader_data->loader_name_and_id() : "null",
                      UNNAMED_MODULE);
  }
}

// Function set_classpath_index ensures that for a non-null _package_entry
// of the InstanceKlass, the entry is in the boot loader's package entry table.
// It then sets the classpath_index in the package entry record.
//
// The classpath_index field is used to find the entry on the boot loader class
// path for packages with classes loaded by the boot loader from -Xbootclasspath/a
// in an unnamed module.  It is also used to indicate (for all packages whose
// classes are loaded by the boot loader) that at least one of the package's
// classes has been loaded.
void InstanceKlass::set_classpath_index(s2 path_index) {
  if (_package_entry != nullptr) {
    DEBUG_ONLY(PackageEntryTable* pkg_entry_tbl = ClassLoaderData::the_null_class_loader_data()->packages();)
    assert(pkg_entry_tbl->lookup_only(_package_entry->name()) == _package_entry, "Should be same");
    assert(path_index != -1, "Unexpected classpath_index");
    _package_entry->set_classpath_index(path_index);
  }
}

// different versions of is_same_class_package

bool InstanceKlass::is_same_class_package(const Klass* class2) const {
  oop classloader1 = this->class_loader();
  PackageEntry* classpkg1 = this->package();
  if (class2->is_objArray_klass()) {
    class2 = ObjArrayKlass::cast(class2)->bottom_klass();
  }

  oop classloader2;
  PackageEntry* classpkg2;
  if (class2->is_instance_klass()) {
    classloader2 = class2->class_loader();
    classpkg2 = class2->package();
  } else {
    assert(class2->is_typeArray_klass(), "should be type array");
    classloader2 = nullptr;
    classpkg2 = nullptr;
  }

  // Same package is determined by comparing class loader
  // and package entries. Both must be the same. This rule
  // applies even to classes that are defined in the unnamed
  // package, they still must have the same class loader.
  if ((classloader1 == classloader2) && (classpkg1 == classpkg2)) {
    return true;
  }

  return false;
}

// return true if this class and other_class are in the same package. Classloader
// and classname information is enough to determine a class's package
bool InstanceKlass::is_same_class_package(oop other_class_loader,
                                          const Symbol* other_class_name) const {
  if (class_loader() != other_class_loader) {
    return false;
  }
  if (name()->fast_compare(other_class_name) == 0) {
     return true;
  }

  {
    ResourceMark rm;

    bool bad_class_name = false;
    TempNewSymbol other_pkg = ClassLoader::package_from_class_name(other_class_name, &bad_class_name);
    if (bad_class_name) {
      return false;
    }
    // Check that package_from_class_name() returns null, not "", if there is no package.
    assert(other_pkg == nullptr || other_pkg->utf8_length() > 0, "package name is empty string");

    const Symbol* const this_package_name =
      this->package() != nullptr ? this->package()->name() : nullptr;

    if (this_package_name == nullptr || other_pkg == nullptr) {
      // One of the two doesn't have a package.  Only return true if the other
      // one also doesn't have a package.
      return this_package_name == other_pkg;
    }

    // Check if package is identical
    return this_package_name->fast_compare(other_pkg) == 0;
  }
}

static bool is_prohibited_package_slow(Symbol* class_name) {
  // Caller has ResourceMark
  int length;
  jchar* unicode = class_name->as_unicode(length);
  return (length >= 5 &&
          unicode[0] == 'j' &&
          unicode[1] == 'a' &&
          unicode[2] == 'v' &&
          unicode[3] == 'a' &&
          unicode[4] == '/');
}

// Only boot and platform class loaders can define classes in "java/" packages.
void InstanceKlass::check_prohibited_package(Symbol* class_name,
                                             ClassLoaderData* loader_data,
                                             TRAPS) {
  if (!loader_data->is_boot_class_loader_data() &&
      !loader_data->is_platform_class_loader_data() &&
      class_name != nullptr && class_name->utf8_length() >= 5) {
    ResourceMark rm(THREAD);
    bool prohibited;
    const u1* base = class_name->base();
    if ((base[0] | base[1] | base[2] | base[3] | base[4]) & 0x80) {
      prohibited = is_prohibited_package_slow(class_name);
    } else {
      char* name = class_name->as_C_string();
      prohibited = (strncmp(name, JAVAPKG, JAVAPKG_LEN) == 0 && name[JAVAPKG_LEN] == '/');
    }
    if (prohibited) {
      TempNewSymbol pkg_name = ClassLoader::package_from_class_name(class_name);
      assert(pkg_name != nullptr, "Error in parsing package name starting with 'java/'");
      char* name = pkg_name->as_C_string();
      const char* class_loader_name = loader_data->loader_name_and_id();
      StringUtils::replace_no_expand(name, "/", ".");
      const char* msg_text1 = "Class loader (instance of): ";
      const char* msg_text2 = " tried to load prohibited package name: ";
      size_t len = strlen(msg_text1) + strlen(class_loader_name) + strlen(msg_text2) + strlen(name) + 1;
      char* message = NEW_RESOURCE_ARRAY_IN_THREAD(THREAD, char, len);
      jio_snprintf(message, len, "%s%s%s%s", msg_text1, class_loader_name, msg_text2, name);
      THROW_MSG(vmSymbols::java_lang_SecurityException(), message);
    }
  }
  return;
}

bool InstanceKlass::find_inner_classes_attr(int* ooff, int* noff, TRAPS) const {
  constantPoolHandle i_cp(THREAD, constants());
  for (InnerClassesIterator iter(this); !iter.done(); iter.next()) {
    int ioff = iter.inner_class_info_index();
    if (ioff != 0) {
      // Check to see if the name matches the class we're looking for
      // before attempting to find the class.
      if (i_cp->klass_name_at_matches(this, ioff)) {
        Klass* inner_klass = i_cp->klass_at(ioff, CHECK_false);
        if (this == inner_klass) {
          *ooff = iter.outer_class_info_index();
          *noff = iter.inner_name_index();
          return true;
        }
      }
    }
  }
  return false;
}

InstanceKlass* InstanceKlass::compute_enclosing_class(bool* inner_is_member, TRAPS) const {
  InstanceKlass* outer_klass = nullptr;
  *inner_is_member = false;
  int ooff = 0, noff = 0;
  bool has_inner_classes_attr = find_inner_classes_attr(&ooff, &noff, THREAD);
  if (has_inner_classes_attr) {
    constantPoolHandle i_cp(THREAD, constants());
    if (ooff != 0) {
      Klass* ok = i_cp->klass_at(ooff, CHECK_NULL);
      if (!ok->is_instance_klass()) {
        // If the outer class is not an instance klass then it cannot have
        // declared any inner classes.
        ResourceMark rm(THREAD);
        Exceptions::fthrow(
          THREAD_AND_LOCATION,
          vmSymbols::java_lang_IncompatibleClassChangeError(),
          "%s and %s disagree on InnerClasses attribute",
          ok->external_name(),
          external_name());
        return nullptr;
      }
      outer_klass = InstanceKlass::cast(ok);
      *inner_is_member = true;
    }
    if (nullptr == outer_klass) {
      // It may be a local class; try for that.
      int encl_method_class_idx = enclosing_method_class_index();
      if (encl_method_class_idx != 0) {
        Klass* ok = i_cp->klass_at(encl_method_class_idx, CHECK_NULL);
        outer_klass = InstanceKlass::cast(ok);
        *inner_is_member = false;
      }
    }
  }

  // If no inner class attribute found for this class.
  if (nullptr == outer_klass) return nullptr;

  // Throws an exception if outer klass has not declared k as an inner klass
  // We need evidence that each klass knows about the other, or else
  // the system could allow a spoof of an inner class to gain access rights.
  Reflection::check_for_inner_class(outer_klass, this, *inner_is_member, CHECK_NULL);
  return outer_klass;
}

jint InstanceKlass::compute_modifier_flags() const {
  jint access = access_flags().as_int();

  // But check if it happens to be member class.
  InnerClassesIterator iter(this);
  for (; !iter.done(); iter.next()) {
    int ioff = iter.inner_class_info_index();
    // Inner class attribute can be zero, skip it.
    // Strange but true:  JVM spec. allows null inner class refs.
    if (ioff == 0) continue;

    // only look at classes that are already loaded
    // since we are looking for the flags for our self.
    Symbol* inner_name = constants()->klass_name_at(ioff);
    if (name() == inner_name) {
      // This is really a member class.
      access = iter.inner_access_flags();
      break;
    }
  }
  // Remember to strip ACC_SUPER bit
  return (access & (~JVM_ACC_SUPER)) & JVM_ACC_WRITTEN_FLAGS;
}

jint InstanceKlass::jvmti_class_status() const {
  jint result = 0;

  if (is_linked()) {
    result |= JVMTI_CLASS_STATUS_VERIFIED | JVMTI_CLASS_STATUS_PREPARED;
  }

  if (is_initialized()) {
    assert(is_linked(), "Class status is not consistent");
    result |= JVMTI_CLASS_STATUS_INITIALIZED;
  }
  if (is_in_error_state()) {
    result |= JVMTI_CLASS_STATUS_ERROR;
  }
  return result;
}

Method* InstanceKlass::method_at_itable(InstanceKlass* holder, int index, TRAPS) {
  bool implements_interface; // initialized by method_at_itable_or_null
  Method* m = method_at_itable_or_null(holder, index,
                                       implements_interface); // out parameter
  if (m != nullptr) {
    assert(implements_interface, "sanity");
    return m;
  } else if (implements_interface) {
    // Throw AbstractMethodError since corresponding itable slot is empty.
    THROW_NULL(vmSymbols::java_lang_AbstractMethodError());
  } else {
    // If the interface isn't implemented by the receiver class,
    // the VM should throw IncompatibleClassChangeError.
    ResourceMark rm(THREAD);
    stringStream ss;
    bool same_module = (module() == holder->module());
    ss.print("Receiver class %s does not implement "
             "the interface %s defining the method to be called "
             "(%s%s%s)",
             external_name(), holder->external_name(),
             (same_module) ? joint_in_module_of_loader(holder) : class_in_module_of_loader(),
             (same_module) ? "" : "; ",
             (same_module) ? "" : holder->class_in_module_of_loader());
    THROW_MSG_NULL(vmSymbols::java_lang_IncompatibleClassChangeError(), ss.as_string());
  }
}

Method* InstanceKlass::method_at_itable_or_null(InstanceKlass* holder, int index, bool& implements_interface) {
  klassItable itable(this);
  for (int i = 0; i < itable.size_offset_table(); i++) {
    itableOffsetEntry* offset_entry = itable.offset_entry(i);
    if (offset_entry->interface_klass() == holder) {
      implements_interface = true;
      itableMethodEntry* ime = offset_entry->first_method_entry(this);
      Method* m = ime[index].method();
      return m;
    }
  }
  implements_interface = false;
  return nullptr; // offset entry not found
}

int InstanceKlass::vtable_index_of_interface_method(Method* intf_method) {
  assert(is_linked(), "required");
  assert(intf_method->method_holder()->is_interface(), "not an interface method");
  assert(is_subtype_of(intf_method->method_holder()), "interface not implemented");

  int vtable_index = Method::invalid_vtable_index;
  Symbol* name = intf_method->name();
  Symbol* signature = intf_method->signature();

  // First check in default method array
  if (!intf_method->is_abstract() && default_methods() != nullptr) {
    int index = find_method_index(default_methods(),
                                  name, signature,
                                  Klass::OverpassLookupMode::find,
                                  Klass::StaticLookupMode::find,
                                  Klass::PrivateLookupMode::find);
    if (index >= 0) {
      vtable_index = default_vtable_indices()->at(index);
    }
  }
  if (vtable_index == Method::invalid_vtable_index) {
    // get vtable_index for miranda methods
    klassVtable vt = vtable();
    vtable_index = vt.index_of_miranda(name, signature);
  }
  return vtable_index;
}

#if INCLUDE_JVMTI
// update default_methods for redefineclasses for methods that are
// not yet in the vtable due to concurrent subclass define and superinterface
// redefinition
// Note: those in the vtable, should have been updated via adjust_method_entries
void InstanceKlass::adjust_default_methods(bool* trace_name_printed) {
  // search the default_methods for uses of either obsolete or EMCP methods
  if (default_methods() != nullptr) {
    for (int index = 0; index < default_methods()->length(); index ++) {
      Method* old_method = default_methods()->at(index);
      if (old_method == nullptr || !old_method->is_old()) {
        continue; // skip uninteresting entries
      }
      assert(!old_method->is_deleted(), "default methods may not be deleted");
      Method* new_method = old_method->get_new_method();
      default_methods()->at_put(index, new_method);

      if (log_is_enabled(Info, redefine, class, update)) {
        ResourceMark rm;
        if (!(*trace_name_printed)) {
          log_info(redefine, class, update)
            ("adjust: klassname=%s default methods from name=%s",
             external_name(), old_method->method_holder()->external_name());
          *trace_name_printed = true;
        }
        log_debug(redefine, class, update, vtables)
          ("default method update: %s(%s) ",
           new_method->name()->as_C_string(), new_method->signature()->as_C_string());
      }
    }
  }
}
#endif // INCLUDE_JVMTI

// On-stack replacement stuff
void InstanceKlass::add_osr_nmethod(nmethod* n) {
  assert_lock_strong(CompiledMethod_lock);
#ifndef PRODUCT
  nmethod* prev = lookup_osr_nmethod(n->method(), n->osr_entry_bci(), n->comp_level(), true);
  assert(prev == nullptr || !prev->is_in_use() COMPILER2_PRESENT(|| StressRecompilation),
      "redundant OSR recompilation detected. memory leak in CodeCache!");
#endif
  // only one compilation can be active
  assert(n->is_osr_method(), "wrong kind of nmethod");
  n->set_osr_link(osr_nmethods_head());
  set_osr_nmethods_head(n);
  // Raise the highest osr level if necessary
  n->method()->set_highest_osr_comp_level(MAX2(n->method()->highest_osr_comp_level(), n->comp_level()));

  // Get rid of the osr methods for the same bci that have lower levels.
  for (int l = CompLevel_limited_profile; l < n->comp_level(); l++) {
    nmethod *inv = lookup_osr_nmethod(n->method(), n->osr_entry_bci(), l, true);
    if (inv != nullptr && inv->is_in_use()) {
      inv->make_not_entrant();
    }
  }
}

// Remove osr nmethod from the list. Return true if found and removed.
bool InstanceKlass::remove_osr_nmethod(nmethod* n) {
  // This is a short non-blocking critical region, so the no safepoint check is ok.
  ConditionalMutexLocker ml(CompiledMethod_lock, !CompiledMethod_lock->owned_by_self(), Mutex::_no_safepoint_check_flag);
  assert(n->is_osr_method(), "wrong kind of nmethod");
  nmethod* last = nullptr;
  nmethod* cur  = osr_nmethods_head();
  int max_level = CompLevel_none;  // Find the max comp level excluding n
  Method* m = n->method();
  // Search for match
  bool found = false;
  while(cur != nullptr && cur != n) {
    if (m == cur->method()) {
      // Find max level before n
      max_level = MAX2(max_level, cur->comp_level());
    }
    last = cur;
    cur = cur->osr_link();
  }
  nmethod* next = nullptr;
  if (cur == n) {
    found = true;
    next = cur->osr_link();
    if (last == nullptr) {
      // Remove first element
      set_osr_nmethods_head(next);
    } else {
      last->set_osr_link(next);
    }
  }
  n->set_osr_link(nullptr);
  cur = next;
  while (cur != nullptr) {
    // Find max level after n
    if (m == cur->method()) {
      max_level = MAX2(max_level, cur->comp_level());
    }
    cur = cur->osr_link();
  }
  m->set_highest_osr_comp_level(max_level);
  return found;
}

int InstanceKlass::mark_osr_nmethods(DeoptimizationScope* deopt_scope, const Method* m) {
  ConditionalMutexLocker ml(CompiledMethod_lock, !CompiledMethod_lock->owned_by_self(), Mutex::_no_safepoint_check_flag);
  nmethod* osr = osr_nmethods_head();
  int found = 0;
  while (osr != nullptr) {
    assert(osr->is_osr_method(), "wrong kind of nmethod found in chain");
    if (osr->method() == m) {
      deopt_scope->mark(osr);
      found++;
    }
    osr = osr->osr_link();
  }
  return found;
}

nmethod* InstanceKlass::lookup_osr_nmethod(const Method* m, int bci, int comp_level, bool match_level) const {
  ConditionalMutexLocker ml(CompiledMethod_lock, !CompiledMethod_lock->owned_by_self(), Mutex::_no_safepoint_check_flag);
  nmethod* osr = osr_nmethods_head();
  nmethod* best = nullptr;
  while (osr != nullptr) {
    assert(osr->is_osr_method(), "wrong kind of nmethod found in chain");
    // There can be a time when a c1 osr method exists but we are waiting
    // for a c2 version. When c2 completes its osr nmethod we will trash
    // the c1 version and only be able to find the c2 version. However
    // while we overflow in the c1 code at back branches we don't want to
    // try and switch to the same code as we are already running

    if (osr->method() == m &&
        (bci == InvocationEntryBci || osr->osr_entry_bci() == bci)) {
      if (match_level) {
        if (osr->comp_level() == comp_level) {
          // Found a match - return it.
          return osr;
        }
      } else {
        if (best == nullptr || (osr->comp_level() > best->comp_level())) {
          if (osr->comp_level() == CompilationPolicy::highest_compile_level()) {
            // Found the best possible - return it.
            return osr;
          }
          best = osr;
        }
      }
    }
    osr = osr->osr_link();
  }

  assert(match_level == false || best == nullptr, "shouldn't pick up anything if match_level is set");
  if (best != nullptr && best->comp_level() >= comp_level) {
    return best;
  }
  return nullptr;
}

// -----------------------------------------------------------------------------------------------------
// Printing

#define BULLET  " - "

static const char* state_names[] = {
  "allocated", "loaded", "being_linked", "linked", "being_initialized", "fully_initialized", "initialization_error"
};

static void print_vtable(intptr_t* start, int len, outputStream* st) {
  for (int i = 0; i < len; i++) {
    intptr_t e = start[i];
    st->print("%d : " INTPTR_FORMAT, i, e);
    if (MetaspaceObj::is_valid((Metadata*)e)) {
      st->print(" ");
      ((Metadata*)e)->print_value_on(st);
    }
    st->cr();
  }
}

static void print_vtable(vtableEntry* start, int len, outputStream* st) {
  return print_vtable(reinterpret_cast<intptr_t*>(start), len, st);
}

const char* InstanceKlass::init_state_name() const {
  return state_names[init_state()];
}

void InstanceKlass::print_on(outputStream* st) const {
  assert(is_klass(), "must be klass");
  Klass::print_on(st);

  st->print(BULLET"instance size:     %d", size_helper());                        st->cr();
  st->print(BULLET"klass size:        %d", size());                               st->cr();
  st->print(BULLET"access:            "); access_flags().print_on(st);            st->cr();
  st->print(BULLET"flags:             "); _misc_flags.print_on(st);               st->cr();
  st->print(BULLET"state:             "); st->print_cr("%s", init_state_name());
  st->print(BULLET"name:              "); name()->print_value_on(st);             st->cr();
  st->print(BULLET"super:             "); Metadata::print_value_on_maybe_null(st, super()); st->cr();
  st->print(BULLET"sub:               ");
  Klass* sub = subklass();
  int n;
  for (n = 0; sub != nullptr; n++, sub = sub->next_sibling()) {
    if (n < MaxSubklassPrintSize) {
      sub->print_value_on(st);
      st->print("   ");
    }
  }
  if (n >= MaxSubklassPrintSize) st->print("(" INTX_FORMAT " more klasses...)", n - MaxSubklassPrintSize);
  st->cr();

  if (is_interface()) {
    st->print_cr(BULLET"nof implementors:  %d", nof_implementors());
    if (nof_implementors() == 1) {
      st->print_cr(BULLET"implementor:    ");
      st->print("   ");
      implementor()->print_value_on(st);
      st->cr();
    }
  }

  st->print(BULLET"arrays:            "); Metadata::print_value_on_maybe_null(st, array_klasses()); st->cr();
  st->print(BULLET"methods:           "); methods()->print_value_on(st);                  st->cr();
  if (Verbose || WizardMode) {
    Array<Method*>* method_array = methods();
    for (int i = 0; i < method_array->length(); i++) {
      st->print("%d : ", i); method_array->at(i)->print_value(); st->cr();
    }
  }
  st->print(BULLET"method ordering:   "); method_ordering()->print_value_on(st);      st->cr();
  st->print(BULLET"default_methods:   "); default_methods()->print_value_on(st);      st->cr();
  if (Verbose && default_methods() != nullptr) {
    Array<Method*>* method_array = default_methods();
    for (int i = 0; i < method_array->length(); i++) {
      st->print("%d : ", i); method_array->at(i)->print_value(); st->cr();
    }
  }
  if (default_vtable_indices() != nullptr) {
    st->print(BULLET"default vtable indices:   "); default_vtable_indices()->print_value_on(st);       st->cr();
  }
  st->print(BULLET"local interfaces:  "); local_interfaces()->print_value_on(st);      st->cr();
  st->print(BULLET"trans. interfaces: "); transitive_interfaces()->print_value_on(st); st->cr();
  st->print(BULLET"constants:         "); constants()->print_value_on(st);         st->cr();
  if (class_loader_data() != nullptr) {
    st->print(BULLET"class loader data:  ");
    class_loader_data()->print_value_on(st);
    st->cr();
  }
  if (source_file_name() != nullptr) {
    st->print(BULLET"source file:       ");
    source_file_name()->print_value_on(st);
    st->cr();
  }
  if (source_debug_extension() != nullptr) {
    st->print(BULLET"source debug extension:       ");
    st->print("%s", source_debug_extension());
    st->cr();
  }
  st->print(BULLET"class annotations:       "); class_annotations()->print_value_on(st); st->cr();
  st->print(BULLET"class type annotations:  "); class_type_annotations()->print_value_on(st); st->cr();
  st->print(BULLET"field annotations:       "); fields_annotations()->print_value_on(st); st->cr();
  st->print(BULLET"field type annotations:  "); fields_type_annotations()->print_value_on(st); st->cr();
  {
    bool have_pv = false;
    // previous versions are linked together through the InstanceKlass
    for (InstanceKlass* pv_node = previous_versions();
         pv_node != nullptr;
         pv_node = pv_node->previous_versions()) {
      if (!have_pv)
        st->print(BULLET"previous version:  ");
      have_pv = true;
      pv_node->constants()->print_value_on(st);
    }
    if (have_pv) st->cr();
  }

  if (generic_signature() != nullptr) {
    st->print(BULLET"generic signature: ");
    generic_signature()->print_value_on(st);
    st->cr();
  }
  st->print(BULLET"inner classes:     "); inner_classes()->print_value_on(st);     st->cr();
  st->print(BULLET"nest members:     "); nest_members()->print_value_on(st);     st->cr();
  if (record_components() != nullptr) {
    st->print(BULLET"record components:     "); record_components()->print_value_on(st);     st->cr();
  }
  st->print(BULLET"permitted subclasses:     "); permitted_subclasses()->print_value_on(st);     st->cr();
  if (java_mirror() != nullptr) {
    st->print(BULLET"java mirror:       ");
    java_mirror()->print_value_on(st);
    st->cr();
  } else {
    st->print_cr(BULLET"java mirror:       null");
  }
  st->print(BULLET"vtable length      %d  (start addr: " PTR_FORMAT ")", vtable_length(), p2i(start_of_vtable())); st->cr();
  if (vtable_length() > 0 && (Verbose || WizardMode))  print_vtable(start_of_vtable(), vtable_length(), st);
  st->print(BULLET"itable length      %d (start addr: " PTR_FORMAT ")", itable_length(), p2i(start_of_itable())); st->cr();
  if (itable_length() > 0 && (Verbose || WizardMode))  print_vtable(start_of_itable(), itable_length(), st);
  st->print_cr(BULLET"---- static fields (%d words):", static_field_size());
  FieldPrinter print_static_field(st);
  ((InstanceKlass*)this)->do_local_static_fields(&print_static_field);
  st->print_cr(BULLET"---- non-static fields (%d words):", nonstatic_field_size());
  FieldPrinter print_nonstatic_field(st);
  InstanceKlass* ik = const_cast<InstanceKlass*>(this);
  ik->print_nonstatic_fields(&print_nonstatic_field);

  st->print(BULLET"non-static oop maps: ");
  OopMapBlock* map     = start_of_nonstatic_oop_maps();
  OopMapBlock* end_map = map + nonstatic_oop_map_count();
  while (map < end_map) {
    st->print("%d-%d ", map->offset(), map->offset() + heapOopSize*(map->count() - 1));
    map++;
  }
  st->cr();
}

void InstanceKlass::print_value_on(outputStream* st) const {
  assert(is_klass(), "must be klass");
  if (Verbose || WizardMode)  access_flags().print_on(st);
  name()->print_value_on(st);
}

void FieldPrinter::do_field(fieldDescriptor* fd) {
  _st->print(BULLET);
   if (_obj == nullptr) {
     fd->print_on(_st);
     _st->cr();
   } else {
     fd->print_on_for(_st, _obj);
     _st->cr();
   }
}


void InstanceKlass::oop_print_on(oop obj, outputStream* st) {
  Klass::oop_print_on(obj, st);

  if (this == vmClasses::String_klass()) {
    typeArrayOop value  = java_lang_String::value(obj);
    juint        length = java_lang_String::length(obj);
    if (value != nullptr &&
        value->is_typeArray() &&
        length <= (juint) value->length()) {
      st->print(BULLET"string: ");
      java_lang_String::print(obj, st);
      st->cr();
    }
  }

  st->print_cr(BULLET"---- fields (total size " SIZE_FORMAT " words):", oop_size(obj));
  FieldPrinter print_field(st, obj);
  print_nonstatic_fields(&print_field);

  if (this == vmClasses::Class_klass()) {
    st->print(BULLET"signature: ");
    java_lang_Class::print_signature(obj, st);
    st->cr();
    Klass* real_klass = java_lang_Class::as_Klass(obj);
    if (real_klass != nullptr && real_klass->is_instance_klass()) {
      st->print_cr(BULLET"---- static fields (%d):", java_lang_Class::static_oop_field_count(obj));
      InstanceKlass::cast(real_klass)->do_local_static_fields(&print_field);
    }
  } else if (this == vmClasses::MethodType_klass()) {
    st->print(BULLET"signature: ");
    java_lang_invoke_MethodType::print_signature(obj, st);
    st->cr();
  }
}

#ifndef PRODUCT

bool InstanceKlass::verify_itable_index(int i) {
  int method_count = klassItable::method_count_for_interface(this);
  assert(i >= 0 && i < method_count, "index out of bounds");
  return true;
}

#endif //PRODUCT

void InstanceKlass::oop_print_value_on(oop obj, outputStream* st) {
  st->print("a ");
  name()->print_value_on(st);
  obj->print_address_on(st);
  if (this == vmClasses::String_klass()
      && java_lang_String::value(obj) != nullptr) {
    ResourceMark rm;
    int len = java_lang_String::length(obj);
    int plen = (len < 24 ? len : 12);
    char* str = java_lang_String::as_utf8_string(obj, 0, plen);
    st->print(" = \"%s\"", str);
    if (len > plen)
      st->print("...[%d]", len);
  } else if (this == vmClasses::Class_klass()) {
    Klass* k = java_lang_Class::as_Klass(obj);
    st->print(" = ");
    if (k != nullptr) {
      k->print_value_on(st);
    } else {
      const char* tname = type2name(java_lang_Class::primitive_type(obj));
      st->print("%s", tname ? tname : "type?");
    }
  } else if (this == vmClasses::MethodType_klass()) {
    st->print(" = ");
    java_lang_invoke_MethodType::print_signature(obj, st);
  } else if (java_lang_boxing_object::is_instance(obj)) {
    st->print(" = ");
    java_lang_boxing_object::print(obj, st);
  } else if (this == vmClasses::LambdaForm_klass()) {
    oop vmentry = java_lang_invoke_LambdaForm::vmentry(obj);
    if (vmentry != nullptr) {
      st->print(" => ");
      vmentry->print_value_on(st);
    }
  } else if (this == vmClasses::MemberName_klass()) {
    Metadata* vmtarget = java_lang_invoke_MemberName::vmtarget(obj);
    if (vmtarget != nullptr) {
      st->print(" = ");
      vmtarget->print_value_on(st);
    } else {
      oop clazz = java_lang_invoke_MemberName::clazz(obj);
      oop name  = java_lang_invoke_MemberName::name(obj);
      if (clazz != nullptr) {
        clazz->print_value_on(st);
      } else {
        st->print("null");
      }
      st->print(".");
      if (name != nullptr) {
        name->print_value_on(st);
      } else {
        st->print("null");
      }
    }
  }
}

const char* InstanceKlass::internal_name() const {
  return external_name();
}

void InstanceKlass::print_class_load_logging(ClassLoaderData* loader_data,
                                             const ModuleEntry* module_entry,
                                             const ClassFileStream* cfs) const {

  if (ClassListWriter::is_enabled()) {
    ClassListWriter::write(this, cfs);
  }

  print_class_load_helper(loader_data, module_entry, cfs);
  print_class_load_cause_logging();
}

void InstanceKlass::print_class_load_helper(ClassLoaderData* loader_data,
                                             const ModuleEntry* module_entry,
                                             const ClassFileStream* cfs) const {

  if (!log_is_enabled(Info, class, load)) {
    return;
  }

  ResourceMark rm;
  LogMessage(class, load) msg;
  stringStream info_stream;

  // Name and class hierarchy info
  info_stream.print("%s", external_name());

  // Source
  if (cfs != nullptr) {
    if (cfs->source() != nullptr) {
      const char* module_name = (module_entry->name() == nullptr) ? UNNAMED_MODULE : module_entry->name()->as_C_string();
      if (module_name != nullptr) {
        // When the boot loader created the stream, it didn't know the module name
        // yet. Let's format it now.
        if (cfs->from_boot_loader_modules_image()) {
          info_stream.print(" source: jrt:/%s", module_name);
        } else {
          info_stream.print(" source: %s", cfs->source());
        }
      } else {
        info_stream.print(" source: %s", cfs->source());
      }
    } else if (loader_data == ClassLoaderData::the_null_class_loader_data()) {
      Thread* current = Thread::current();
      Klass* caller = current->is_Java_thread() ?
        JavaThread::cast(current)->security_get_caller_class(1):
        nullptr;
      // caller can be null, for example, during a JVMTI VM_Init hook
      if (caller != nullptr) {
        info_stream.print(" source: instance of %s", caller->external_name());
      } else {
        // source is unknown
      }
    } else {
      oop class_loader = loader_data->class_loader();
      info_stream.print(" source: %s", class_loader->klass()->external_name());
    }
  } else {
    assert(this->is_shared(), "must be");
    if (MetaspaceShared::is_shared_dynamic((void*)this)) {
      info_stream.print(" source: shared objects file (top)");
    } else {
      info_stream.print(" source: shared objects file");
    }
  }

  msg.info("%s", info_stream.as_string());

  if (log_is_enabled(Debug, class, load)) {
    stringStream debug_stream;

    // Class hierarchy info
    debug_stream.print(" klass: " PTR_FORMAT " super: " PTR_FORMAT,
                       p2i(this),  p2i(superklass()));

    // Interfaces
    if (local_interfaces() != nullptr && local_interfaces()->length() > 0) {
      debug_stream.print(" interfaces:");
      int length = local_interfaces()->length();
      for (int i = 0; i < length; i++) {
        debug_stream.print(" " PTR_FORMAT,
                           p2i(InstanceKlass::cast(local_interfaces()->at(i))));
      }
    }

    // Class loader
    debug_stream.print(" loader: [");
    loader_data->print_value_on(&debug_stream);
    debug_stream.print("]");

    // Classfile checksum
    if (cfs) {
      debug_stream.print(" bytes: %d checksum: %08x",
                         cfs->length(),
                         ClassLoader::crc32(0, (const char*)cfs->buffer(),
                         cfs->length()));
    }

    msg.debug("%s", debug_stream.as_string());
  }
}

void InstanceKlass::print_class_load_cause_logging() const {
  bool log_cause_native = log_is_enabled(Info, class, load, cause, native);
  if (log_cause_native || log_is_enabled(Info, class, load, cause)) {
    JavaThread* current = JavaThread::current();
    ResourceMark rm(current);
    const char* name = external_name();

    if (LogClassLoadingCauseFor == nullptr ||
        (strcmp("*", LogClassLoadingCauseFor) != 0 &&
         strstr(name, LogClassLoadingCauseFor) == nullptr)) {
        return;
    }

    // Log Java stack first
    {
      LogMessage(class, load, cause) msg;
      NonInterleavingLogStream info_stream{LogLevelType::Info, msg};

      info_stream.print_cr("Java stack when loading %s:", name);
      current->print_stack_on(&info_stream);
    }

    // Log native stack second
    if (log_cause_native) {
      // Log to string first so that lines can be indented
      stringStream stack_stream;
      char buf[O_BUFLEN];
      address lastpc = nullptr;
      if (os::platform_print_native_stack(&stack_stream, nullptr, buf, O_BUFLEN, lastpc)) {
        // We have printed the native stack in platform-specific code,
        // so nothing else to do in this case.
      } else {
        frame f = os::current_frame();
        VMError::print_native_stack(&stack_stream, f, current, true /*print_source_info */,
                                    -1 /* max stack_stream */, buf, O_BUFLEN);
      }

      LogMessage(class, load, cause, native) msg;
      NonInterleavingLogStream info_stream{LogLevelType::Info, msg};
      info_stream.print_cr("Native stack when loading %s:", name);

      // Print each native stack line to the log
      int size = (int) stack_stream.size();
      char* stack = stack_stream.as_string();
      char* stack_end = stack + size;
      char* line_start = stack;
      for (char* p = stack; p < stack_end; p++) {
        if (*p == '\n') {
          *p = '\0';
          info_stream.print_cr("\t%s", line_start);
          line_start = p + 1;
        }
      }
      if (line_start < stack_end) {
        info_stream.print_cr("\t%s", line_start);
      }
    }
  }
}

// Verification

class VerifyFieldClosure: public BasicOopIterateClosure {
 protected:
  template <class T> void do_oop_work(T* p) {
    oop obj = RawAccess<>::oop_load(p);
    if (!oopDesc::is_oop_or_null(obj)) {
      tty->print_cr("Failed: " PTR_FORMAT " -> " PTR_FORMAT, p2i(p), p2i(obj));
      Universe::print_on(tty);
      guarantee(false, "boom");
    }
  }
 public:
  virtual void do_oop(oop* p)       { VerifyFieldClosure::do_oop_work(p); }
  virtual void do_oop(narrowOop* p) { VerifyFieldClosure::do_oop_work(p); }
};

void InstanceKlass::verify_on(outputStream* st) {
#ifndef PRODUCT
  // Avoid redundant verifies, this really should be in product.
  if (_verify_count == Universe::verify_count()) return;
  _verify_count = Universe::verify_count();
#endif

  // Verify Klass
  Klass::verify_on(st);

  // Verify that klass is present in ClassLoaderData
  guarantee(class_loader_data()->contains_klass(this),
            "this class isn't found in class loader data");

  // Verify vtables
  if (is_linked()) {
    // $$$ This used to be done only for m/s collections.  Doing it
    // always seemed a valid generalization.  (DLD -- 6/00)
    vtable().verify(st);
  }

  // Verify first subklass
  if (subklass() != nullptr) {
    guarantee(subklass()->is_klass(), "should be klass");
  }

  // Verify siblings
  Klass* super = this->super();
  Klass* sib = next_sibling();
  if (sib != nullptr) {
    if (sib == this) {
      fatal("subclass points to itself " PTR_FORMAT, p2i(sib));
    }

    guarantee(sib->is_klass(), "should be klass");
    guarantee(sib->super() == super, "siblings should have same superklass");
  }

  // Verify local interfaces
  if (local_interfaces()) {
    Array<InstanceKlass*>* local_interfaces = this->local_interfaces();
    for (int j = 0; j < local_interfaces->length(); j++) {
      InstanceKlass* e = local_interfaces->at(j);
      guarantee(e->is_klass() && e->is_interface(), "invalid local interface");
    }
  }

  // Verify transitive interfaces
  if (transitive_interfaces() != nullptr) {
    Array<InstanceKlass*>* transitive_interfaces = this->transitive_interfaces();
    for (int j = 0; j < transitive_interfaces->length(); j++) {
      InstanceKlass* e = transitive_interfaces->at(j);
      guarantee(e->is_klass() && e->is_interface(), "invalid transitive interface");
    }
  }

  // Verify methods
  if (methods() != nullptr) {
    Array<Method*>* methods = this->methods();
    for (int j = 0; j < methods->length(); j++) {
      guarantee(methods->at(j)->is_method(), "non-method in methods array");
    }
    for (int j = 0; j < methods->length() - 1; j++) {
      Method* m1 = methods->at(j);
      Method* m2 = methods->at(j + 1);
      guarantee(m1->name()->fast_compare(m2->name()) <= 0, "methods not sorted correctly");
    }
  }

  // Verify method ordering
  if (method_ordering() != nullptr) {
    Array<int>* method_ordering = this->method_ordering();
    int length = method_ordering->length();
    if (JvmtiExport::can_maintain_original_method_order() ||
        ((UseSharedSpaces || Arguments::is_dumping_archive()) && length != 0)) {
      guarantee(length == methods()->length(), "invalid method ordering length");
      jlong sum = 0;
      for (int j = 0; j < length; j++) {
        int original_index = method_ordering->at(j);
        guarantee(original_index >= 0, "invalid method ordering index");
        guarantee(original_index < length, "invalid method ordering index");
        sum += original_index;
      }
      // Verify sum of indices 0,1,...,length-1
      guarantee(sum == ((jlong)length*(length-1))/2, "invalid method ordering sum");
    } else {
      guarantee(length == 0, "invalid method ordering length");
    }
  }

  // Verify default methods
  if (default_methods() != nullptr) {
    Array<Method*>* methods = this->default_methods();
    for (int j = 0; j < methods->length(); j++) {
      guarantee(methods->at(j)->is_method(), "non-method in methods array");
    }
    for (int j = 0; j < methods->length() - 1; j++) {
      Method* m1 = methods->at(j);
      Method* m2 = methods->at(j + 1);
      guarantee(m1->name()->fast_compare(m2->name()) <= 0, "methods not sorted correctly");
    }
  }

  // Verify JNI static field identifiers
  if (jni_ids() != nullptr) {
    jni_ids()->verify(this);
  }

  // Verify other fields
  if (constants() != nullptr) {
    guarantee(constants()->is_constantPool(), "should be constant pool");
  }
}

void InstanceKlass::oop_verify_on(oop obj, outputStream* st) {
  Klass::oop_verify_on(obj, st);
  VerifyFieldClosure blk;
  obj->oop_iterate(&blk);
}


// JNIid class for jfieldIDs only
// Note to reviewers:
// These JNI functions are just moved over to column 1 and not changed
// in the compressed oops workspace.
JNIid::JNIid(Klass* holder, int offset, JNIid* next) {
  _holder = holder;
  _offset = offset;
  _next = next;
  debug_only(_is_static_field_id = false;)
}


JNIid* JNIid::find(int offset) {
  JNIid* current = this;
  while (current != nullptr) {
    if (current->offset() == offset) return current;
    current = current->next();
  }
  return nullptr;
}

void JNIid::deallocate(JNIid* current) {
  while (current != nullptr) {
    JNIid* next = current->next();
    delete current;
    current = next;
  }
}


void JNIid::verify(Klass* holder) {
  int first_field_offset  = InstanceMirrorKlass::offset_of_static_fields();
  int end_field_offset;
  end_field_offset = first_field_offset + (InstanceKlass::cast(holder)->static_field_size() * wordSize);

  JNIid* current = this;
  while (current != nullptr) {
    guarantee(current->holder() == holder, "Invalid klass in JNIid");
#ifdef ASSERT
    int o = current->offset();
    if (current->is_static_field_id()) {
      guarantee(o >= first_field_offset  && o < end_field_offset,  "Invalid static field offset in JNIid");
    }
#endif
    current = current->next();
  }
}

void InstanceKlass::set_init_state(ClassState state) {
  if (state > loaded) {
    assert_lock_strong(_init_monitor);
  }
#ifdef ASSERT
  bool good_state = is_shared() ? (_init_state <= state)
                                               : (_init_state < state);
  bool link_failed = _init_state == being_linked && state == loaded;
  assert(good_state || state == allocated || link_failed, "illegal state transition");
#endif
  assert(_init_thread == nullptr, "should be cleared before state change");
  Atomic::store(&_init_state, state);
}

#if INCLUDE_JVMTI

// RedefineClasses() support for previous versions

// Globally, there is at least one previous version of a class to walk
// during class unloading, which is saved because old methods in the class
// are still running.   Otherwise the previous version list is cleaned up.
bool InstanceKlass::_should_clean_previous_versions = false;

// Returns true if there are previous versions of a class for class
// unloading only. Also resets the flag to false. purge_previous_version
// will set the flag to true if there are any left, i.e., if there's any
// work to do for next time. This is to avoid the expensive code cache
// walk in CLDG::clean_deallocate_lists().
bool InstanceKlass::should_clean_previous_versions_and_reset() {
  bool ret = _should_clean_previous_versions;
  log_trace(redefine, class, iklass, purge)("Class unloading: should_clean_previous_versions = %s",
     ret ? "true" : "false");
  _should_clean_previous_versions = false;
  return ret;
}

// Purge previous versions before adding new previous versions of the class and
// during class unloading.
void InstanceKlass::purge_previous_version_list() {
  assert(SafepointSynchronize::is_at_safepoint(), "only called at safepoint");
  assert(has_been_redefined(), "Should only be called for main class");

  // Quick exit.
  if (previous_versions() == nullptr) {
    return;
  }

  // This klass has previous versions so see what we can cleanup
  // while it is safe to do so.

  int deleted_count = 0;    // leave debugging breadcrumbs
  int live_count = 0;
  ClassLoaderData* loader_data = class_loader_data();
  assert(loader_data != nullptr, "should never be null");

  ResourceMark rm;
  log_trace(redefine, class, iklass, purge)("%s: previous versions", external_name());

  // previous versions are linked together through the InstanceKlass
  InstanceKlass* pv_node = previous_versions();
  InstanceKlass* last = this;
  int version = 0;

  // check the previous versions list
  for (; pv_node != nullptr; ) {

    ConstantPool* pvcp = pv_node->constants();
    assert(pvcp != nullptr, "cp ref was unexpectedly cleared");

    if (!pvcp->on_stack()) {
      // If the constant pool isn't on stack, none of the methods
      // are executing.  Unlink this previous_version.
      // The previous version InstanceKlass is on the ClassLoaderData deallocate list
      // so will be deallocated during the next phase of class unloading.
      log_trace(redefine, class, iklass, purge)
        ("previous version " PTR_FORMAT " is dead.", p2i(pv_node));
      // Unlink from previous version list.
      assert(pv_node->class_loader_data() == loader_data, "wrong loader_data");
      InstanceKlass* next = pv_node->previous_versions();
      pv_node->link_previous_versions(nullptr);   // point next to null
      last->link_previous_versions(next);
      // Delete this node directly. Nothing is referring to it and we don't
      // want it to increase the counter for metadata to delete in CLDG.
      MetadataFactory::free_metadata(loader_data, pv_node);
      pv_node = next;
      deleted_count++;
      version++;
      continue;
    } else {
      assert(pvcp->pool_holder() != nullptr, "Constant pool with no holder");
      guarantee (!loader_data->is_unloading(), "unloaded classes can't be on the stack");
      live_count++;
      if (pvcp->is_shared()) {
        // Shared previous versions can never be removed so no cleaning is needed.
        log_trace(redefine, class, iklass, purge)("previous version " PTR_FORMAT " is shared", p2i(pv_node));
      } else {
        // Previous version alive, set that clean is needed for next time.
        _should_clean_previous_versions = true;
        log_trace(redefine, class, iklass, purge)("previous version " PTR_FORMAT " is alive", p2i(pv_node));
      }
    }

    // next previous version
    last = pv_node;
    pv_node = pv_node->previous_versions();
    version++;
  }
  log_trace(redefine, class, iklass, purge)
    ("previous version stats: live=%d, deleted=%d", live_count, deleted_count);
}

void InstanceKlass::mark_newly_obsolete_methods(Array<Method*>* old_methods,
                                                int emcp_method_count) {
  int obsolete_method_count = old_methods->length() - emcp_method_count;

  if (emcp_method_count != 0 && obsolete_method_count != 0 &&
      _previous_versions != nullptr) {
    // We have a mix of obsolete and EMCP methods so we have to
    // clear out any matching EMCP method entries the hard way.
    int local_count = 0;
    for (int i = 0; i < old_methods->length(); i++) {
      Method* old_method = old_methods->at(i);
      if (old_method->is_obsolete()) {
        // only obsolete methods are interesting
        Symbol* m_name = old_method->name();
        Symbol* m_signature = old_method->signature();

        // previous versions are linked together through the InstanceKlass
        int j = 0;
        for (InstanceKlass* prev_version = _previous_versions;
             prev_version != nullptr;
             prev_version = prev_version->previous_versions(), j++) {

          Array<Method*>* method_refs = prev_version->methods();
          for (int k = 0; k < method_refs->length(); k++) {
            Method* method = method_refs->at(k);

            if (!method->is_obsolete() &&
                method->name() == m_name &&
                method->signature() == m_signature) {
              // The current RedefineClasses() call has made all EMCP
              // versions of this method obsolete so mark it as obsolete
              log_trace(redefine, class, iklass, add)
                ("%s(%s): flush obsolete method @%d in version @%d",
                 m_name->as_C_string(), m_signature->as_C_string(), k, j);

              method->set_is_obsolete();
              break;
            }
          }

          // The previous loop may not find a matching EMCP method, but
          // that doesn't mean that we can optimize and not go any
          // further back in the PreviousVersion generations. The EMCP
          // method for this generation could have already been made obsolete,
          // but there still may be an older EMCP method that has not
          // been made obsolete.
        }

        if (++local_count >= obsolete_method_count) {
          // no more obsolete methods so bail out now
          break;
        }
      }
    }
  }
}

// Save the scratch_class as the previous version if any of the methods are running.
// The previous_versions are used to set breakpoints in EMCP methods and they are
// also used to clean MethodData links to redefined methods that are no longer running.
void InstanceKlass::add_previous_version(InstanceKlass* scratch_class,
                                         int emcp_method_count) {
  assert(Thread::current()->is_VM_thread(),
         "only VMThread can add previous versions");

  ResourceMark rm;
  log_trace(redefine, class, iklass, add)
    ("adding previous version ref for %s, EMCP_cnt=%d", scratch_class->external_name(), emcp_method_count);

  // Clean out old previous versions for this class
  purge_previous_version_list();

  // Mark newly obsolete methods in remaining previous versions.  An EMCP method from
  // a previous redefinition may be made obsolete by this redefinition.
  Array<Method*>* old_methods = scratch_class->methods();
  mark_newly_obsolete_methods(old_methods, emcp_method_count);

  // If the constant pool for this previous version of the class
  // is not marked as being on the stack, then none of the methods
  // in this previous version of the class are on the stack so
  // we don't need to add this as a previous version.
  ConstantPool* cp_ref = scratch_class->constants();
  if (!cp_ref->on_stack()) {
    log_trace(redefine, class, iklass, add)("scratch class not added; no methods are running");
    scratch_class->class_loader_data()->add_to_deallocate_list(scratch_class);
    return;
  }

  // Add previous version if any methods are still running or if this is
  // a shared class which should never be removed.
  assert(scratch_class->previous_versions() == nullptr, "shouldn't have a previous version");
  scratch_class->link_previous_versions(previous_versions());
  link_previous_versions(scratch_class);
  if (cp_ref->is_shared()) {
    log_trace(redefine, class, iklass, add) ("scratch class added; class is shared");
  } else {
    //  We only set clean_previous_versions flag for processing during class
    // unloading for non-shared classes.
    _should_clean_previous_versions = true;
    log_trace(redefine, class, iklass, add) ("scratch class added; one of its methods is on_stack.");
  }
} // end add_previous_version()

#endif // INCLUDE_JVMTI

Method* InstanceKlass::method_with_idnum(int idnum) {
  Method* m = nullptr;
  if (idnum < methods()->length()) {
    m = methods()->at(idnum);
  }
  if (m == nullptr || m->method_idnum() != idnum) {
    for (int index = 0; index < methods()->length(); ++index) {
      m = methods()->at(index);
      if (m->method_idnum() == idnum) {
        return m;
      }
    }
    // None found, return null for the caller to handle.
    return nullptr;
  }
  return m;
}


Method* InstanceKlass::method_with_orig_idnum(int idnum) {
  if (idnum >= methods()->length()) {
    return nullptr;
  }
  Method* m = methods()->at(idnum);
  if (m != nullptr && m->orig_method_idnum() == idnum) {
    return m;
  }
  // Obsolete method idnum does not match the original idnum
  for (int index = 0; index < methods()->length(); ++index) {
    m = methods()->at(index);
    if (m->orig_method_idnum() == idnum) {
      return m;
    }
  }
  // None found, return null for the caller to handle.
  return nullptr;
}


Method* InstanceKlass::method_with_orig_idnum(int idnum, int version) {
  InstanceKlass* holder = get_klass_version(version);
  if (holder == nullptr) {
    return nullptr; // The version of klass is gone, no method is found
  }
  Method* method = holder->method_with_orig_idnum(idnum);
  return method;
}

#if INCLUDE_JVMTI
JvmtiCachedClassFileData* InstanceKlass::get_cached_class_file() {
  return _cached_class_file;
}

jint InstanceKlass::get_cached_class_file_len() {
  return VM_RedefineClasses::get_cached_class_file_len(_cached_class_file);
}

unsigned char * InstanceKlass::get_cached_class_file_bytes() {
  return VM_RedefineClasses::get_cached_class_file_bytes(_cached_class_file);
}
#endif

// Make a step iterating over the class hierarchy under the root class.
// Skips subclasses if requested.
void ClassHierarchyIterator::next() {
  assert(_current != nullptr, "required");
  if (_visit_subclasses && _current->subklass() != nullptr) {
    _current = _current->subklass();
    return; // visit next subclass
  }
  _visit_subclasses = true; // reset
  while (_current->next_sibling() == nullptr && _current != _root) {
    _current = _current->superklass(); // backtrack; no more sibling subclasses left
  }
  if (_current == _root) {
    // Iteration is over (back at root after backtracking). Invalidate the iterator.
    _current = nullptr;
    return;
  }
  _current = _current->next_sibling();
  return; // visit next sibling subclass
}<|MERGE_RESOLUTION|>--- conflicted
+++ resolved
@@ -781,7 +781,7 @@
 }
 
 static int call_class_initializer_counter = 0;   // for debugging
-static void log_class_init(InstanceKlass* ik) {
+static void log_class_init(JavaThread* current, InstanceKlass* ik) {
   LogTarget(Info, class, init) lt;
   if (lt.is_enabled()) {
     ResourceMark rm;
@@ -794,7 +794,7 @@
     }
     ls.print("%d Initializing ", call_class_initializer_counter++);
     ik->name()->print_value_on(&ls);
-    ls.print_cr("%s (" PTR_FORMAT ")", info, p2i(ik));
+    ls.print_cr("%s (" PTR_FORMAT ") by thread \"%s\"", info, p2i(ik), current->name());
   }
 }
 
@@ -824,7 +824,7 @@
     }
 #endif
 
-    log_class_init(this);
+    log_class_init(THREAD, this);
     set_init_thread(THREAD);
     set_initialization_state_and_notify(fully_initialized, CHECK);
     return;
@@ -1173,7 +1173,6 @@
 
   JavaThread* jt = THREAD;
 
-<<<<<<< HEAD
   if (ForceProfiling) {
     // Preallocate MDOs.
     for (int i = 0; i < methods()->length(); i++) {
@@ -1188,10 +1187,9 @@
       }
     }
   }
-=======
+
   bool debug_logging_enabled = log_is_enabled(Debug, class, init);
 
->>>>>>> 014c95a5
   // refer to the JVM book page 47 for description of steps
   // Step 1
   {
@@ -1729,27 +1727,14 @@
       return;
     }
   } else if (has_preinitialized_mirror() && CDSConfig::is_loading_heap()) {
-    log_class_init(this);
+    log_class_init(THREAD, this);
     return;
   }
 #endif
 
   methodHandle h_method(THREAD, class_initializer());
   assert(!is_initialized(), "we cannot initialize twice");
-<<<<<<< HEAD
-  log_class_init(this);
-=======
-  LogTarget(Info, class, init) lt;
-  if (lt.is_enabled()) {
-    ResourceMark rm(THREAD);
-    LogStream ls(lt);
-    ls.print("%d Initializing ", call_class_initializer_counter++);
-    name()->print_value_on(&ls);
-    ls.print_cr("%s (" PTR_FORMAT ") by thread \"%s\"",
-                h_method() == nullptr ? "(no method)" : "", p2i(this),
-                THREAD->name());
-  }
->>>>>>> 014c95a5
+  log_class_init(THREAD, this);
   if (h_method() != nullptr) {
     JavaCallArguments args; // No arguments
     JavaValue result(T_VOID);
