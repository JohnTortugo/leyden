--- conflicted
+++ resolved
@@ -1252,11 +1252,7 @@
 // Called when the method_holder is getting linked. Setup entrypoints so the method
 // is ready to be called from interpreter, compiler, and vtables.
 void Method::link_method(const methodHandle& h_method, TRAPS) {
-<<<<<<< HEAD
-  if (UsePerfData) {
-=======
   if (log_is_enabled(Info, perf, class, link)) {
->>>>>>> eb2488fd
     ClassLoader::perf_ik_link_methods_count()->inc();
   }
 
@@ -1316,11 +1312,7 @@
 }
 
 address Method::make_adapters(const methodHandle& mh, TRAPS) {
-<<<<<<< HEAD
   PerfTraceElapsedTime timer(ClassLoader::perf_method_adapters_time());
-=======
-  PerfTraceTime timer(ClassLoader::perf_method_adapters_time());
->>>>>>> eb2488fd
 
   // Adapters for compiled code are made eagerly here.  They are fairly
   // small (generally < 100 bytes) and quick to make (and cached and shared)
