--- conflicted
+++ resolved
@@ -227,11 +227,7 @@
 #if INCLUDE_CDS
   void remove_unshareable_info();
   void mark_and_relocate(ConstantPool* src_cp);
-<<<<<<< HEAD
-#endif // INCLUDE_CDS
-=======
 #endif
->>>>>>> 8464ce6d
 
   // Offsets
   static ByteSize klass_offset()                     { return byte_offset_of(ResolvedMethodEntry, _entry_specific._interface_klass); }
