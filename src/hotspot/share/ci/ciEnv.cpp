--- conflicted
+++ resolved
@@ -1177,19 +1177,6 @@
 #endif
 
       if (entry_bci == InvocationEntryBci) {
-<<<<<<< HEAD
-        if (TieredCompilation || SCCache::is_on_for_read()) {
-          // If there is an old version we're done with it
-          CompiledMethod* old = method->code();
-          if (TraceMethodReplacement && old != nullptr) {
-            ResourceMark rm;
-            char *method_name = method->name_and_sig_as_C_string();
-            tty->print_cr("Replacing method %s", method_name);
-          }
-          if (old != nullptr) {
-            old->make_not_used();
-          }
-=======
         // If there is an old version we're done with it
         CompiledMethod* old = method->code();
         if (TraceMethodReplacement && old != nullptr) {
@@ -1199,7 +1186,6 @@
         }
         if (old != nullptr) {
           old->make_not_used();
->>>>>>> dea94f44
         }
 
         LogTarget(Info, nmethod, install) lt;
