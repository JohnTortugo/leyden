/*
 * Copyright (c) 1998, 2024, Oracle and/or its affiliates. All rights reserved.
 * DO NOT ALTER OR REMOVE COPYRIGHT NOTICES OR THIS FILE HEADER.
 *
 * This code is free software; you can redistribute it and/or modify it
 * under the terms of the GNU General Public License version 2 only, as
 * published by the Free Software Foundation.
 *
 * This code is distributed in the hope that it will be useful, but WITHOUT
 * ANY WARRANTY; without even the implied warranty of MERCHANTABILITY or
 * FITNESS FOR A PARTICULAR PURPOSE.  See the GNU General Public License
 * version 2 for more details (a copy is included in the LICENSE file that
 * accompanied this code).
 *
 * You should have received a copy of the GNU General Public License version
 * 2 along with this work; if not, write to the Free Software Foundation,
 * Inc., 51 Franklin St, Fifth Floor, Boston, MA 02110-1301 USA.
 *
 * Please contact Oracle, 500 Oracle Parkway, Redwood Shores, CA 94065 USA
 * or visit www.oracle.com if you need additional information or have any
 * questions.
 *
 */

#include "precompiled.hpp"
#include "asm/assembler.inline.hpp"
#include "asm/macroAssembler.inline.hpp"
#include "code/compiledIC.hpp"
#include "code/debugInfo.hpp"
#include "code/debugInfoRec.hpp"
#include "compiler/compileBroker.hpp"
#include "compiler/compilerDirectives.hpp"
#include "compiler/disassembler.hpp"
#include "compiler/oopMap.hpp"
#include "gc/shared/barrierSet.hpp"
#include "gc/shared/c2/barrierSetC2.hpp"
#include "memory/allocation.inline.hpp"
#include "memory/allocation.hpp"
#include "opto/ad.hpp"
#include "opto/block.hpp"
#include "opto/c2compiler.hpp"
#include "opto/c2_MacroAssembler.hpp"
#include "opto/callnode.hpp"
#include "opto/cfgnode.hpp"
#include "opto/locknode.hpp"
#include "opto/machnode.hpp"
#include "opto/node.hpp"
#include "opto/optoreg.hpp"
#include "opto/output.hpp"
#include "opto/regalloc.hpp"
#include "opto/runtime.hpp"
#include "opto/subnode.hpp"
#include "opto/type.hpp"
#include "runtime/handles.inline.hpp"
#include "runtime/sharedRuntime.hpp"
#include "utilities/macros.hpp"
#include "utilities/powerOfTwo.hpp"
#include "utilities/xmlstream.hpp"

#ifndef PRODUCT
#define DEBUG_ARG(x) , x
#else
#define DEBUG_ARG(x)
#endif

//------------------------------Scheduling----------------------------------
// This class contains all the information necessary to implement instruction
// scheduling and bundling.
class Scheduling {

private:
  // Arena to use
  Arena *_arena;

  // Control-Flow Graph info
  PhaseCFG *_cfg;

  // Register Allocation info
  PhaseRegAlloc *_regalloc;

  // Number of nodes in the method
  uint _node_bundling_limit;

  // List of scheduled nodes. Generated in reverse order
  Node_List _scheduled;

  // List of nodes currently available for choosing for scheduling
  Node_List _available;

  // For each instruction beginning a bundle, the number of following
  // nodes to be bundled with it.
  Bundle *_node_bundling_base;

  // Mapping from register to Node
  Node_List _reg_node;

  // Free list for pinch nodes.
  Node_List _pinch_free_list;

  // Number of uses of this node within the containing basic block.
  short *_uses;

  // Schedulable portion of current block.  Skips Region/Phi/CreateEx up
  // front, branch+proj at end.  Also skips Catch/CProj (same as
  // branch-at-end), plus just-prior exception-throwing call.
  uint _bb_start, _bb_end;

  // Latency from the end of the basic block as scheduled
  unsigned short *_current_latency;

  // Remember the next node
  Node *_next_node;

  // Use this for an unconditional branch delay slot
  Node *_unconditional_delay_slot;

  // Pointer to a Nop
  MachNopNode *_nop;

  // Length of the current bundle, in instructions
  uint _bundle_instr_count;

  // Current Cycle number, for computing latencies and bundling
  uint _bundle_cycle_number;

  // Bundle information
  Pipeline_Use_Element _bundle_use_elements[resource_count];
  Pipeline_Use         _bundle_use;

  // Dump the available list
  void dump_available() const;

public:
  Scheduling(Arena *arena, Compile &compile);

  // Destructor
  NOT_PRODUCT( ~Scheduling(); )

  // Step ahead "i" cycles
  void step(uint i);

  // Step ahead 1 cycle, and clear the bundle state (for example,
  // at a branch target)
  void step_and_clear();

  Bundle* node_bundling(const Node *n) {
    assert(valid_bundle_info(n), "oob");
    return (&_node_bundling_base[n->_idx]);
  }

  bool valid_bundle_info(const Node *n) const {
    return (_node_bundling_limit > n->_idx);
  }

  bool starts_bundle(const Node *n) const {
    return (_node_bundling_limit > n->_idx && _node_bundling_base[n->_idx].starts_bundle());
  }

  // Do the scheduling
  void DoScheduling();

  // Compute the register antidependencies within a basic block
  void ComputeRegisterAntidependencies(Block *bb);
  void verify_do_def( Node *n, OptoReg::Name def, const char *msg );
  void verify_good_schedule( Block *b, const char *msg );
  void anti_do_def( Block *b, Node *def, OptoReg::Name def_reg, int is_def );
  void anti_do_use( Block *b, Node *use, OptoReg::Name use_reg );

  // Add a node to the current bundle
  void AddNodeToBundle(Node *n, const Block *bb);

  // Return an integer less than, equal to, or greater than zero
  // if the stack offset of the first argument is respectively
  // less than, equal to, or greater than the second.
  int compare_two_spill_nodes(Node* first, Node* second);

  // Add a node to the list of available nodes
  void AddNodeToAvailableList(Node *n);

  // Compute the local use count for the nodes in a block, and compute
  // the list of instructions with no uses in the block as available
  void ComputeUseCount(const Block *bb);

  // Choose an instruction from the available list to add to the bundle
  Node * ChooseNodeToBundle();

  // See if this Node fits into the currently accumulating bundle
  bool NodeFitsInBundle(Node *n);

  // Decrement the use count for a node
 void DecrementUseCounts(Node *n, const Block *bb);

  // Garbage collect pinch nodes for reuse by other blocks.
  void garbage_collect_pinch_nodes();
  // Clean up a pinch node for reuse (helper for above).
  void cleanup_pinch( Node *pinch );

  // Information for statistics gathering
#ifndef PRODUCT
private:
  // Gather information on size of nops relative to total
  uint _branches, _unconditional_delays;

  static uint _total_nop_size, _total_method_size;
  static uint _total_branches, _total_unconditional_delays;
  static uint _total_instructions_per_bundle[Pipeline::_max_instrs_per_cycle+1];

public:
  static void print_statistics();

  static void increment_instructions_per_bundle(uint i) {
    _total_instructions_per_bundle[i]++;
  }

  static void increment_nop_size(uint s) {
    _total_nop_size += s;
  }

  static void increment_method_size(uint s) {
    _total_method_size += s;
  }
#endif

};

PhaseOutput::PhaseOutput()
  : Phase(Phase::Output),
    _code_buffer("Compile::Fill_buffer"),
    _first_block_size(0),
    _handler_table(),
    _inc_table(),
    _stub_list(),
    _oop_map_set(nullptr),
    _scratch_buffer_blob(nullptr),
    _scratch_locs_memory(nullptr),
    _scratch_const_size(-1),
    _in_scratch_emit_size(false),
    _frame_slots(0),
    _code_offsets(),
    _node_bundling_limit(0),
    _node_bundling_base(nullptr),
    _orig_pc_slot(0),
    _orig_pc_slot_offset_in_bytes(0),
    _buf_sizes(),
    _block(nullptr),
    _index(0) {
  C->set_output(this);
  if (C->stub_name() == nullptr) {
    _orig_pc_slot = C->fixed_slots() - (sizeof(address) / VMRegImpl::stack_slot_size);
  }
}

PhaseOutput::~PhaseOutput() {
  C->set_output(nullptr);
  if (_scratch_buffer_blob != nullptr) {
    BufferBlob::free(_scratch_buffer_blob);
  }
}

void PhaseOutput::perform_mach_node_analysis() {
  // Late barrier analysis must be done after schedule and bundle
  // Otherwise liveness based spilling will fail
  BarrierSetC2* bs = BarrierSet::barrier_set()->barrier_set_c2();
  bs->late_barrier_analysis();

  pd_perform_mach_node_analysis();

  C->print_method(CompilerPhaseType::PHASE_MACH_ANALYSIS, 3);
}

// Convert Nodes to instruction bits and pass off to the VM
void PhaseOutput::Output() {
  // RootNode goes
  assert( C->cfg()->get_root_block()->number_of_nodes() == 0, "" );

  // The number of new nodes (mostly MachNop) is proportional to
  // the number of java calls and inner loops which are aligned.
  if ( C->check_node_count((NodeLimitFudgeFactor + C->java_calls()*3 +
                            C->inner_loops()*(OptoLoopAlignment-1)),
                           "out of nodes before code generation" ) ) {
    return;
  }
  // Make sure I can find the Start Node
  Block *entry = C->cfg()->get_block(1);
  Block *broot = C->cfg()->get_root_block();

  const StartNode *start = entry->head()->as_Start();

  // Replace StartNode with prolog
  MachPrologNode *prolog = new MachPrologNode();
  entry->map_node(prolog, 0);
  C->cfg()->map_node_to_block(prolog, entry);
  C->cfg()->unmap_node_from_block(start); // start is no longer in any block

  // Virtual methods need an unverified entry point

  if( C->is_osr_compilation() ) {
    if( PoisonOSREntry ) {
      // TODO: Should use a ShouldNotReachHereNode...
      C->cfg()->insert( broot, 0, new MachBreakpointNode() );
    }
  } else {
    if( C->method() && !C->method()->flags().is_static() ) {
      // Insert unvalidated entry point
      C->cfg()->insert( broot, 0, new MachUEPNode() );
    }

  }

  // Break before main entry point
  if ((C->method() && C->directive()->BreakAtExecuteOption) ||
      (OptoBreakpoint && C->is_method_compilation())       ||
      (OptoBreakpointOSR && C->is_osr_compilation())       ||
      (OptoBreakpointC2R && !C->method())                   ) {
    // checking for C->method() means that OptoBreakpoint does not apply to
    // runtime stubs or frame converters
    C->cfg()->insert( entry, 1, new MachBreakpointNode() );
  }

  // Insert epilogs before every return
  for (uint i = 0; i < C->cfg()->number_of_blocks(); i++) {
    Block* block = C->cfg()->get_block(i);
    if (!block->is_connector() && block->non_connector_successor(0) == C->cfg()->get_root_block()) { // Found a program exit point?
      Node* m = block->end();
      if (m->is_Mach() && m->as_Mach()->ideal_Opcode() != Op_Halt) {
        MachEpilogNode* epilog = new MachEpilogNode(m->as_Mach()->ideal_Opcode() == Op_Return);
        block->add_inst(epilog);
        C->cfg()->map_node_to_block(epilog, block);
      }
    }
  }

  // Keeper of sizing aspects
  _buf_sizes = BufferSizingData();

  // Initialize code buffer
  estimate_buffer_size(_buf_sizes._const);
  if (C->failing()) return;

  // Pre-compute the length of blocks and replace
  // long branches with short if machine supports it.
  // Must be done before ScheduleAndBundle due to SPARC delay slots
  uint* blk_starts = NEW_RESOURCE_ARRAY(uint, C->cfg()->number_of_blocks() + 1);
  blk_starts[0] = 0;
  shorten_branches(blk_starts);

  ScheduleAndBundle();
  if (C->failing()) {
    return;
  }

  perform_mach_node_analysis();

  // Complete sizing of codebuffer
  CodeBuffer* cb = init_buffer();
  if (cb == nullptr || C->failing()) {
    return;
  }

  BuildOopMaps();

  if (C->failing())  {
    return;
  }

  C2_MacroAssembler masm(cb);
  fill_buffer(&masm, blk_starts);
}

bool PhaseOutput::need_stack_bang(int frame_size_in_bytes) const {
  // Determine if we need to generate a stack overflow check.
  // Do it if the method is not a stub function and
  // has java calls or has frame size > vm_page_size/8.
  // The debug VM checks that deoptimization doesn't trigger an
  // unexpected stack overflow (compiled method stack banging should
  // guarantee it doesn't happen) so we always need the stack bang in
  // a debug VM.
  return (C->stub_function() == nullptr &&
          (C->has_java_calls() || frame_size_in_bytes > (int)(os::vm_page_size())>>3
           DEBUG_ONLY(|| true)));
}

bool PhaseOutput::need_register_stack_bang() const {
  // Determine if we need to generate a register stack overflow check.
  // This is only used on architectures which have split register
  // and memory stacks (ie. IA64).
  // Bang if the method is not a stub function and has java calls
  return (C->stub_function() == nullptr && C->has_java_calls());
}


// Compute the size of first NumberOfLoopInstrToAlign instructions at the top
// of a loop. When aligning a loop we need to provide enough instructions
// in cpu's fetch buffer to feed decoders. The loop alignment could be
// avoided if we have enough instructions in fetch buffer at the head of a loop.
// By default, the size is set to 999999 by Block's constructor so that
// a loop will be aligned if the size is not reset here.
//
// Note: Mach instructions could contain several HW instructions
// so the size is estimated only.
//
void PhaseOutput::compute_loop_first_inst_sizes() {
  // The next condition is used to gate the loop alignment optimization.
  // Don't aligned a loop if there are enough instructions at the head of a loop
  // or alignment padding is larger then MaxLoopPad. By default, MaxLoopPad
  // is equal to OptoLoopAlignment-1 except on new Intel cpus, where it is
  // equal to 11 bytes which is the largest address NOP instruction.
  if (MaxLoopPad < OptoLoopAlignment - 1) {
    uint last_block = C->cfg()->number_of_blocks() - 1;
    for (uint i = 1; i <= last_block; i++) {
      Block* block = C->cfg()->get_block(i);
      // Check the first loop's block which requires an alignment.
      if (block->loop_alignment() > (uint)relocInfo::addr_unit()) {
        uint sum_size = 0;
        uint inst_cnt = NumberOfLoopInstrToAlign;
        inst_cnt = block->compute_first_inst_size(sum_size, inst_cnt, C->regalloc());

        // Check subsequent fallthrough blocks if the loop's first
        // block(s) does not have enough instructions.
        Block *nb = block;
        while(inst_cnt > 0 &&
              i < last_block &&
              !C->cfg()->get_block(i + 1)->has_loop_alignment() &&
              !nb->has_successor(block)) {
          i++;
          nb = C->cfg()->get_block(i);
          inst_cnt  = nb->compute_first_inst_size(sum_size, inst_cnt, C->regalloc());
        } // while( inst_cnt > 0 && i < last_block  )

        block->set_first_inst_size(sum_size);
      } // f( b->head()->is_Loop() )
    } // for( i <= last_block )
  } // if( MaxLoopPad < OptoLoopAlignment-1 )
}

// The architecture description provides short branch variants for some long
// branch instructions. Replace eligible long branches with short branches.
void PhaseOutput::shorten_branches(uint* blk_starts) {

  Compile::TracePhase tp("shorten branches", &timers[_t_shortenBranches]);

  // Compute size of each block, method size, and relocation information size
  uint nblocks  = C->cfg()->number_of_blocks();

  uint*      jmp_offset = NEW_RESOURCE_ARRAY(uint,nblocks);
  uint*      jmp_size   = NEW_RESOURCE_ARRAY(uint,nblocks);
  int*       jmp_nidx   = NEW_RESOURCE_ARRAY(int ,nblocks);

  // Collect worst case block paddings
  int* block_worst_case_pad = NEW_RESOURCE_ARRAY(int, nblocks);
  memset(block_worst_case_pad, 0, nblocks * sizeof(int));

  DEBUG_ONLY( uint *jmp_target = NEW_RESOURCE_ARRAY(uint,nblocks); )
  DEBUG_ONLY( uint *jmp_rule = NEW_RESOURCE_ARRAY(uint,nblocks); )

  bool has_short_branch_candidate = false;

  // Initialize the sizes to 0
  int code_size  = 0;          // Size in bytes of generated code
  int stub_size  = 0;          // Size in bytes of all stub entries
  // Size in bytes of all relocation entries, including those in local stubs.
  // Start with 2-bytes of reloc info for the unvalidated entry point
  int reloc_size = 1;          // Number of relocation entries

  // Make three passes.  The first computes pessimistic blk_starts,
  // relative jmp_offset and reloc_size information.  The second performs
  // short branch substitution using the pessimistic sizing.  The
  // third inserts nops where needed.

  // Step one, perform a pessimistic sizing pass.
  uint last_call_adr = max_juint;
  uint last_avoid_back_to_back_adr = max_juint;
  uint nop_size = (new MachNopNode())->size(C->regalloc());
  for (uint i = 0; i < nblocks; i++) { // For all blocks
    Block* block = C->cfg()->get_block(i);
    _block = block;

    // During short branch replacement, we store the relative (to blk_starts)
    // offset of jump in jmp_offset, rather than the absolute offset of jump.
    // This is so that we do not need to recompute sizes of all nodes when
    // we compute correct blk_starts in our next sizing pass.
    jmp_offset[i] = 0;
    jmp_size[i]   = 0;
    jmp_nidx[i]   = -1;
    DEBUG_ONLY( jmp_target[i] = 0; )
    DEBUG_ONLY( jmp_rule[i]   = 0; )

    // Sum all instruction sizes to compute block size
    uint last_inst = block->number_of_nodes();
    uint blk_size = 0;
    for (uint j = 0; j < last_inst; j++) {
      _index = j;
      Node* nj = block->get_node(_index);
      // Handle machine instruction nodes
      if (nj->is_Mach()) {
        MachNode* mach = nj->as_Mach();
        blk_size += (mach->alignment_required() - 1) * relocInfo::addr_unit(); // assume worst case padding
        reloc_size += mach->reloc();
        if (mach->is_MachCall()) {
          // add size information for trampoline stub
          // class CallStubImpl is platform-specific and defined in the *.ad files.
          stub_size  += CallStubImpl::size_call_trampoline();
          reloc_size += CallStubImpl::reloc_call_trampoline();

          MachCallNode *mcall = mach->as_MachCall();
          // This destination address is NOT PC-relative

          mcall->method_set((intptr_t)mcall->entry_point());

          if (mcall->is_MachCallJava() && mcall->as_MachCallJava()->_method) {
            stub_size  += CompiledDirectCall::to_interp_stub_size();
            reloc_size += CompiledDirectCall::reloc_to_interp_stub();
          }
        } else if (mach->is_MachSafePoint()) {
          // If call/safepoint are adjacent, account for possible
          // nop to disambiguate the two safepoints.
          // ScheduleAndBundle() can rearrange nodes in a block,
          // check for all offsets inside this block.
          if (last_call_adr >= blk_starts[i]) {
            blk_size += nop_size;
          }
        }
        if (mach->avoid_back_to_back(MachNode::AVOID_BEFORE)) {
          // Nop is inserted between "avoid back to back" instructions.
          // ScheduleAndBundle() can rearrange nodes in a block,
          // check for all offsets inside this block.
          if (last_avoid_back_to_back_adr >= blk_starts[i]) {
            blk_size += nop_size;
          }
        }
        if (mach->may_be_short_branch()) {
          if (!nj->is_MachBranch()) {
#ifndef PRODUCT
            nj->dump(3);
#endif
            Unimplemented();
          }
          assert(jmp_nidx[i] == -1, "block should have only one branch");
          jmp_offset[i] = blk_size;
          jmp_size[i]   = nj->size(C->regalloc());
          jmp_nidx[i]   = j;
          has_short_branch_candidate = true;
        }
      }
      blk_size += nj->size(C->regalloc());
      // Remember end of call offset
      if (nj->is_MachCall() && !nj->is_MachCallLeaf()) {
        last_call_adr = blk_starts[i]+blk_size;
      }
      // Remember end of avoid_back_to_back offset
      if (nj->is_Mach() && nj->as_Mach()->avoid_back_to_back(MachNode::AVOID_AFTER)) {
        last_avoid_back_to_back_adr = blk_starts[i]+blk_size;
      }
    }

    // When the next block starts a loop, we may insert pad NOP
    // instructions.  Since we cannot know our future alignment,
    // assume the worst.
    if (i < nblocks - 1) {
      Block* nb = C->cfg()->get_block(i + 1);
      int max_loop_pad = nb->code_alignment()-relocInfo::addr_unit();
      if (max_loop_pad > 0) {
        assert(is_power_of_2(max_loop_pad+relocInfo::addr_unit()), "");
        // Adjust last_call_adr and/or last_avoid_back_to_back_adr.
        // If either is the last instruction in this block, bump by
        // max_loop_pad in lock-step with blk_size, so sizing
        // calculations in subsequent blocks still can conservatively
        // detect that it may the last instruction in this block.
        if (last_call_adr == blk_starts[i]+blk_size) {
          last_call_adr += max_loop_pad;
        }
        if (last_avoid_back_to_back_adr == blk_starts[i]+blk_size) {
          last_avoid_back_to_back_adr += max_loop_pad;
        }
        blk_size += max_loop_pad;
        block_worst_case_pad[i + 1] = max_loop_pad;
      }
    }

    // Save block size; update total method size
    blk_starts[i+1] = blk_starts[i]+blk_size;
  }

  // Step two, replace eligible long jumps.
  bool progress = true;
  uint last_may_be_short_branch_adr = max_juint;
  while (has_short_branch_candidate && progress) {
    progress = false;
    has_short_branch_candidate = false;
    int adjust_block_start = 0;
    for (uint i = 0; i < nblocks; i++) {
      Block* block = C->cfg()->get_block(i);
      int idx = jmp_nidx[i];
      MachNode* mach = (idx == -1) ? nullptr: block->get_node(idx)->as_Mach();
      if (mach != nullptr && mach->may_be_short_branch()) {
#ifdef ASSERT
        assert(jmp_size[i] > 0 && mach->is_MachBranch(), "sanity");
        int j;
        // Find the branch; ignore trailing NOPs.
        for (j = block->number_of_nodes()-1; j>=0; j--) {
          Node* n = block->get_node(j);
          if (!n->is_Mach() || n->as_Mach()->ideal_Opcode() != Op_Con)
            break;
        }
        assert(j >= 0 && j == idx && block->get_node(j) == (Node*)mach, "sanity");
#endif
        int br_size = jmp_size[i];
        int br_offs = blk_starts[i] + jmp_offset[i];

        // This requires the TRUE branch target be in succs[0]
        uint bnum = block->non_connector_successor(0)->_pre_order;
        int offset = blk_starts[bnum] - br_offs;
        if (bnum > i) { // adjust following block's offset
          offset -= adjust_block_start;
        }

        // This block can be a loop header, account for the padding
        // in the previous block.
        int block_padding = block_worst_case_pad[i];
        assert(i == 0 || block_padding == 0 || br_offs >= block_padding, "Should have at least a padding on top");
        // In the following code a nop could be inserted before
        // the branch which will increase the backward distance.
        bool needs_padding = ((uint)(br_offs - block_padding) == last_may_be_short_branch_adr);
        assert(!needs_padding || jmp_offset[i] == 0, "padding only branches at the beginning of block");

        if (needs_padding && offset <= 0)
          offset -= nop_size;

        if (C->matcher()->is_short_branch_offset(mach->rule(), br_size, offset)) {
          // We've got a winner.  Replace this branch.
          MachNode* replacement = mach->as_MachBranch()->short_branch_version();

          // Update the jmp_size.
          int new_size = replacement->size(C->regalloc());
          int diff     = br_size - new_size;
          assert(diff >= (int)nop_size, "short_branch size should be smaller");
          // Conservatively take into account padding between
          // avoid_back_to_back branches. Previous branch could be
          // converted into avoid_back_to_back branch during next
          // rounds.
          if (needs_padding && replacement->avoid_back_to_back(MachNode::AVOID_BEFORE)) {
            jmp_offset[i] += nop_size;
            diff -= nop_size;
          }
          adjust_block_start += diff;
          block->map_node(replacement, idx);
          mach->subsume_by(replacement, C);
          mach = replacement;
          progress = true;

          jmp_size[i] = new_size;
          DEBUG_ONLY( jmp_target[i] = bnum; );
          DEBUG_ONLY( jmp_rule[i] = mach->rule(); );
        } else {
          // The jump distance is not short, try again during next iteration.
          has_short_branch_candidate = true;
        }
      } // (mach->may_be_short_branch())
      if (mach != nullptr && (mach->may_be_short_branch() ||
                           mach->avoid_back_to_back(MachNode::AVOID_AFTER))) {
        last_may_be_short_branch_adr = blk_starts[i] + jmp_offset[i] + jmp_size[i];
      }
      blk_starts[i+1] -= adjust_block_start;
    }
  }

#ifdef ASSERT
  for (uint i = 0; i < nblocks; i++) { // For all blocks
    if (jmp_target[i] != 0) {
      int br_size = jmp_size[i];
      int offset = blk_starts[jmp_target[i]]-(blk_starts[i] + jmp_offset[i]);
      if (!C->matcher()->is_short_branch_offset(jmp_rule[i], br_size, offset)) {
        tty->print_cr("target (%d) - jmp_offset(%d) = offset (%d), jump_size(%d), jmp_block B%d, target_block B%d", blk_starts[jmp_target[i]], blk_starts[i] + jmp_offset[i], offset, br_size, i, jmp_target[i]);
      }
      assert(C->matcher()->is_short_branch_offset(jmp_rule[i], br_size, offset), "Displacement too large for short jmp");
    }
  }
#endif

  // Step 3, compute the offsets of all blocks, will be done in fill_buffer()
  // after ScheduleAndBundle().

  // ------------------
  // Compute size for code buffer
  code_size = blk_starts[nblocks];

  // Relocation records
  reloc_size += 1;              // Relo entry for exception handler

  // Adjust reloc_size to number of record of relocation info
  // Min is 2 bytes, max is probably 6 or 8, with a tax up to 25% for
  // a relocation index.
  // The CodeBuffer will expand the locs array if this estimate is too low.
  reloc_size *= 10 / sizeof(relocInfo);

  _buf_sizes._reloc = reloc_size;
  _buf_sizes._code  = code_size;
  _buf_sizes._stub  = stub_size;
}

//------------------------------FillLocArray-----------------------------------
// Create a bit of debug info and append it to the array.  The mapping is from
// Java local or expression stack to constant, register or stack-slot.  For
// doubles, insert 2 mappings and return 1 (to tell the caller that the next
// entry has been taken care of and caller should skip it).
static LocationValue *new_loc_value( PhaseRegAlloc *ra, OptoReg::Name regnum, Location::Type l_type ) {
  // This should never have accepted Bad before
  assert(OptoReg::is_valid(regnum), "location must be valid");
  return (OptoReg::is_reg(regnum))
         ? new LocationValue(Location::new_reg_loc(l_type, OptoReg::as_VMReg(regnum)) )
         : new LocationValue(Location::new_stk_loc(l_type,  ra->reg2offset(regnum)));
}


ObjectValue*
PhaseOutput::sv_for_node_id(GrowableArray<ScopeValue*> *objs, int id) {
  for (int i = 0; i < objs->length(); i++) {
    assert(objs->at(i)->is_object(), "corrupt object cache");
    ObjectValue* sv = (ObjectValue*) objs->at(i);
    if (sv->id() == id) {
      return sv;
    }
  }
  // Otherwise..
  return nullptr;
}

void PhaseOutput::set_sv_for_object_node(GrowableArray<ScopeValue*> *objs,
                                     ObjectValue* sv ) {
  assert(sv_for_node_id(objs, sv->id()) == nullptr, "Precondition");
  objs->append(sv);
}


void PhaseOutput::FillLocArray( int idx, MachSafePointNode* sfpt, Node *local,
                            GrowableArray<ScopeValue*> *array,
                            GrowableArray<ScopeValue*> *objs ) {
  assert( local, "use _top instead of null" );
  if (array->length() != idx) {
    assert(array->length() == idx + 1, "Unexpected array count");
    // Old functionality:
    //   return
    // New functionality:
    //   Assert if the local is not top. In product mode let the new node
    //   override the old entry.
    assert(local == C->top(), "LocArray collision");
    if (local == C->top()) {
      return;
    }
    array->pop();
  }
  const Type *t = local->bottom_type();

  // Is it a safepoint scalar object node?
  if (local->is_SafePointScalarObject()) {
    SafePointScalarObjectNode* spobj = local->as_SafePointScalarObject();

    ObjectValue* sv = (ObjectValue*) sv_for_node_id(objs, spobj->_idx);
    if (sv == nullptr) {
      ciKlass* cik = t->is_oopptr()->exact_klass();
      assert(cik->is_instance_klass() ||
             cik->is_array_klass(), "Not supported allocation.");
      sv = new ObjectValue(spobj->_idx,
                           new ConstantOopWriteValue(cik->java_mirror()->constant_encoding()));
      set_sv_for_object_node(objs, sv);

      uint first_ind = spobj->first_index(sfpt->jvms());
      for (uint i = 0; i < spobj->n_fields(); i++) {
        Node* fld_node = sfpt->in(first_ind+i);
        (void)FillLocArray(sv->field_values()->length(), sfpt, fld_node, sv->field_values(), objs);
      }
    }
    array->append(sv);
    return;
  } else if (local->is_SafePointScalarMerge()) {
    SafePointScalarMergeNode* smerge = local->as_SafePointScalarMerge();
    ObjectMergeValue* mv = (ObjectMergeValue*) sv_for_node_id(objs, smerge->_idx);

    if (mv == nullptr) {
      GrowableArray<ScopeValue*> deps;

      int merge_pointer_idx = smerge->merge_pointer_idx(sfpt->jvms());
      (void)FillLocArray(0, sfpt, sfpt->in(merge_pointer_idx), &deps, objs);
      assert(deps.length() == 1, "missing value");

      int selector_idx = smerge->selector_idx(sfpt->jvms());
      (void)FillLocArray(1, nullptr, sfpt->in(selector_idx), &deps, nullptr);
      assert(deps.length() == 2, "missing value");

      mv = new ObjectMergeValue(smerge->_idx, deps.at(0), deps.at(1));
      set_sv_for_object_node(objs, mv);

      for (uint i = 1; i < smerge->req(); i++) {
        Node* obj_node = smerge->in(i);
        (void)FillLocArray(mv->possible_objects()->length(), sfpt, obj_node, mv->possible_objects(), objs);
      }
    }
    array->append(mv);
    return;
  }

  // Grab the register number for the local
  OptoReg::Name regnum = C->regalloc()->get_reg_first(local);
  if( OptoReg::is_valid(regnum) ) {// Got a register/stack?
    // Record the double as two float registers.
    // The register mask for such a value always specifies two adjacent
    // float registers, with the lower register number even.
    // Normally, the allocation of high and low words to these registers
    // is irrelevant, because nearly all operations on register pairs
    // (e.g., StoreD) treat them as a single unit.
    // Here, we assume in addition that the words in these two registers
    // stored "naturally" (by operations like StoreD and double stores
    // within the interpreter) such that the lower-numbered register
    // is written to the lower memory address.  This may seem like
    // a machine dependency, but it is not--it is a requirement on
    // the author of the <arch>.ad file to ensure that, for every
    // even/odd double-register pair to which a double may be allocated,
    // the word in the even single-register is stored to the first
    // memory word.  (Note that register numbers are completely
    // arbitrary, and are not tied to any machine-level encodings.)
#ifdef _LP64
    if( t->base() == Type::DoubleBot || t->base() == Type::DoubleCon ) {
      array->append(new ConstantIntValue((jint)0));
      array->append(new_loc_value( C->regalloc(), regnum, Location::dbl ));
    } else if ( t->base() == Type::Long ) {
      array->append(new ConstantIntValue((jint)0));
      array->append(new_loc_value( C->regalloc(), regnum, Location::lng ));
    } else if ( t->base() == Type::RawPtr ) {
      // jsr/ret return address which must be restored into the full
      // width 64-bit stack slot.
      array->append(new_loc_value( C->regalloc(), regnum, Location::lng ));
    }
#else //_LP64
    if( t->base() == Type::DoubleBot || t->base() == Type::DoubleCon || t->base() == Type::Long ) {
      // Repack the double/long as two jints.
      // The convention the interpreter uses is that the second local
      // holds the first raw word of the native double representation.
      // This is actually reasonable, since locals and stack arrays
      // grow downwards in all implementations.
      // (If, on some machine, the interpreter's Java locals or stack
      // were to grow upwards, the embedded doubles would be word-swapped.)
      array->append(new_loc_value( C->regalloc(), OptoReg::add(regnum,1), Location::normal ));
      array->append(new_loc_value( C->regalloc(),              regnum   , Location::normal ));
    }
#endif //_LP64
    else if( (t->base() == Type::FloatBot || t->base() == Type::FloatCon) &&
             OptoReg::is_reg(regnum) ) {
      array->append(new_loc_value( C->regalloc(), regnum, Matcher::float_in_double()
                                                      ? Location::float_in_dbl : Location::normal ));
    } else if( t->base() == Type::Int && OptoReg::is_reg(regnum) ) {
      array->append(new_loc_value( C->regalloc(), regnum, Matcher::int_in_long
                                                      ? Location::int_in_long : Location::normal ));
    } else if( t->base() == Type::NarrowOop ) {
      array->append(new_loc_value( C->regalloc(), regnum, Location::narrowoop ));
    } else if (t->base() == Type::VectorA || t->base() == Type::VectorS ||
               t->base() == Type::VectorD || t->base() == Type::VectorX ||
               t->base() == Type::VectorY || t->base() == Type::VectorZ) {
      array->append(new_loc_value( C->regalloc(), regnum, Location::vector ));
    } else if (C->regalloc()->is_oop(local)) {
      assert(t->base() == Type::OopPtr || t->base() == Type::InstPtr ||
             t->base() == Type::AryPtr,
             "Unexpected type: %s", t->msg());
      array->append(new_loc_value( C->regalloc(), regnum, Location::oop ));
    } else {
      assert(t->base() == Type::Int || t->base() == Type::Half ||
             t->base() == Type::FloatCon || t->base() == Type::FloatBot,
             "Unexpected type: %s", t->msg());
      array->append(new_loc_value( C->regalloc(), regnum, Location::normal ));
    }
    return;
  }

  // No register.  It must be constant data.
  switch (t->base()) {
    case Type::Half:              // Second half of a double
      ShouldNotReachHere();       // Caller should skip 2nd halves
      break;
    case Type::AnyPtr:
      array->append(new ConstantOopWriteValue(nullptr));
      break;
    case Type::AryPtr:
    case Type::InstPtr:          // fall through
      array->append(new ConstantOopWriteValue(t->isa_oopptr()->const_oop()->constant_encoding()));
      break;
    case Type::NarrowOop:
      if (t == TypeNarrowOop::NULL_PTR) {
        array->append(new ConstantOopWriteValue(nullptr));
      } else {
        array->append(new ConstantOopWriteValue(t->make_ptr()->isa_oopptr()->const_oop()->constant_encoding()));
      }
      break;
    case Type::Int:
      array->append(new ConstantIntValue(t->is_int()->get_con()));
      break;
    case Type::RawPtr:
      // A return address (T_ADDRESS).
      assert((intptr_t)t->is_ptr()->get_con() < (intptr_t)0x10000, "must be a valid BCI");
#ifdef _LP64
      // Must be restored to the full-width 64-bit stack slot.
      array->append(new ConstantLongValue(t->is_ptr()->get_con()));
#else
      array->append(new ConstantIntValue(t->is_ptr()->get_con()));
#endif
      break;
    case Type::FloatCon: {
      float f = t->is_float_constant()->getf();
      array->append(new ConstantIntValue(jint_cast(f)));
      break;
    }
    case Type::DoubleCon: {
      jdouble d = t->is_double_constant()->getd();
#ifdef _LP64
      array->append(new ConstantIntValue((jint)0));
      array->append(new ConstantDoubleValue(d));
#else
      // Repack the double as two jints.
    // The convention the interpreter uses is that the second local
    // holds the first raw word of the native double representation.
    // This is actually reasonable, since locals and stack arrays
    // grow downwards in all implementations.
    // (If, on some machine, the interpreter's Java locals or stack
    // were to grow upwards, the embedded doubles would be word-swapped.)
    jlong_accessor acc;
    acc.long_value = jlong_cast(d);
    array->append(new ConstantIntValue(acc.words[1]));
    array->append(new ConstantIntValue(acc.words[0]));
#endif
      break;
    }
    case Type::Long: {
      jlong d = t->is_long()->get_con();
#ifdef _LP64
      array->append(new ConstantIntValue((jint)0));
      array->append(new ConstantLongValue(d));
#else
      // Repack the long as two jints.
    // The convention the interpreter uses is that the second local
    // holds the first raw word of the native double representation.
    // This is actually reasonable, since locals and stack arrays
    // grow downwards in all implementations.
    // (If, on some machine, the interpreter's Java locals or stack
    // were to grow upwards, the embedded doubles would be word-swapped.)
    jlong_accessor acc;
    acc.long_value = d;
    array->append(new ConstantIntValue(acc.words[1]));
    array->append(new ConstantIntValue(acc.words[0]));
#endif
      break;
    }
    case Type::Top:               // Add an illegal value here
      array->append(new LocationValue(Location()));
      break;
    default:
      ShouldNotReachHere();
      break;
  }
}

// Determine if this node starts a bundle
bool PhaseOutput::starts_bundle(const Node *n) const {
  return (_node_bundling_limit > n->_idx &&
          _node_bundling_base[n->_idx].starts_bundle());
}

// Determine if there is a monitor that has 'ov' as its owner.
bool PhaseOutput::contains_as_owner(GrowableArray<MonitorValue*> *monarray, ObjectValue *ov) const {
  for (int k = 0; k < monarray->length(); k++) {
    MonitorValue* mv = monarray->at(k);
    if (mv->owner() == ov) {
      return true;
    }
  }

  return false;
}

//--------------------------Process_OopMap_Node--------------------------------
void PhaseOutput::Process_OopMap_Node(MachNode *mach, int current_offset) {
  // Handle special safepoint nodes for synchronization
  MachSafePointNode *sfn   = mach->as_MachSafePoint();
  MachCallNode      *mcall;

  int safepoint_pc_offset = current_offset;
  bool is_method_handle_invoke = false;
  bool return_oop = false;
  bool has_ea_local_in_scope = sfn->_has_ea_local_in_scope;
  bool arg_escape = false;

  // Add the safepoint in the DebugInfoRecorder
  if( !mach->is_MachCall() ) {
    mcall = nullptr;
    C->debug_info()->add_safepoint(safepoint_pc_offset, sfn->_oop_map);
  } else {
    mcall = mach->as_MachCall();

    // Is the call a MethodHandle call?
    if (mcall->is_MachCallJava()) {
      if (mcall->as_MachCallJava()->_method_handle_invoke) {
        assert(C->has_method_handle_invokes(), "must have been set during call generation");
        is_method_handle_invoke = true;
      }
      arg_escape = mcall->as_MachCallJava()->_arg_escape;
    }

    // Check if a call returns an object.
    if (mcall->returns_pointer()) {
      return_oop = true;
    }
    safepoint_pc_offset += mcall->ret_addr_offset();
    C->debug_info()->add_safepoint(safepoint_pc_offset, mcall->_oop_map);
  }

  // Loop over the JVMState list to add scope information
  // Do not skip safepoints with a null method, they need monitor info
  JVMState* youngest_jvms = sfn->jvms();
  int max_depth = youngest_jvms->depth();

  // Allocate the object pool for scalar-replaced objects -- the map from
  // small-integer keys (which can be recorded in the local and ostack
  // arrays) to descriptions of the object state.
  GrowableArray<ScopeValue*> *objs = new GrowableArray<ScopeValue*>();

  // Visit scopes from oldest to youngest.
  for (int depth = 1; depth <= max_depth; depth++) {
    JVMState* jvms = youngest_jvms->of_depth(depth);
    int idx;
    ciMethod* method = jvms->has_method() ? jvms->method() : nullptr;
    // Safepoints that do not have method() set only provide oop-map and monitor info
    // to support GC; these do not support deoptimization.
    int num_locs = (method == nullptr) ? 0 : jvms->loc_size();
    int num_exps = (method == nullptr) ? 0 : jvms->stk_size();
    int num_mon  = jvms->nof_monitors();
    assert(method == nullptr || jvms->bci() < 0 || num_locs == method->max_locals(),
           "JVMS local count must match that of the method");

    // Add Local and Expression Stack Information

    // Insert locals into the locarray
    GrowableArray<ScopeValue*> *locarray = new GrowableArray<ScopeValue*>(num_locs);
    for( idx = 0; idx < num_locs; idx++ ) {
      FillLocArray( idx, sfn, sfn->local(jvms, idx), locarray, objs );
    }

    // Insert expression stack entries into the exparray
    GrowableArray<ScopeValue*> *exparray = new GrowableArray<ScopeValue*>(num_exps);
    for( idx = 0; idx < num_exps; idx++ ) {
      FillLocArray( idx,  sfn, sfn->stack(jvms, idx), exparray, objs );
    }

    // Add in mappings of the monitors
    assert( !method ||
            !method->is_synchronized() ||
            method->is_native() ||
            num_mon > 0 ||
            !GenerateSynchronizationCode,
            "monitors must always exist for synchronized methods");

    // Build the growable array of ScopeValues for exp stack
    GrowableArray<MonitorValue*> *monarray = new GrowableArray<MonitorValue*>(num_mon);

    // Loop over monitors and insert into array
    for (idx = 0; idx < num_mon; idx++) {
      // Grab the node that defines this monitor
      Node* box_node = sfn->monitor_box(jvms, idx);
      Node* obj_node = sfn->monitor_obj(jvms, idx);

      // Create ScopeValue for object
      ScopeValue *scval = nullptr;

      if (obj_node->is_SafePointScalarObject()) {
        SafePointScalarObjectNode* spobj = obj_node->as_SafePointScalarObject();
        scval = PhaseOutput::sv_for_node_id(objs, spobj->_idx);
        if (scval == nullptr) {
          const Type *t = spobj->bottom_type();
          ciKlass* cik = t->is_oopptr()->exact_klass();
          assert(cik->is_instance_klass() ||
                 cik->is_array_klass(), "Not supported allocation.");
          ObjectValue* sv = new ObjectValue(spobj->_idx,
                                            new ConstantOopWriteValue(cik->java_mirror()->constant_encoding()));
          PhaseOutput::set_sv_for_object_node(objs, sv);

          uint first_ind = spobj->first_index(youngest_jvms);
          for (uint i = 0; i < spobj->n_fields(); i++) {
            Node* fld_node = sfn->in(first_ind+i);
            (void)FillLocArray(sv->field_values()->length(), sfn, fld_node, sv->field_values(), objs);
          }
          scval = sv;
        }
      } else if (obj_node->is_SafePointScalarMerge()) {
        SafePointScalarMergeNode* smerge = obj_node->as_SafePointScalarMerge();
        ObjectMergeValue* mv = (ObjectMergeValue*) sv_for_node_id(objs, smerge->_idx);

        if (mv == nullptr) {
          GrowableArray<ScopeValue*> deps;

          int merge_pointer_idx = smerge->merge_pointer_idx(youngest_jvms);
          FillLocArray(0, sfn, sfn->in(merge_pointer_idx), &deps, objs);
          assert(deps.length() == 1, "missing value");

          int selector_idx = smerge->selector_idx(youngest_jvms);
          FillLocArray(1, nullptr, sfn->in(selector_idx), &deps, nullptr);
          assert(deps.length() == 2, "missing value");

          mv = new ObjectMergeValue(smerge->_idx, deps.at(0), deps.at(1));
          set_sv_for_object_node(objs, mv);

          for (uint i = 1; i < smerge->req(); i++) {
            Node* obj_node = smerge->in(i);
            FillLocArray(mv->possible_objects()->length(), sfn, obj_node, mv->possible_objects(), objs);
          }
        }
        scval = mv;
      } else if (!obj_node->is_Con()) {
        OptoReg::Name obj_reg = C->regalloc()->get_reg_first(obj_node);
        if( obj_node->bottom_type()->base() == Type::NarrowOop ) {
          scval = new_loc_value( C->regalloc(), obj_reg, Location::narrowoop );
        } else {
          scval = new_loc_value( C->regalloc(), obj_reg, Location::oop );
        }
      } else {
        const TypePtr *tp = obj_node->get_ptr_type();
        scval = new ConstantOopWriteValue(tp->is_oopptr()->const_oop()->constant_encoding());
      }

      OptoReg::Name box_reg = BoxLockNode::reg(box_node);
      Location basic_lock = Location::new_stk_loc(Location::normal,C->regalloc()->reg2offset(box_reg));
      bool eliminated = (box_node->is_BoxLock() && box_node->as_BoxLock()->is_eliminated());
      monarray->append(new MonitorValue(scval, basic_lock, eliminated));
    }

    // Mark ObjectValue nodes as root nodes if they are directly
    // referenced in the JVMS.
    for (int i = 0; i < objs->length(); i++) {
      ScopeValue* sv = objs->at(i);
      if (sv->is_object_merge()) {
        ObjectMergeValue* merge = sv->as_ObjectMergeValue();

        for (int j = 0; j< merge->possible_objects()->length(); j++) {
          ObjectValue* ov = merge->possible_objects()->at(j)->as_ObjectValue();
          bool is_root = locarray->contains(ov) || exparray->contains(ov) || contains_as_owner(monarray, ov);
          ov->set_root(is_root);
        }
      }
    }

    // We dump the object pool first, since deoptimization reads it in first.
    C->debug_info()->dump_object_pool(objs);

    // Build first class objects to pass to scope
    DebugToken *locvals = C->debug_info()->create_scope_values(locarray);
    DebugToken *expvals = C->debug_info()->create_scope_values(exparray);
    DebugToken *monvals = C->debug_info()->create_monitor_values(monarray);

    // Make method available for all Safepoints
    ciMethod* scope_method = method ? method : C->method();
    // Describe the scope here
    assert(jvms->bci() >= InvocationEntryBci && jvms->bci() <= 0x10000, "must be a valid or entry BCI");
    assert(!jvms->should_reexecute() || depth == max_depth, "reexecute allowed only for the youngest");
    // Now we can describe the scope.
    methodHandle null_mh;
    bool rethrow_exception = false;
    C->debug_info()->describe_scope(
      safepoint_pc_offset,
      null_mh,
      scope_method,
      jvms->bci(),
      jvms->should_reexecute(),
      rethrow_exception,
      is_method_handle_invoke,
      return_oop,
      has_ea_local_in_scope,
      arg_escape,
      locvals,
      expvals,
      monvals
    );
  } // End jvms loop

  // Mark the end of the scope set.
  C->debug_info()->end_safepoint(safepoint_pc_offset);
}



// A simplified version of Process_OopMap_Node, to handle non-safepoints.
class NonSafepointEmitter {
    Compile*  C;
    JVMState* _pending_jvms;
    int       _pending_offset;

    void emit_non_safepoint();

 public:
    NonSafepointEmitter(Compile* compile) {
      this->C = compile;
      _pending_jvms = nullptr;
      _pending_offset = 0;
    }

    void observe_instruction(Node* n, int pc_offset) {
      if (!C->debug_info()->recording_non_safepoints())  return;

      Node_Notes* nn = C->node_notes_at(n->_idx);
      if (nn == nullptr || nn->jvms() == nullptr)  return;
      if (_pending_jvms != nullptr &&
          _pending_jvms->same_calls_as(nn->jvms())) {
        // Repeated JVMS?  Stretch it up here.
        _pending_offset = pc_offset;
      } else {
        if (_pending_jvms != nullptr &&
            _pending_offset < pc_offset) {
          emit_non_safepoint();
        }
        _pending_jvms = nullptr;
        if (pc_offset > C->debug_info()->last_pc_offset()) {
          // This is the only way _pending_jvms can become non-null:
          _pending_jvms = nn->jvms();
          _pending_offset = pc_offset;
        }
      }
    }

    // Stay out of the way of real safepoints:
    void observe_safepoint(JVMState* jvms, int pc_offset) {
      if (_pending_jvms != nullptr &&
          !_pending_jvms->same_calls_as(jvms) &&
          _pending_offset < pc_offset) {
        emit_non_safepoint();
      }
      _pending_jvms = nullptr;
    }

    void flush_at_end() {
      if (_pending_jvms != nullptr) {
        emit_non_safepoint();
      }
      _pending_jvms = nullptr;
    }
};

void NonSafepointEmitter::emit_non_safepoint() {
  JVMState* youngest_jvms = _pending_jvms;
  int       pc_offset     = _pending_offset;

  // Clear it now:
  _pending_jvms = nullptr;

  DebugInformationRecorder* debug_info = C->debug_info();
  assert(debug_info->recording_non_safepoints(), "sanity");

  debug_info->add_non_safepoint(pc_offset);
  int max_depth = youngest_jvms->depth();

  // Visit scopes from oldest to youngest.
  for (int depth = 1; depth <= max_depth; depth++) {
    JVMState* jvms = youngest_jvms->of_depth(depth);
    ciMethod* method = jvms->has_method() ? jvms->method() : nullptr;
    assert(!jvms->should_reexecute() || depth==max_depth, "reexecute allowed only for the youngest");
    methodHandle null_mh;
    debug_info->describe_scope(pc_offset, null_mh, method, jvms->bci(), jvms->should_reexecute());
  }

  // Mark the end of the scope set.
  debug_info->end_non_safepoint(pc_offset);
}

//------------------------------init_buffer------------------------------------
void PhaseOutput::estimate_buffer_size(int& const_req) {

  // Set the initially allocated size
  const_req = initial_const_capacity;

  // The extra spacing after the code is necessary on some platforms.
  // Sometimes we need to patch in a jump after the last instruction,
  // if the nmethod has been deoptimized.  (See 4932387, 4894843.)

  // Compute the byte offset where we can store the deopt pc.
  if (C->fixed_slots() != 0) {
    _orig_pc_slot_offset_in_bytes = C->regalloc()->reg2offset(OptoReg::stack2reg(_orig_pc_slot));
  }

  // Compute prolog code size
  _frame_slots = OptoReg::reg2stack(C->matcher()->_old_SP) + C->regalloc()->_framesize;
  assert(_frame_slots >= 0 && _frame_slots < 1000000, "sanity check");

  if (C->has_mach_constant_base_node()) {
    uint add_size = 0;
    // Fill the constant table.
    // Note:  This must happen before shorten_branches.
    for (uint i = 0; i < C->cfg()->number_of_blocks(); i++) {
      Block* b = C->cfg()->get_block(i);

      for (uint j = 0; j < b->number_of_nodes(); j++) {
        Node* n = b->get_node(j);

        // If the node is a MachConstantNode evaluate the constant
        // value section.
        if (n->is_MachConstant()) {
          MachConstantNode* machcon = n->as_MachConstant();
          machcon->eval_constant(C);
        } else if (n->is_Mach()) {
          // On Power there are more nodes that issue constants.
          add_size += (n->as_Mach()->ins_num_consts() * 8);
        }
      }
    }

    // Calculate the offsets of the constants and the size of the
    // constant table (including the padding to the next section).
    constant_table().calculate_offsets_and_size();
    const_req = constant_table().size() + add_size;
  }

  // Initialize the space for the BufferBlob used to find and verify
  // instruction size in MachNode::emit_size()
  init_scratch_buffer_blob(const_req);
}

CodeBuffer* PhaseOutput::init_buffer() {
  int stub_req  = _buf_sizes._stub;
  int code_req  = _buf_sizes._code;
  int const_req = _buf_sizes._const;

  int pad_req   = NativeCall::byte_size();

  BarrierSetC2* bs = BarrierSet::barrier_set()->barrier_set_c2();
  stub_req += bs->estimate_stub_size();

  // nmethod and CodeBuffer count stubs & constants as part of method's code.
  // class HandlerImpl is platform-specific and defined in the *.ad files.
  int exception_handler_req = HandlerImpl::size_exception_handler() + MAX_stubs_size; // add marginal slop for handler
  int deopt_handler_req     = HandlerImpl::size_deopt_handler()     + MAX_stubs_size; // add marginal slop for handler
  stub_req += MAX_stubs_size;   // ensure per-stub margin
  code_req += MAX_inst_size;    // ensure per-instruction margin

  if (StressCodeBuffers)
    code_req = const_req = stub_req = exception_handler_req = deopt_handler_req = 0x10;  // force expansion

  int total_req =
          const_req +
          code_req +
          pad_req +
          stub_req +
          exception_handler_req +
          deopt_handler_req;               // deopt handler

  if (C->has_method_handle_invokes())
    total_req += deopt_handler_req;  // deopt MH handler

  CodeBuffer* cb = code_buffer();
  cb->initialize(total_req, _buf_sizes._reloc);

  // Have we run out of code space?
  if ((cb->blob() == nullptr) || (!CompileBroker::should_compile_new_jobs())) {
    C->record_failure("CodeCache is full");
    return nullptr;
  }
  // Configure the code buffer.
  cb->initialize_consts_size(const_req);
  cb->initialize_stubs_size(stub_req);
  cb->initialize_oop_recorder(C->env()->oop_recorder());

  // fill in the nop array for bundling computations
  MachNode *_nop_list[Bundle::_nop_count];
  Bundle::initialize_nops(_nop_list);

  return cb;
}

//------------------------------fill_buffer------------------------------------
void PhaseOutput::fill_buffer(C2_MacroAssembler* masm, uint* blk_starts) {
  // blk_starts[] contains offsets calculated during short branches processing,
  // offsets should not be increased during following steps.

  // Compute the size of first NumberOfLoopInstrToAlign instructions at head
  // of a loop. It is used to determine the padding for loop alignment.
  Compile::TracePhase tp("fill buffer", &timers[_t_fillBuffer]);

  compute_loop_first_inst_sizes();

  // Create oopmap set.
  _oop_map_set = new OopMapSet();

  // !!!!! This preserves old handling of oopmaps for now
  C->debug_info()->set_oopmaps(_oop_map_set);

  uint nblocks  = C->cfg()->number_of_blocks();
  // Count and start of implicit null check instructions
  uint inct_cnt = 0;
  uint* inct_starts = NEW_RESOURCE_ARRAY(uint, nblocks+1);

  // Count and start of calls
  uint* call_returns = NEW_RESOURCE_ARRAY(uint, nblocks+1);

  uint  return_offset = 0;
  int nop_size = (new MachNopNode())->size(C->regalloc());

  int previous_offset = 0;
  int current_offset  = 0;
  int last_call_offset = -1;
  int last_avoid_back_to_back_offset = -1;
#ifdef ASSERT
  uint* jmp_target = NEW_RESOURCE_ARRAY(uint,nblocks);
  uint* jmp_offset = NEW_RESOURCE_ARRAY(uint,nblocks);
  uint* jmp_size   = NEW_RESOURCE_ARRAY(uint,nblocks);
  uint* jmp_rule   = NEW_RESOURCE_ARRAY(uint,nblocks);
#endif

  // Create an array of unused labels, one for each basic block, if printing is enabled
#if defined(SUPPORT_OPTO_ASSEMBLY)
  int* node_offsets      = nullptr;
  uint node_offset_limit = C->unique();

  if (C->print_assembly()) {
    node_offsets = NEW_RESOURCE_ARRAY(int, node_offset_limit);
  }
  if (node_offsets != nullptr) {
    // We need to initialize. Unused array elements may contain garbage and mess up PrintOptoAssembly.
    memset(node_offsets, 0, node_offset_limit*sizeof(int));
  }
#endif

  NonSafepointEmitter non_safepoints(C);  // emit non-safepoints lazily

  // Emit the constant table.
  if (C->has_mach_constant_base_node()) {
    if (!constant_table().emit(masm)) {
      C->record_failure("consts section overflow");
      return;
    }
  }

  // Create an array of labels, one for each basic block
  Label* blk_labels = NEW_RESOURCE_ARRAY(Label, nblocks+1);
  for (uint i = 0; i <= nblocks; i++) {
    blk_labels[i].init();
  }

  // Now fill in the code buffer
  Node* delay_slot = nullptr;
  for (uint i = 0; i < nblocks; i++) {
    Block* block = C->cfg()->get_block(i);
    _block = block;
    Node* head = block->head();

    // If this block needs to start aligned (i.e, can be reached other
    // than by falling-thru from the previous block), then force the
    // start of a new bundle.
    if (Pipeline::requires_bundling() && starts_bundle(head)) {
      masm->code()->flush_bundle(true);
    }

#ifdef ASSERT
    if (!block->is_connector()) {
      stringStream st;
      block->dump_head(C->cfg(), &st);
      masm->block_comment(st.freeze());
    }
    jmp_target[i] = 0;
    jmp_offset[i] = 0;
    jmp_size[i]   = 0;
    jmp_rule[i]   = 0;
#endif
    int blk_offset = current_offset;

    // Define the label at the beginning of the basic block
    masm->bind(blk_labels[block->_pre_order]);

    uint last_inst = block->number_of_nodes();

    // Emit block normally, except for last instruction.
    // Emit means "dump code bits into code buffer".
    for (uint j = 0; j<last_inst; j++) {
      _index = j;

      // Get the node
      Node* n = block->get_node(j);

      // See if delay slots are supported
      if (valid_bundle_info(n) && node_bundling(n)->used_in_unconditional_delay()) {
        assert(delay_slot == nullptr, "no use of delay slot node");
        assert(n->size(C->regalloc()) == Pipeline::instr_unit_size(), "delay slot instruction wrong size");

        delay_slot = n;
        continue;
      }

      // If this starts a new instruction group, then flush the current one
      // (but allow split bundles)
      if (Pipeline::requires_bundling() && starts_bundle(n))
        masm->code()->flush_bundle(false);

      // Special handling for SafePoint/Call Nodes
      bool is_mcall = false;
      if (n->is_Mach()) {
        MachNode *mach = n->as_Mach();
        is_mcall = n->is_MachCall();
        bool is_sfn = n->is_MachSafePoint();

        // If this requires all previous instructions be flushed, then do so
        if (is_sfn || is_mcall || mach->alignment_required() != 1) {
          masm->code()->flush_bundle(true);
          current_offset = masm->offset();
        }

        // A padding may be needed again since a previous instruction
        // could be moved to delay slot.

        // align the instruction if necessary
        int padding = mach->compute_padding(current_offset);
        // Make sure safepoint node for polling is distinct from a call's
        // return by adding a nop if needed.
        if (is_sfn && !is_mcall && padding == 0 && current_offset == last_call_offset) {
          padding = nop_size;
        }
        if (padding == 0 && mach->avoid_back_to_back(MachNode::AVOID_BEFORE) &&
            current_offset == last_avoid_back_to_back_offset) {
          // Avoid back to back some instructions.
          padding = nop_size;
        }

        if (padding > 0) {
          assert((padding % nop_size) == 0, "padding is not a multiple of NOP size");
          int nops_cnt = padding / nop_size;
          MachNode *nop = new MachNopNode(nops_cnt);
          block->insert_node(nop, j++);
          last_inst++;
          C->cfg()->map_node_to_block(nop, block);
          // Ensure enough space.
          masm->code()->insts()->maybe_expand_to_ensure_remaining(MAX_inst_size);
          if ((masm->code()->blob() == nullptr) || (!CompileBroker::should_compile_new_jobs())) {
            C->record_failure("CodeCache is full");
            return;
          }
          nop->emit(masm, C->regalloc());
          masm->code()->flush_bundle(true);
          current_offset = masm->offset();
        }

        bool observe_safepoint = is_sfn;
        // Remember the start of the last call in a basic block
        if (is_mcall) {
          MachCallNode *mcall = mach->as_MachCall();

          // This destination address is NOT PC-relative
          mcall->method_set((intptr_t)mcall->entry_point());

          // Save the return address
          call_returns[block->_pre_order] = current_offset + mcall->ret_addr_offset();

          observe_safepoint = mcall->guaranteed_safepoint();
        }

        // sfn will be valid whenever mcall is valid now because of inheritance
        if (observe_safepoint) {
          // Handle special safepoint nodes for synchronization
          if (!is_mcall) {
            MachSafePointNode *sfn = mach->as_MachSafePoint();
            // !!!!! Stubs only need an oopmap right now, so bail out
            if (sfn->jvms()->method() == nullptr) {
              // Write the oopmap directly to the code blob??!!
              continue;
            }
          } // End synchronization

          non_safepoints.observe_safepoint(mach->as_MachSafePoint()->jvms(),
                                           current_offset);
          Process_OopMap_Node(mach, current_offset);
        } // End if safepoint

          // If this is a null check, then add the start of the previous instruction to the list
        else if( mach->is_MachNullCheck() ) {
          inct_starts[inct_cnt++] = previous_offset;
        }

          // If this is a branch, then fill in the label with the target BB's label
        else if (mach->is_MachBranch()) {
          // This requires the TRUE branch target be in succs[0]
          uint block_num = block->non_connector_successor(0)->_pre_order;

          // Try to replace long branch if delay slot is not used,
          // it is mostly for back branches since forward branch's
          // distance is not updated yet.
          bool delay_slot_is_used = valid_bundle_info(n) &&
                                    C->output()->node_bundling(n)->use_unconditional_delay();
          if (!delay_slot_is_used && mach->may_be_short_branch()) {
            assert(delay_slot == nullptr, "not expecting delay slot node");
            int br_size = n->size(C->regalloc());
            int offset = blk_starts[block_num] - current_offset;
            if (block_num >= i) {
              // Current and following block's offset are not
              // finalized yet, adjust distance by the difference
              // between calculated and final offsets of current block.
              offset -= (blk_starts[i] - blk_offset);
            }
            // In the following code a nop could be inserted before
            // the branch which will increase the backward distance.
            bool needs_padding = (current_offset == last_avoid_back_to_back_offset);
            if (needs_padding && offset <= 0)
              offset -= nop_size;

            if (C->matcher()->is_short_branch_offset(mach->rule(), br_size, offset)) {
              // We've got a winner.  Replace this branch.
              MachNode* replacement = mach->as_MachBranch()->short_branch_version();

              // Update the jmp_size.
              int new_size = replacement->size(C->regalloc());
              assert((br_size - new_size) >= (int)nop_size, "short_branch size should be smaller");
              // Insert padding between avoid_back_to_back branches.
              if (needs_padding && replacement->avoid_back_to_back(MachNode::AVOID_BEFORE)) {
                MachNode *nop = new MachNopNode();
                block->insert_node(nop, j++);
                C->cfg()->map_node_to_block(nop, block);
                last_inst++;
                nop->emit(masm, C->regalloc());
                masm->code()->flush_bundle(true);
                current_offset = masm->offset();
              }
#ifdef ASSERT
              jmp_target[i] = block_num;
              jmp_offset[i] = current_offset - blk_offset;
              jmp_size[i]   = new_size;
              jmp_rule[i]   = mach->rule();
#endif
              block->map_node(replacement, j);
              mach->subsume_by(replacement, C);
              n    = replacement;
              mach = replacement;
            }
          }
          mach->as_MachBranch()->label_set( &blk_labels[block_num], block_num );
        } else if (mach->ideal_Opcode() == Op_Jump) {
          for (uint h = 0; h < block->_num_succs; h++) {
            Block* succs_block = block->_succs[h];
            for (uint j = 1; j < succs_block->num_preds(); j++) {
              Node* jpn = succs_block->pred(j);
              if (jpn->is_JumpProj() && jpn->in(0) == mach) {
                uint block_num = succs_block->non_connector()->_pre_order;
                Label *blkLabel = &blk_labels[block_num];
                mach->add_case_label(jpn->as_JumpProj()->proj_no(), blkLabel);
              }
            }
          }
        }
#ifdef ASSERT
          // Check that oop-store precedes the card-mark
        else if (mach->ideal_Opcode() == Op_StoreCM) {
          uint storeCM_idx = j;
          int count = 0;
          for (uint prec = mach->req(); prec < mach->len(); prec++) {
            Node *oop_store = mach->in(prec);  // Precedence edge
            if (oop_store == nullptr) continue;
            count++;
            uint i4;
            for (i4 = 0; i4 < last_inst; ++i4) {
              if (block->get_node(i4) == oop_store) {
                break;
              }
            }
            // Note: This test can provide a false failure if other precedence
            // edges have been added to the storeCMNode.
            assert(i4 == last_inst || i4 < storeCM_idx, "CM card-mark executes before oop-store");
          }
          assert(count > 0, "storeCM expects at least one precedence edge");
        }
#endif
        else if (!n->is_Proj()) {
          // Remember the beginning of the previous instruction, in case
          // it's followed by a flag-kill and a null-check.  Happens on
          // Intel all the time, with add-to-memory kind of opcodes.
          previous_offset = current_offset;
        }

        // Not an else-if!
        // If this is a trap based cmp then add its offset to the list.
        if (mach->is_TrapBasedCheckNode()) {
          inct_starts[inct_cnt++] = current_offset;
        }
      }

      // Verify that there is sufficient space remaining
      masm->code()->insts()->maybe_expand_to_ensure_remaining(MAX_inst_size);
      if ((masm->code()->blob() == nullptr) || (!CompileBroker::should_compile_new_jobs())) {
        C->record_failure("CodeCache is full");
        return;
      }

      // Save the offset for the listing
#if defined(SUPPORT_OPTO_ASSEMBLY)
      if ((node_offsets != nullptr) && (n->_idx < node_offset_limit)) {
        node_offsets[n->_idx] = masm->offset();
      }
#endif
      assert(!C->failing(), "Should not reach here if failing.");

      // "Normal" instruction case
      DEBUG_ONLY(uint instr_offset = masm->offset());
      n->emit(masm, C->regalloc());
      current_offset = masm->offset();

      // Above we only verified that there is enough space in the instruction section.
      // However, the instruction may emit stubs that cause code buffer expansion.
      // Bail out here if expansion failed due to a lack of code cache space.
      if (C->failing()) {
        return;
      }

      assert(!is_mcall || (call_returns[block->_pre_order] <= (uint)current_offset),
             "ret_addr_offset() not within emitted code");

#ifdef ASSERT
      uint n_size = n->size(C->regalloc());
      if (n_size < (current_offset-instr_offset)) {
        MachNode* mach = n->as_Mach();
        n->dump();
        mach->dump_format(C->regalloc(), tty);
        tty->print_cr(" n_size (%d), current_offset (%d), instr_offset (%d)", n_size, current_offset, instr_offset);
        Disassembler::decode(masm->code()->insts_begin() + instr_offset, masm->code()->insts_begin() + current_offset + 1, tty);
        tty->print_cr(" ------------------- ");
        BufferBlob* blob = this->scratch_buffer_blob();
        address blob_begin = blob->content_begin();
        Disassembler::decode(blob_begin, blob_begin + n_size + 1, tty);
        assert(false, "wrong size of mach node");
      }
#endif
      non_safepoints.observe_instruction(n, current_offset);

      // mcall is last "call" that can be a safepoint
      // record it so we can see if a poll will directly follow it
      // in which case we'll need a pad to make the PcDesc sites unique
      // see  5010568. This can be slightly inaccurate but conservative
      // in the case that return address is not actually at current_offset.
      // This is a small price to pay.

      if (is_mcall) {
        last_call_offset = current_offset;
      }

      if (n->is_Mach() && n->as_Mach()->avoid_back_to_back(MachNode::AVOID_AFTER)) {
        // Avoid back to back some instructions.
        last_avoid_back_to_back_offset = current_offset;
      }

      // See if this instruction has a delay slot
      if (valid_bundle_info(n) && node_bundling(n)->use_unconditional_delay()) {
        guarantee(delay_slot != nullptr, "expecting delay slot node");

        // Back up 1 instruction
        masm->code()->set_insts_end(masm->code()->insts_end() - Pipeline::instr_unit_size());

        // Save the offset for the listing
#if defined(SUPPORT_OPTO_ASSEMBLY)
        if ((node_offsets != nullptr) && (delay_slot->_idx < node_offset_limit)) {
          node_offsets[delay_slot->_idx] = masm->offset();
        }
#endif

        // Support a SafePoint in the delay slot
        if (delay_slot->is_MachSafePoint()) {
          MachNode *mach = delay_slot->as_Mach();
          // !!!!! Stubs only need an oopmap right now, so bail out
          if (!mach->is_MachCall() && mach->as_MachSafePoint()->jvms()->method() == nullptr) {
            // Write the oopmap directly to the code blob??!!
            delay_slot = nullptr;
            continue;
          }

          int adjusted_offset = current_offset - Pipeline::instr_unit_size();
          non_safepoints.observe_safepoint(mach->as_MachSafePoint()->jvms(),
                                           adjusted_offset);
          // Generate an OopMap entry
          Process_OopMap_Node(mach, adjusted_offset);
        }

        // Insert the delay slot instruction
        delay_slot->emit(masm, C->regalloc());

        // Don't reuse it
        delay_slot = nullptr;
      }

    } // End for all instructions in block

    // If the next block is the top of a loop, pad this block out to align
    // the loop top a little. Helps prevent pipe stalls at loop back branches.
    if (i < nblocks-1) {
      Block *nb = C->cfg()->get_block(i + 1);
      int padding = nb->alignment_padding(current_offset);
      if( padding > 0 ) {
        MachNode *nop = new MachNopNode(padding / nop_size);
        block->insert_node(nop, block->number_of_nodes());
        C->cfg()->map_node_to_block(nop, block);
        nop->emit(masm, C->regalloc());
        current_offset = masm->offset();
      }
    }
    // Verify that the distance for generated before forward
    // short branches is still valid.
    guarantee((int)(blk_starts[i+1] - blk_starts[i]) >= (current_offset - blk_offset), "shouldn't increase block size");

    // Save new block start offset
    blk_starts[i] = blk_offset;
  } // End of for all blocks
  blk_starts[nblocks] = current_offset;

  non_safepoints.flush_at_end();

  // Offset too large?
  if (C->failing())  return;

  // Define a pseudo-label at the end of the code
  masm->bind( blk_labels[nblocks] );

  // Compute the size of the first block
  _first_block_size = blk_labels[1].loc_pos() - blk_labels[0].loc_pos();

#ifdef ASSERT
  for (uint i = 0; i < nblocks; i++) { // For all blocks
    if (jmp_target[i] != 0) {
      int br_size = jmp_size[i];
      int offset = blk_starts[jmp_target[i]]-(blk_starts[i] + jmp_offset[i]);
      if (!C->matcher()->is_short_branch_offset(jmp_rule[i], br_size, offset)) {
        tty->print_cr("target (%d) - jmp_offset(%d) = offset (%d), jump_size(%d), jmp_block B%d, target_block B%d", blk_starts[jmp_target[i]], blk_starts[i] + jmp_offset[i], offset, br_size, i, jmp_target[i]);
        assert(false, "Displacement too large for short jmp");
      }
    }
  }
#endif

  if (!masm->code()->finalize_stubs()) {
    C->record_failure("CodeCache is full");
    return;
  }

  BarrierSetC2* bs = BarrierSet::barrier_set()->barrier_set_c2();
  bs->emit_stubs(*masm->code());
  if (C->failing())  return;

  // Fill in stubs.
  assert(masm->inst_mark() == nullptr, "should be.");
  _stub_list.emit(*masm);
  if (C->failing())  return;

#ifndef PRODUCT
  // Information on the size of the method, without the extraneous code
  Scheduling::increment_method_size(masm->offset());
#endif

  // ------------------
  // Fill in exception table entries.
  FillExceptionTables(inct_cnt, call_returns, inct_starts, blk_labels);

  // Only java methods have exception handlers and deopt handlers
  // class HandlerImpl is platform-specific and defined in the *.ad files.
  if (C->method()) {
    // Emit the exception handler code.
    _code_offsets.set_value(CodeOffsets::Exceptions, HandlerImpl::emit_exception_handler(masm));
    if (C->failing()) {
      return; // CodeBuffer::expand failed
    }
    // Emit the deopt handler code.
    _code_offsets.set_value(CodeOffsets::Deopt, HandlerImpl::emit_deopt_handler(masm));

    // Emit the MethodHandle deopt handler code (if required).
    if (C->has_method_handle_invokes() && !C->failing()) {
      // We can use the same code as for the normal deopt handler, we
      // just need a different entry point address.
      _code_offsets.set_value(CodeOffsets::DeoptMH, HandlerImpl::emit_deopt_handler(masm));
    }
  }

  // One last check for failed CodeBuffer::expand:
  if ((masm->code()->blob() == nullptr) || (!CompileBroker::should_compile_new_jobs())) {
    C->record_failure("CodeCache is full");
    return;
  }

#if defined(SUPPORT_ABSTRACT_ASSEMBLY) || defined(SUPPORT_ASSEMBLY) || defined(SUPPORT_OPTO_ASSEMBLY)
  if (C->print_assembly()) {
    tty->cr();
    tty->print_cr("============================= C2-compiled nmethod ==============================");
  }
#endif

#if defined(SUPPORT_OPTO_ASSEMBLY)
  // Dump the assembly code, including basic-block numbers
  if (C->print_assembly()) {
    ttyLocker ttyl;  // keep the following output all in one block
    if (!VMThread::should_terminate()) {  // test this under the tty lock
      // print_metadata and dump_asm may safepoint which makes us loose the ttylock.
      // We call them first and write to a stringStream, then we retake the lock to
      // make sure the end tag is coherent, and that xmlStream->pop_tag is done thread safe.
      ResourceMark rm;
      stringStream method_metadata_str;
      if (C->method() != nullptr) {
        C->method()->print_metadata(&method_metadata_str);
      }
      stringStream dump_asm_str;
      dump_asm_on(&dump_asm_str, node_offsets, node_offset_limit);

      NoSafepointVerifier nsv;
      ttyLocker ttyl2;
      // This output goes directly to the tty, not the compiler log.
      // To enable tools to match it up with the compilation activity,
      // be sure to tag this tty output with the compile ID.
      if (xtty != nullptr) {
        xtty->head("opto_assembly compile_id='%d'%s", C->compile_id(),
                   C->is_osr_compilation() ? " compile_kind='osr'" : "");
      }
      if (C->method() != nullptr) {
        tty->print_cr("----------------------- MetaData before Compile_id = %d ------------------------", C->compile_id());
        tty->print_raw(method_metadata_str.freeze());
      } else if (C->stub_name() != nullptr) {
        tty->print_cr("----------------------------- RuntimeStub %s -------------------------------", C->stub_name());
      }
      tty->cr();
      tty->print_cr("------------------------ OptoAssembly for Compile_id = %d -----------------------", C->compile_id());
      tty->print_raw(dump_asm_str.freeze());
      tty->print_cr("--------------------------------------------------------------------------------");
      if (xtty != nullptr) {
        xtty->tail("opto_assembly");
      }
    }
  }
#endif
}

void PhaseOutput::FillExceptionTables(uint cnt, uint *call_returns, uint *inct_starts, Label *blk_labels) {
  _inc_table.set_size(cnt);

  uint inct_cnt = 0;
  for (uint i = 0; i < C->cfg()->number_of_blocks(); i++) {
    Block* block = C->cfg()->get_block(i);
    Node *n = nullptr;
    int j;

    // Find the branch; ignore trailing NOPs.
    for (j = block->number_of_nodes() - 1; j >= 0; j--) {
      n = block->get_node(j);
      if (!n->is_Mach() || n->as_Mach()->ideal_Opcode() != Op_Con) {
        break;
      }
    }

    // If we didn't find anything, continue
    if (j < 0) {
      continue;
    }

    // Compute ExceptionHandlerTable subtable entry and add it
    // (skip empty blocks)
    if (n->is_Catch()) {

      // Get the offset of the return from the call
      uint call_return = call_returns[block->_pre_order];
#ifdef ASSERT
      assert( call_return > 0, "no call seen for this basic block" );
      while (block->get_node(--j)->is_MachProj()) ;
      assert(block->get_node(j)->is_MachCall(), "CatchProj must follow call");
#endif
      // last instruction is a CatchNode, find it's CatchProjNodes
      int nof_succs = block->_num_succs;
      // allocate space
      GrowableArray<intptr_t> handler_bcis(nof_succs);
      GrowableArray<intptr_t> handler_pcos(nof_succs);
      // iterate through all successors
      for (int j = 0; j < nof_succs; j++) {
        Block* s = block->_succs[j];
        bool found_p = false;
        for (uint k = 1; k < s->num_preds(); k++) {
          Node* pk = s->pred(k);
          if (pk->is_CatchProj() && pk->in(0) == n) {
            const CatchProjNode* p = pk->as_CatchProj();
            found_p = true;
            // add the corresponding handler bci & pco information
            if (p->_con != CatchProjNode::fall_through_index) {
              // p leads to an exception handler (and is not fall through)
              assert(s == C->cfg()->get_block(s->_pre_order), "bad numbering");
              // no duplicates, please
              if (!handler_bcis.contains(p->handler_bci())) {
                uint block_num = s->non_connector()->_pre_order;
                handler_bcis.append(p->handler_bci());
                handler_pcos.append(blk_labels[block_num].loc_pos());
              }
            }
          }
        }
        assert(found_p, "no matching predecessor found");
        // Note:  Due to empty block removal, one block may have
        // several CatchProj inputs, from the same Catch.
      }

      // Set the offset of the return from the call
      assert(handler_bcis.find(-1) != -1, "must have default handler");
      _handler_table.add_subtable(call_return, &handler_bcis, nullptr, &handler_pcos);
      continue;
    }

    // Handle implicit null exception table updates
    if (n->is_MachNullCheck()) {
      uint block_num = block->non_connector_successor(0)->_pre_order;
      _inc_table.append(inct_starts[inct_cnt++], blk_labels[block_num].loc_pos());
      continue;
    }
    // Handle implicit exception table updates: trap instructions.
    if (n->is_Mach() && n->as_Mach()->is_TrapBasedCheckNode()) {
      uint block_num = block->non_connector_successor(0)->_pre_order;
      _inc_table.append(inct_starts[inct_cnt++], blk_labels[block_num].loc_pos());
      continue;
    }
  } // End of for all blocks fill in exception table entries
}

// Static Variables
#ifndef PRODUCT
uint Scheduling::_total_nop_size = 0;
uint Scheduling::_total_method_size = 0;
uint Scheduling::_total_branches = 0;
uint Scheduling::_total_unconditional_delays = 0;
uint Scheduling::_total_instructions_per_bundle[Pipeline::_max_instrs_per_cycle+1];
#endif

// Initializer for class Scheduling

Scheduling::Scheduling(Arena *arena, Compile &compile)
        : _arena(arena),
          _cfg(compile.cfg()),
          _regalloc(compile.regalloc()),
          _scheduled(arena),
          _available(arena),
          _reg_node(arena),
          _pinch_free_list(arena),
          _next_node(nullptr),
          _bundle_instr_count(0),
          _bundle_cycle_number(0),
          _bundle_use(0, 0, resource_count, &_bundle_use_elements[0])
#ifndef PRODUCT
        , _branches(0)
        , _unconditional_delays(0)
#endif
{
  // Create a MachNopNode
  _nop = new MachNopNode();

  // Now that the nops are in the array, save the count
  // (but allow entries for the nops)
  _node_bundling_limit = compile.unique();
  uint node_max = _regalloc->node_regs_max_index();

  compile.output()->set_node_bundling_limit(_node_bundling_limit);

  // This one is persistent within the Compile class
  _node_bundling_base = NEW_ARENA_ARRAY(compile.comp_arena(), Bundle, node_max);

  // Allocate space for fixed-size arrays
  _uses            = NEW_ARENA_ARRAY(arena, short,          node_max);
  _current_latency = NEW_ARENA_ARRAY(arena, unsigned short, node_max);

  // Clear the arrays
  for (uint i = 0; i < node_max; i++) {
    ::new (&_node_bundling_base[i]) Bundle();
  }
  memset(_uses,               0, node_max * sizeof(short));
  memset(_current_latency,    0, node_max * sizeof(unsigned short));

  // Clear the bundling information
  memcpy(_bundle_use_elements, Pipeline_Use::elaborated_elements, sizeof(Pipeline_Use::elaborated_elements));

  // Get the last node
  Block* block = _cfg->get_block(_cfg->number_of_blocks() - 1);

  _next_node = block->get_node(block->number_of_nodes() - 1);
}

#ifndef PRODUCT
// Scheduling destructor
Scheduling::~Scheduling() {
  _total_branches             += _branches;
  _total_unconditional_delays += _unconditional_delays;
}
#endif

// Step ahead "i" cycles
void Scheduling::step(uint i) {

  Bundle *bundle = node_bundling(_next_node);
  bundle->set_starts_bundle();

  // Update the bundle record, but leave the flags information alone
  if (_bundle_instr_count > 0) {
    bundle->set_instr_count(_bundle_instr_count);
    bundle->set_resources_used(_bundle_use.resourcesUsed());
  }

  // Update the state information
  _bundle_instr_count = 0;
  _bundle_cycle_number += i;
  _bundle_use.step(i);
}

void Scheduling::step_and_clear() {
  Bundle *bundle = node_bundling(_next_node);
  bundle->set_starts_bundle();

  // Update the bundle record
  if (_bundle_instr_count > 0) {
    bundle->set_instr_count(_bundle_instr_count);
    bundle->set_resources_used(_bundle_use.resourcesUsed());

    _bundle_cycle_number += 1;
  }

  // Clear the bundling information
  _bundle_instr_count = 0;
  _bundle_use.reset();

  memcpy(_bundle_use_elements,
         Pipeline_Use::elaborated_elements,
         sizeof(Pipeline_Use::elaborated_elements));
}

// Perform instruction scheduling and bundling over the sequence of
// instructions in backwards order.
void PhaseOutput::ScheduleAndBundle() {

  // Don't optimize this if it isn't a method
  if (!C->method())
    return;

  // Don't optimize this if scheduling is disabled
  if (!C->do_scheduling())
    return;

  // Scheduling code works only with pairs (8 bytes) maximum.
  // And when the scalable vector register is used, we may spill/unspill
  // the whole reg regardless of the max vector size.
  if (C->max_vector_size() > 8 ||
      (C->max_vector_size() > 0 && Matcher::supports_scalable_vector())) {
    return;
  }

  Compile::TracePhase tp("isched", &timers[_t_instrSched]);

  // Create a data structure for all the scheduling information
  Scheduling scheduling(Thread::current()->resource_area(), *C);

  // Walk backwards over each basic block, computing the needed alignment
  // Walk over all the basic blocks
  scheduling.DoScheduling();

#ifndef PRODUCT
  if (C->trace_opto_output()) {
    // Buffer and print all at once
    ResourceMark rm;
    stringStream ss;
    ss.print("\n---- After ScheduleAndBundle ----\n");
    print_scheduling(&ss);
    tty->print("%s", ss.as_string());
  }
#endif
}

#ifndef PRODUCT
// Separated out so that it can be called directly from debugger
void PhaseOutput::print_scheduling() {
  print_scheduling(tty);
}

void PhaseOutput::print_scheduling(outputStream* output_stream) {
  for (uint i = 0; i < C->cfg()->number_of_blocks(); i++) {
    output_stream->print("\nBB#%03d:\n", i);
    Block* block = C->cfg()->get_block(i);
    for (uint j = 0; j < block->number_of_nodes(); j++) {
      Node* n = block->get_node(j);
      OptoReg::Name reg = C->regalloc()->get_reg_first(n);
      output_stream->print(" %-6s ", reg >= 0 && reg < REG_COUNT ? Matcher::regName[reg] : "");
      n->dump("\n", false, output_stream);
    }
  }
}
#endif

// See if this node fits into the present instruction bundle
bool Scheduling::NodeFitsInBundle(Node *n) {
  uint n_idx = n->_idx;

  // If this is the unconditional delay instruction, then it fits
  if (n == _unconditional_delay_slot) {
#ifndef PRODUCT
    if (_cfg->C->trace_opto_output())
      tty->print("#     NodeFitsInBundle [%4d]: TRUE; is in unconditional delay slot\n", n->_idx);
#endif
    return (true);
  }

  // If the node cannot be scheduled this cycle, skip it
  if (_current_latency[n_idx] > _bundle_cycle_number) {
#ifndef PRODUCT
    if (_cfg->C->trace_opto_output())
      tty->print("#     NodeFitsInBundle [%4d]: FALSE; latency %4d > %d\n",
                 n->_idx, _current_latency[n_idx], _bundle_cycle_number);
#endif
    return (false);
  }

  const Pipeline *node_pipeline = n->pipeline();

  uint instruction_count = node_pipeline->instructionCount();
  if (node_pipeline->mayHaveNoCode() && n->size(_regalloc) == 0)
    instruction_count = 0;
  else if (node_pipeline->hasBranchDelay() && !_unconditional_delay_slot)
    instruction_count++;

  if (_bundle_instr_count + instruction_count > Pipeline::_max_instrs_per_cycle) {
#ifndef PRODUCT
    if (_cfg->C->trace_opto_output())
      tty->print("#     NodeFitsInBundle [%4d]: FALSE; too many instructions: %d > %d\n",
                 n->_idx, _bundle_instr_count + instruction_count, Pipeline::_max_instrs_per_cycle);
#endif
    return (false);
  }

  // Don't allow non-machine nodes to be handled this way
  if (!n->is_Mach() && instruction_count == 0)
    return (false);

  // See if there is any overlap
  uint delay = _bundle_use.full_latency(0, node_pipeline->resourceUse());

  if (delay > 0) {
#ifndef PRODUCT
    if (_cfg->C->trace_opto_output())
      tty->print("#     NodeFitsInBundle [%4d]: FALSE; functional units overlap\n", n_idx);
#endif
    return false;
  }

#ifndef PRODUCT
  if (_cfg->C->trace_opto_output())
    tty->print("#     NodeFitsInBundle [%4d]:  TRUE\n", n_idx);
#endif

  return true;
}

Node * Scheduling::ChooseNodeToBundle() {
  uint siz = _available.size();

  if (siz == 0) {

#ifndef PRODUCT
    if (_cfg->C->trace_opto_output())
      tty->print("#   ChooseNodeToBundle: null\n");
#endif
    return (nullptr);
  }

  // Fast path, if only 1 instruction in the bundle
  if (siz == 1) {
#ifndef PRODUCT
    if (_cfg->C->trace_opto_output()) {
      tty->print("#   ChooseNodeToBundle (only 1): ");
      _available[0]->dump();
    }
#endif
    return (_available[0]);
  }

  // Don't bother, if the bundle is already full
  if (_bundle_instr_count < Pipeline::_max_instrs_per_cycle) {
    for ( uint i = 0; i < siz; i++ ) {
      Node *n = _available[i];

      // Skip projections, we'll handle them another way
      if (n->is_Proj())
        continue;

      // This presupposed that instructions are inserted into the
      // available list in a legality order; i.e. instructions that
      // must be inserted first are at the head of the list
      if (NodeFitsInBundle(n)) {
#ifndef PRODUCT
        if (_cfg->C->trace_opto_output()) {
          tty->print("#   ChooseNodeToBundle: ");
          n->dump();
        }
#endif
        return (n);
      }
    }
  }

  // Nothing fits in this bundle, choose the highest priority
#ifndef PRODUCT
  if (_cfg->C->trace_opto_output()) {
    tty->print("#   ChooseNodeToBundle: ");
    _available[0]->dump();
  }
#endif

  return _available[0];
}

int Scheduling::compare_two_spill_nodes(Node* first, Node* second) {
  assert(first->is_MachSpillCopy() && second->is_MachSpillCopy(), "");

  OptoReg::Name first_src_lo = _regalloc->get_reg_first(first->in(1));
  OptoReg::Name first_dst_lo = _regalloc->get_reg_first(first);
  OptoReg::Name second_src_lo = _regalloc->get_reg_first(second->in(1));
  OptoReg::Name second_dst_lo = _regalloc->get_reg_first(second);

  // Comparison between stack -> reg and stack -> reg
  if (OptoReg::is_stack(first_src_lo) && OptoReg::is_stack(second_src_lo) &&
      OptoReg::is_reg(first_dst_lo) && OptoReg::is_reg(second_dst_lo)) {
    return _regalloc->reg2offset(first_src_lo) - _regalloc->reg2offset(second_src_lo);
  }

  // Comparison between reg -> stack and reg -> stack
  if (OptoReg::is_stack(first_dst_lo) && OptoReg::is_stack(second_dst_lo) &&
      OptoReg::is_reg(first_src_lo) && OptoReg::is_reg(second_src_lo)) {
    return _regalloc->reg2offset(first_dst_lo) - _regalloc->reg2offset(second_dst_lo);
  }

  return 0; // Not comparable
}

void Scheduling::AddNodeToAvailableList(Node *n) {
  assert( !n->is_Proj(), "projections never directly made available" );
#ifndef PRODUCT
  if (_cfg->C->trace_opto_output()) {
    tty->print("#   AddNodeToAvailableList: ");
    n->dump();
  }
#endif

  int latency = _current_latency[n->_idx];

  // Insert in latency order (insertion sort). If two MachSpillCopyNodes
  // for stack spilling or unspilling have the same latency, we sort
  // them in the order of stack offset. Some ports (e.g. aarch64) may also
  // have more opportunities to do ld/st merging
  uint i;
  for (i = 0; i < _available.size(); i++) {
    if (_current_latency[_available[i]->_idx] > latency) {
      break;
    } else if (_current_latency[_available[i]->_idx] == latency &&
               n->is_MachSpillCopy() && _available[i]->is_MachSpillCopy() &&
               compare_two_spill_nodes(n, _available[i]) > 0) {
      break;
    }
  }

  // Special Check for compares following branches
  if( n->is_Mach() && _scheduled.size() > 0 ) {
    int op = n->as_Mach()->ideal_Opcode();
    Node *last = _scheduled[0];
    if( last->is_MachIf() && last->in(1) == n &&
        ( op == Op_CmpI ||
          op == Op_CmpU ||
          op == Op_CmpUL ||
          op == Op_CmpP ||
          op == Op_CmpF ||
          op == Op_CmpD ||
          op == Op_CmpL ) ) {

      // Recalculate position, moving to front of same latency
      for ( i=0 ; i < _available.size(); i++ )
        if (_current_latency[_available[i]->_idx] >= latency)
          break;
    }
  }

  // Insert the node in the available list
  _available.insert(i, n);

#ifndef PRODUCT
  if (_cfg->C->trace_opto_output())
    dump_available();
#endif
}

void Scheduling::DecrementUseCounts(Node *n, const Block *bb) {
  for ( uint i=0; i < n->len(); i++ ) {
    Node *def = n->in(i);
    if (!def) continue;
    if( def->is_Proj() )        // If this is a machine projection, then
      def = def->in(0);         // propagate usage thru to the base instruction

    if(_cfg->get_block_for_node(def) != bb) { // Ignore if not block-local
      continue;
    }

    // Compute the latency
    uint l = _bundle_cycle_number + n->latency(i);
    if (_current_latency[def->_idx] < l)
      _current_latency[def->_idx] = l;

    // If this does not have uses then schedule it
    if ((--_uses[def->_idx]) == 0)
      AddNodeToAvailableList(def);
  }
}

void Scheduling::AddNodeToBundle(Node *n, const Block *bb) {
#ifndef PRODUCT
  if (_cfg->C->trace_opto_output()) {
    tty->print("#   AddNodeToBundle: ");
    n->dump();
  }
#endif

  // Remove this from the available list
  uint i;
  for (i = 0; i < _available.size(); i++)
    if (_available[i] == n)
      break;
  assert(i < _available.size(), "entry in _available list not found");
  _available.remove(i);

  // See if this fits in the current bundle
  const Pipeline *node_pipeline = n->pipeline();
  const Pipeline_Use& node_usage = node_pipeline->resourceUse();

  // Check for instructions to be placed in the delay slot. We
  // do this before we actually schedule the current instruction,
  // because the delay slot follows the current instruction.
  if (Pipeline::_branch_has_delay_slot &&
      node_pipeline->hasBranchDelay() &&
      !_unconditional_delay_slot) {

    uint siz = _available.size();

    // Conditional branches can support an instruction that
    // is unconditionally executed and not dependent by the
    // branch, OR a conditionally executed instruction if
    // the branch is taken.  In practice, this means that
    // the first instruction at the branch target is
    // copied to the delay slot, and the branch goes to
    // the instruction after that at the branch target
    if ( n->is_MachBranch() ) {

      assert( !n->is_MachNullCheck(), "should not look for delay slot for Null Check" );
      assert( !n->is_Catch(),         "should not look for delay slot for Catch" );

#ifndef PRODUCT
      _branches++;
#endif

      // At least 1 instruction is on the available list
      // that is not dependent on the branch
      for (uint i = 0; i < siz; i++) {
        Node *d = _available[i];
        const Pipeline *avail_pipeline = d->pipeline();

        // Don't allow safepoints in the branch shadow, that will
        // cause a number of difficulties
        if ( avail_pipeline->instructionCount() == 1 &&
             !avail_pipeline->hasMultipleBundles() &&
             !avail_pipeline->hasBranchDelay() &&
             Pipeline::instr_has_unit_size() &&
             d->size(_regalloc) == Pipeline::instr_unit_size() &&
             NodeFitsInBundle(d) &&
             !node_bundling(d)->used_in_delay()) {

          if (d->is_Mach() && !d->is_MachSafePoint()) {
            // A node that fits in the delay slot was found, so we need to
            // set the appropriate bits in the bundle pipeline information so
            // that it correctly indicates resource usage.  Later, when we
            // attempt to add this instruction to the bundle, we will skip
            // setting the resource usage.
            _unconditional_delay_slot = d;
            node_bundling(n)->set_use_unconditional_delay();
            node_bundling(d)->set_used_in_unconditional_delay();
            _bundle_use.add_usage(avail_pipeline->resourceUse());
            _current_latency[d->_idx] = _bundle_cycle_number;
            _next_node = d;
            ++_bundle_instr_count;
#ifndef PRODUCT
            _unconditional_delays++;
#endif
            break;
          }
        }
      }
    }

    // No delay slot, add a nop to the usage
    if (!_unconditional_delay_slot) {
      // See if adding an instruction in the delay slot will overflow
      // the bundle.
      if (!NodeFitsInBundle(_nop)) {
#ifndef PRODUCT
        if (_cfg->C->trace_opto_output())
          tty->print("#  *** STEP(1 instruction for delay slot) ***\n");
#endif
        step(1);
      }

      _bundle_use.add_usage(_nop->pipeline()->resourceUse());
      _next_node = _nop;
      ++_bundle_instr_count;
    }

    // See if the instruction in the delay slot requires a
    // step of the bundles
    if (!NodeFitsInBundle(n)) {
#ifndef PRODUCT
      if (_cfg->C->trace_opto_output())
        tty->print("#  *** STEP(branch won't fit) ***\n");
#endif
      // Update the state information
      _bundle_instr_count = 0;
      _bundle_cycle_number += 1;
      _bundle_use.step(1);
    }
  }

  // Get the number of instructions
  uint instruction_count = node_pipeline->instructionCount();
  if (node_pipeline->mayHaveNoCode() && n->size(_regalloc) == 0)
    instruction_count = 0;

  // Compute the latency information
  uint delay = 0;

  if (instruction_count > 0 || !node_pipeline->mayHaveNoCode()) {
    int relative_latency = _current_latency[n->_idx] - _bundle_cycle_number;
    if (relative_latency < 0)
      relative_latency = 0;

    delay = _bundle_use.full_latency(relative_latency, node_usage);

    // Does not fit in this bundle, start a new one
    if (delay > 0) {
      step(delay);

#ifndef PRODUCT
      if (_cfg->C->trace_opto_output())
        tty->print("#  *** STEP(%d) ***\n", delay);
#endif
    }
  }

  // If this was placed in the delay slot, ignore it
  if (n != _unconditional_delay_slot) {

    if (delay == 0) {
      if (node_pipeline->hasMultipleBundles()) {
#ifndef PRODUCT
        if (_cfg->C->trace_opto_output())
          tty->print("#  *** STEP(multiple instructions) ***\n");
#endif
        step(1);
      }

      else if (instruction_count + _bundle_instr_count > Pipeline::_max_instrs_per_cycle) {
#ifndef PRODUCT
        if (_cfg->C->trace_opto_output())
          tty->print("#  *** STEP(%d >= %d instructions) ***\n",
                     instruction_count + _bundle_instr_count,
                     Pipeline::_max_instrs_per_cycle);
#endif
        step(1);
      }
    }

    if (node_pipeline->hasBranchDelay() && !_unconditional_delay_slot)
      _bundle_instr_count++;

    // Set the node's latency
    _current_latency[n->_idx] = _bundle_cycle_number;

    // Now merge the functional unit information
    if (instruction_count > 0 || !node_pipeline->mayHaveNoCode())
      _bundle_use.add_usage(node_usage);

    // Increment the number of instructions in this bundle
    _bundle_instr_count += instruction_count;

    // Remember this node for later
    if (n->is_Mach())
      _next_node = n;
  }

  // It's possible to have a BoxLock in the graph and in the _bbs mapping but
  // not in the bb->_nodes array.  This happens for debug-info-only BoxLocks.
  // 'Schedule' them (basically ignore in the schedule) but do not insert them
  // into the block.  All other scheduled nodes get put in the schedule here.
  int op = n->Opcode();
  if( (op == Op_Node && n->req() == 0) || // anti-dependence node OR
      (op != Op_Node &&         // Not an unused antidepedence node and
       // not an unallocated boxlock
       (OptoReg::is_valid(_regalloc->get_reg_first(n)) || op != Op_BoxLock)) ) {

    // Push any trailing projections
    if( bb->get_node(bb->number_of_nodes()-1) != n ) {
      for (DUIterator_Fast imax, i = n->fast_outs(imax); i < imax; i++) {
        Node *foi = n->fast_out(i);
        if( foi->is_Proj() )
          _scheduled.push(foi);
      }
    }

    // Put the instruction in the schedule list
    _scheduled.push(n);
  }

#ifndef PRODUCT
  if (_cfg->C->trace_opto_output())
    dump_available();
#endif

  // Walk all the definitions, decrementing use counts, and
  // if a definition has a 0 use count, place it in the available list.
  DecrementUseCounts(n,bb);
}

// This method sets the use count within a basic block.  We will ignore all
// uses outside the current basic block.  As we are doing a backwards walk,
// any node we reach that has a use count of 0 may be scheduled.  This also
// avoids the problem of cyclic references from phi nodes, as long as phi
// nodes are at the front of the basic block.  This method also initializes
// the available list to the set of instructions that have no uses within this
// basic block.
void Scheduling::ComputeUseCount(const Block *bb) {
#ifndef PRODUCT
  if (_cfg->C->trace_opto_output())
    tty->print("# -> ComputeUseCount\n");
#endif

  // Clear the list of available and scheduled instructions, just in case
  _available.clear();
  _scheduled.clear();

  // No delay slot specified
  _unconditional_delay_slot = nullptr;

#ifdef ASSERT
  for( uint i=0; i < bb->number_of_nodes(); i++ )
    assert( _uses[bb->get_node(i)->_idx] == 0, "_use array not clean" );
#endif

  // Force the _uses count to never go to zero for unscheduable pieces
  // of the block
  for( uint k = 0; k < _bb_start; k++ )
    _uses[bb->get_node(k)->_idx] = 1;
  for( uint l = _bb_end; l < bb->number_of_nodes(); l++ )
    _uses[bb->get_node(l)->_idx] = 1;

  // Iterate backwards over the instructions in the block.  Don't count the
  // branch projections at end or the block header instructions.
  for( uint j = _bb_end-1; j >= _bb_start; j-- ) {
    Node *n = bb->get_node(j);
    if( n->is_Proj() ) continue; // Projections handled another way

    // Account for all uses
    for ( uint k = 0; k < n->len(); k++ ) {
      Node *inp = n->in(k);
      if (!inp) continue;
      assert(inp != n, "no cycles allowed" );
      if (_cfg->get_block_for_node(inp) == bb) { // Block-local use?
        if (inp->is_Proj()) { // Skip through Proj's
          inp = inp->in(0);
        }
        ++_uses[inp->_idx];     // Count 1 block-local use
      }
    }

    // If this instruction has a 0 use count, then it is available
    if (!_uses[n->_idx]) {
      _current_latency[n->_idx] = _bundle_cycle_number;
      AddNodeToAvailableList(n);
    }

#ifndef PRODUCT
    if (_cfg->C->trace_opto_output()) {
      tty->print("#   uses: %3d: ", _uses[n->_idx]);
      n->dump();
    }
#endif
  }

#ifndef PRODUCT
  if (_cfg->C->trace_opto_output())
    tty->print("# <- ComputeUseCount\n");
#endif
}

// This routine performs scheduling on each basic block in reverse order,
// using instruction latencies and taking into account function unit
// availability.
void Scheduling::DoScheduling() {
#ifndef PRODUCT
  if (_cfg->C->trace_opto_output())
    tty->print("# -> DoScheduling\n");
#endif

  Block *succ_bb = nullptr;
  Block *bb;
  Compile* C = Compile::current();

  // Walk over all the basic blocks in reverse order
  for (int i = _cfg->number_of_blocks() - 1; i >= 0; succ_bb = bb, i--) {
    bb = _cfg->get_block(i);

#ifndef PRODUCT
    if (_cfg->C->trace_opto_output()) {
      tty->print("#  Schedule BB#%03d (initial)\n", i);
      for (uint j = 0; j < bb->number_of_nodes(); j++) {
        bb->get_node(j)->dump();
      }
    }
#endif

    // On the head node, skip processing
    if (bb == _cfg->get_root_block()) {
      continue;
    }

    // Skip empty, connector blocks
    if (bb->is_connector())
      continue;

    // If the following block is not the sole successor of
    // this one, then reset the pipeline information
    if (bb->_num_succs != 1 || bb->non_connector_successor(0) != succ_bb) {
#ifndef PRODUCT
      if (_cfg->C->trace_opto_output()) {
        tty->print("*** bundle start of next BB, node %d, for %d instructions\n",
                   _next_node->_idx, _bundle_instr_count);
      }
#endif
      step_and_clear();
    }

    // Leave untouched the starting instruction, any Phis, a CreateEx node
    // or Top.  bb->get_node(_bb_start) is the first schedulable instruction.
    _bb_end = bb->number_of_nodes()-1;
    for( _bb_start=1; _bb_start <= _bb_end; _bb_start++ ) {
      Node *n = bb->get_node(_bb_start);
      // Things not matched, like Phinodes and ProjNodes don't get scheduled.
      // Also, MachIdealNodes do not get scheduled
      if( !n->is_Mach() ) continue;     // Skip non-machine nodes
      MachNode *mach = n->as_Mach();
      int iop = mach->ideal_Opcode();
      if( iop == Op_CreateEx ) continue; // CreateEx is pinned
      if( iop == Op_Con ) continue;      // Do not schedule Top
      if( iop == Op_Node &&     // Do not schedule PhiNodes, ProjNodes
          mach->pipeline() == MachNode::pipeline_class() &&
          !n->is_SpillCopy() && !n->is_MachMerge() )  // Breakpoints, Prolog, etc
        continue;
      break;                    // Funny loop structure to be sure...
    }
    // Compute last "interesting" instruction in block - last instruction we
    // might schedule.  _bb_end points just after last schedulable inst.  We
    // normally schedule conditional branches (despite them being forced last
    // in the block), because they have delay slots we can fill.  Calls all
    // have their delay slots filled in the template expansions, so we don't
    // bother scheduling them.
    Node *last = bb->get_node(_bb_end);
    // Ignore trailing NOPs.
    while (_bb_end > 0 && last->is_Mach() &&
           last->as_Mach()->ideal_Opcode() == Op_Con) {
      last = bb->get_node(--_bb_end);
    }
    assert(!last->is_Mach() || last->as_Mach()->ideal_Opcode() != Op_Con, "");
    if( last->is_Catch() ||
        (last->is_Mach() && last->as_Mach()->ideal_Opcode() == Op_Halt) ) {
      // There might be a prior call.  Skip it.
      while (_bb_start < _bb_end && bb->get_node(--_bb_end)->is_MachProj());
    } else if( last->is_MachNullCheck() ) {
      // Backup so the last null-checked memory instruction is
      // outside the schedulable range. Skip over the nullcheck,
      // projection, and the memory nodes.
      Node *mem = last->in(1);
      do {
        _bb_end--;
      } while (mem != bb->get_node(_bb_end));
    } else {
      // Set _bb_end to point after last schedulable inst.
      _bb_end++;
    }

    assert( _bb_start <= _bb_end, "inverted block ends" );

    // Compute the register antidependencies for the basic block
    ComputeRegisterAntidependencies(bb);
    if (C->failing())  return;  // too many D-U pinch points

    // Compute the usage within the block, and set the list of all nodes
    // in the block that have no uses within the block.
    ComputeUseCount(bb);

    // Schedule the remaining instructions in the block
    while ( _available.size() > 0 ) {
      Node *n = ChooseNodeToBundle();
      guarantee(n != nullptr, "no nodes available");
      AddNodeToBundle(n,bb);
    }

    assert( _scheduled.size() == _bb_end - _bb_start, "wrong number of instructions" );
#ifdef ASSERT
    for( uint l = _bb_start; l < _bb_end; l++ ) {
      Node *n = bb->get_node(l);
      uint m;
      for( m = 0; m < _bb_end-_bb_start; m++ )
        if( _scheduled[m] == n )
          break;
      assert( m < _bb_end-_bb_start, "instruction missing in schedule" );
    }
#endif

    // Now copy the instructions (in reverse order) back to the block
    for ( uint k = _bb_start; k < _bb_end; k++ )
      bb->map_node(_scheduled[_bb_end-k-1], k);

#ifndef PRODUCT
    if (_cfg->C->trace_opto_output()) {
      tty->print("#  Schedule BB#%03d (final)\n", i);
      uint current = 0;
      for (uint j = 0; j < bb->number_of_nodes(); j++) {
        Node *n = bb->get_node(j);
        if( valid_bundle_info(n) ) {
          Bundle *bundle = node_bundling(n);
          if (bundle->instr_count() > 0 || bundle->flags() > 0) {
            tty->print("*** Bundle: ");
            bundle->dump();
          }
          n->dump();
        }
      }
    }
#endif
#ifdef ASSERT
    verify_good_schedule(bb,"after block local scheduling");
#endif
  }

#ifndef PRODUCT
  if (_cfg->C->trace_opto_output())
    tty->print("# <- DoScheduling\n");
#endif

  // Record final node-bundling array location
  _regalloc->C->output()->set_node_bundling_base(_node_bundling_base);

} // end DoScheduling

// Verify that no live-range used in the block is killed in the block by a
// wrong DEF.  This doesn't verify live-ranges that span blocks.

// Check for edge existence.  Used to avoid adding redundant precedence edges.
static bool edge_from_to( Node *from, Node *to ) {
  for( uint i=0; i<from->len(); i++ )
    if( from->in(i) == to )
      return true;
  return false;
}

#ifdef ASSERT
void Scheduling::verify_do_def( Node *n, OptoReg::Name def, const char *msg ) {
  // Check for bad kills
  if( OptoReg::is_valid(def) ) { // Ignore stores & control flow
    Node *prior_use = _reg_node[def];
    if( prior_use && !edge_from_to(prior_use,n) ) {
      tty->print("%s = ",OptoReg::as_VMReg(def)->name());
      n->dump();
      tty->print_cr("...");
      prior_use->dump();
      assert(edge_from_to(prior_use,n), "%s", msg);
    }
    _reg_node.map(def,nullptr); // Kill live USEs
  }
}

void Scheduling::verify_good_schedule( Block *b, const char *msg ) {

  // Zap to something reasonable for the verify code
  _reg_node.clear();

  // Walk over the block backwards.  Check to make sure each DEF doesn't
  // kill a live value (other than the one it's supposed to).  Add each
  // USE to the live set.
  for( uint i = b->number_of_nodes()-1; i >= _bb_start; i-- ) {
    Node *n = b->get_node(i);
    int n_op = n->Opcode();
    if( n_op == Op_MachProj && n->ideal_reg() == MachProjNode::fat_proj ) {
      // Fat-proj kills a slew of registers
      RegMaskIterator rmi(n->out_RegMask());
      while (rmi.has_next()) {
        OptoReg::Name kill = rmi.next();
        verify_do_def(n, kill, msg);
      }
    } else if( n_op != Op_Node ) { // Avoid brand new antidependence nodes
      // Get DEF'd registers the normal way
      verify_do_def( n, _regalloc->get_reg_first(n), msg );
      verify_do_def( n, _regalloc->get_reg_second(n), msg );
    }

    // Now make all USEs live
    for( uint i=1; i<n->req(); i++ ) {
      Node *def = n->in(i);
      assert(def != 0, "input edge required");
      OptoReg::Name reg_lo = _regalloc->get_reg_first(def);
      OptoReg::Name reg_hi = _regalloc->get_reg_second(def);
      if( OptoReg::is_valid(reg_lo) ) {
        assert(!_reg_node[reg_lo] || edge_from_to(_reg_node[reg_lo],def), "%s", msg);
        _reg_node.map(reg_lo,n);
      }
      if( OptoReg::is_valid(reg_hi) ) {
        assert(!_reg_node[reg_hi] || edge_from_to(_reg_node[reg_hi],def), "%s", msg);
        _reg_node.map(reg_hi,n);
      }
    }

  }

  // Zap to something reasonable for the Antidependence code
  _reg_node.clear();
}
#endif

// Conditionally add precedence edges.  Avoid putting edges on Projs.
static void add_prec_edge_from_to( Node *from, Node *to ) {
  if( from->is_Proj() ) {       // Put precedence edge on Proj's input
    assert( from->req() == 1 && (from->len() == 1 || from->in(1)==0), "no precedence edges on projections" );
    from = from->in(0);
  }
  if( from != to &&             // No cycles (for things like LD L0,[L0+4] )
      !edge_from_to( from, to ) ) // Avoid duplicate edge
    from->add_prec(to);
}

void Scheduling::anti_do_def( Block *b, Node *def, OptoReg::Name def_reg, int is_def ) {
  if( !OptoReg::is_valid(def_reg) ) // Ignore stores & control flow
    return;

  if (OptoReg::is_reg(def_reg)) {
    VMReg vmreg = OptoReg::as_VMReg(def_reg);
    if (vmreg->is_reg() && !vmreg->is_concrete() && !vmreg->prev()->is_concrete()) {
      // This is one of the high slots of a vector register.
      // ScheduleAndBundle already checked there are no live wide
      // vectors in this method so it can be safely ignored.
      return;
    }
  }

  Node *pinch = _reg_node[def_reg]; // Get pinch point
  if ((pinch == nullptr) || _cfg->get_block_for_node(pinch) != b || // No pinch-point yet?
      is_def ) {    // Check for a true def (not a kill)
    _reg_node.map(def_reg,def); // Record def/kill as the optimistic pinch-point
    return;
  }

  Node *kill = def;             // Rename 'def' to more descriptive 'kill'
  debug_only( def = (Node*)((intptr_t)0xdeadbeef); )

  // After some number of kills there _may_ be a later def
  Node *later_def = nullptr;

  Compile* C = Compile::current();

  // Finding a kill requires a real pinch-point.
  // Check for not already having a pinch-point.
  // Pinch points are Op_Node's.
  if( pinch->Opcode() != Op_Node ) { // Or later-def/kill as pinch-point?
    later_def = pinch;            // Must be def/kill as optimistic pinch-point
    if ( _pinch_free_list.size() > 0) {
      pinch = _pinch_free_list.pop();
    } else {
      pinch = new Node(1); // Pinch point to-be
    }
    if (pinch->_idx >= _regalloc->node_regs_max_index()) {
      DEBUG_ONLY( pinch->dump(); );
      assert(false, "too many D-U pinch points: %d >= %d", pinch->_idx, _regalloc->node_regs_max_index());
      _cfg->C->record_method_not_compilable("too many D-U pinch points");
      return;
    }
    _cfg->map_node_to_block(pinch, b);      // Pretend it's valid in this block (lazy init)
    _reg_node.map(def_reg,pinch); // Record pinch-point
    //regalloc()->set_bad(pinch->_idx); // Already initialized this way.
    if( later_def->outcnt() == 0 || later_def->ideal_reg() == MachProjNode::fat_proj ) { // Distinguish def from kill
      pinch->init_req(0, C->top());     // set not null for the next call
      add_prec_edge_from_to(later_def,pinch); // Add edge from kill to pinch
      later_def = nullptr;           // and no later def
    }
    pinch->set_req(0,later_def);  // Hook later def so we can find it
  } else {                        // Else have valid pinch point
    if( pinch->in(0) )            // If there is a later-def
      later_def = pinch->in(0);   // Get it
  }

  // Add output-dependence edge from later def to kill
  if( later_def )               // If there is some original def
    add_prec_edge_from_to(later_def,kill); // Add edge from def to kill

  // See if current kill is also a use, and so is forced to be the pinch-point.
  if( pinch->Opcode() == Op_Node ) {
    Node *uses = kill->is_Proj() ? kill->in(0) : kill;
    for( uint i=1; i<uses->req(); i++ ) {
      if( _regalloc->get_reg_first(uses->in(i)) == def_reg ||
          _regalloc->get_reg_second(uses->in(i)) == def_reg ) {
        // Yes, found a use/kill pinch-point
        pinch->set_req(0,nullptr);  //
        pinch->replace_by(kill); // Move anti-dep edges up
        pinch = kill;
        _reg_node.map(def_reg,pinch);
        return;
      }
    }
  }

  // Add edge from kill to pinch-point
  add_prec_edge_from_to(kill,pinch);
}

void Scheduling::anti_do_use( Block *b, Node *use, OptoReg::Name use_reg ) {
  if( !OptoReg::is_valid(use_reg) ) // Ignore stores & control flow
    return;
  Node *pinch = _reg_node[use_reg]; // Get pinch point
  // Check for no later def_reg/kill in block
  if ((pinch != nullptr) && _cfg->get_block_for_node(pinch) == b &&
      // Use has to be block-local as well
      _cfg->get_block_for_node(use) == b) {
    if( pinch->Opcode() == Op_Node && // Real pinch-point (not optimistic?)
        pinch->req() == 1 ) {   // pinch not yet in block?
      pinch->del_req(0);        // yank pointer to later-def, also set flag
      // Insert the pinch-point in the block just after the last use
      b->insert_node(pinch, b->find_node(use) + 1);
      _bb_end++;                // Increase size scheduled region in block
    }

    add_prec_edge_from_to(pinch,use);
  }
}

// We insert antidependences between the reads and following write of
// allocated registers to prevent illegal code motion. Hopefully, the
// number of added references should be fairly small, especially as we
// are only adding references within the current basic block.
void Scheduling::ComputeRegisterAntidependencies(Block *b) {

#ifdef ASSERT
  verify_good_schedule(b,"before block local scheduling");
#endif

  // A valid schedule, for each register independently, is an endless cycle
  // of: a def, then some uses (connected to the def by true dependencies),
  // then some kills (defs with no uses), finally the cycle repeats with a new
  // def.  The uses are allowed to float relative to each other, as are the
  // kills.  No use is allowed to slide past a kill (or def).  This requires
  // antidependencies between all uses of a single def and all kills that
  // follow, up to the next def.  More edges are redundant, because later defs
  // & kills are already serialized with true or antidependencies.  To keep
  // the edge count down, we add a 'pinch point' node if there's more than
  // one use or more than one kill/def.

  // We add dependencies in one bottom-up pass.

  // For each instruction we handle it's DEFs/KILLs, then it's USEs.

  // For each DEF/KILL, we check to see if there's a prior DEF/KILL for this
  // register.  If not, we record the DEF/KILL in _reg_node, the
  // register-to-def mapping.  If there is a prior DEF/KILL, we insert a
  // "pinch point", a new Node that's in the graph but not in the block.
  // We put edges from the prior and current DEF/KILLs to the pinch point.
  // We put the pinch point in _reg_node.  If there's already a pinch point
  // we merely add an edge from the current DEF/KILL to the pinch point.

  // After doing the DEF/KILLs, we handle USEs.  For each used register, we
  // put an edge from the pinch point to the USE.

  // To be expedient, the _reg_node array is pre-allocated for the whole
  // compilation.  _reg_node is lazily initialized; it either contains a null,
  // or a valid def/kill/pinch-point, or a leftover node from some prior
  // block.  Leftover node from some prior block is treated like a null (no
  // prior def, so no anti-dependence needed).  Valid def is distinguished by
  // it being in the current block.
  bool fat_proj_seen = false;
  uint last_safept = _bb_end-1;
  Node* end_node         = (_bb_end-1 >= _bb_start) ? b->get_node(last_safept) : nullptr;
  Node* last_safept_node = end_node;
  for( uint i = _bb_end-1; i >= _bb_start; i-- ) {
    Node *n = b->get_node(i);
    int is_def = n->outcnt();   // def if some uses prior to adding precedence edges
    if( n->is_MachProj() && n->ideal_reg() == MachProjNode::fat_proj ) {
      // Fat-proj kills a slew of registers
      // This can add edges to 'n' and obscure whether or not it was a def,
      // hence the is_def flag.
      fat_proj_seen = true;
      RegMaskIterator rmi(n->out_RegMask());
      while (rmi.has_next()) {
        OptoReg::Name kill = rmi.next();
        anti_do_def(b, n, kill, is_def);
      }
    } else {
      // Get DEF'd registers the normal way
      anti_do_def( b, n, _regalloc->get_reg_first(n), is_def );
      anti_do_def( b, n, _regalloc->get_reg_second(n), is_def );
    }

    // Kill projections on a branch should appear to occur on the
    // branch, not afterwards, so grab the masks from the projections
    // and process them.
    if (n->is_MachBranch() || (n->is_Mach() && n->as_Mach()->ideal_Opcode() == Op_Jump)) {
      for (DUIterator_Fast imax, i = n->fast_outs(imax); i < imax; i++) {
        Node* use = n->fast_out(i);
        if (use->is_Proj()) {
          RegMaskIterator rmi(use->out_RegMask());
          while (rmi.has_next()) {
            OptoReg::Name kill = rmi.next();
            anti_do_def(b, n, kill, false);
          }
        }
      }
    }

    // Check each register used by this instruction for a following DEF/KILL
    // that must occur afterward and requires an anti-dependence edge.
    for( uint j=0; j<n->req(); j++ ) {
      Node *def = n->in(j);
      if( def ) {
        assert( !def->is_MachProj() || def->ideal_reg() != MachProjNode::fat_proj, "" );
        anti_do_use( b, n, _regalloc->get_reg_first(def) );
        anti_do_use( b, n, _regalloc->get_reg_second(def) );
      }
    }
    // Do not allow defs of new derived values to float above GC
    // points unless the base is definitely available at the GC point.

    Node *m = b->get_node(i);

    // Add precedence edge from following safepoint to use of derived pointer
    if( last_safept_node != end_node &&
        m != last_safept_node) {
      for (uint k = 1; k < m->req(); k++) {
        const Type *t = m->in(k)->bottom_type();
        if( t->isa_oop_ptr() &&
            t->is_ptr()->offset() != 0 ) {
          last_safept_node->add_prec( m );
          break;
        }
      }
    }

    if( n->jvms() ) {           // Precedence edge from derived to safept
      // Check if last_safept_node was moved by pinch-point insertion in anti_do_use()
      if( b->get_node(last_safept) != last_safept_node ) {
        last_safept = b->find_node(last_safept_node);
      }
      for( uint j=last_safept; j > i; j-- ) {
        Node *mach = b->get_node(j);
        if( mach->is_Mach() && mach->as_Mach()->ideal_Opcode() == Op_AddP )
          mach->add_prec( n );
      }
      last_safept = i;
      last_safept_node = m;
    }
  }

  if (fat_proj_seen) {
    // Garbage collect pinch nodes that were not consumed.
    // They are usually created by a fat kill MachProj for a call.
    garbage_collect_pinch_nodes();
  }
}

// Garbage collect pinch nodes for reuse by other blocks.
//
// The block scheduler's insertion of anti-dependence
// edges creates many pinch nodes when the block contains
// 2 or more Calls.  A pinch node is used to prevent a
// combinatorial explosion of edges.  If a set of kills for a
// register is anti-dependent on a set of uses (or defs), rather
// than adding an edge in the graph between each pair of kill
// and use (or def), a pinch is inserted between them:
//
//            use1   use2  use3
//                \   |   /
//                 \  |  /
//                  pinch
//                 /  |  \
//                /   |   \
//            kill1 kill2 kill3
//
// One pinch node is created per register killed when
// the second call is encountered during a backwards pass
// over the block.  Most of these pinch nodes are never
// wired into the graph because the register is never
// used or def'ed in the block.
//
void Scheduling::garbage_collect_pinch_nodes() {
#ifndef PRODUCT
  if (_cfg->C->trace_opto_output()) tty->print("Reclaimed pinch nodes:");
#endif
  int trace_cnt = 0;
  for (uint k = 0; k < _reg_node.max(); k++) {
    Node* pinch = _reg_node[k];
    if ((pinch != nullptr) && pinch->Opcode() == Op_Node &&
        // no predecence input edges
        (pinch->req() == pinch->len() || pinch->in(pinch->req()) == nullptr) ) {
      cleanup_pinch(pinch);
      _pinch_free_list.push(pinch);
      _reg_node.map(k, nullptr);
#ifndef PRODUCT
      if (_cfg->C->trace_opto_output()) {
        trace_cnt++;
        if (trace_cnt > 40) {
          tty->print("\n");
          trace_cnt = 0;
        }
        tty->print(" %d", pinch->_idx);
      }
#endif
    }
  }
#ifndef PRODUCT
  if (_cfg->C->trace_opto_output()) tty->print("\n");
#endif
}

// Clean up a pinch node for reuse.
void Scheduling::cleanup_pinch( Node *pinch ) {
  assert (pinch && pinch->Opcode() == Op_Node && pinch->req() == 1, "just checking");

  for (DUIterator_Last imin, i = pinch->last_outs(imin); i >= imin; ) {
    Node* use = pinch->last_out(i);
    uint uses_found = 0;
    for (uint j = use->req(); j < use->len(); j++) {
      if (use->in(j) == pinch) {
        use->rm_prec(j);
        uses_found++;
      }
    }
    assert(uses_found > 0, "must be a precedence edge");
    i -= uses_found;    // we deleted 1 or more copies of this edge
  }
  // May have a later_def entry
  pinch->set_req(0, nullptr);
}

#ifndef PRODUCT

void Scheduling::dump_available() const {
  tty->print("#Availist  ");
  for (uint i = 0; i < _available.size(); i++)
    tty->print(" N%d/l%d", _available[i]->_idx,_current_latency[_available[i]->_idx]);
  tty->cr();
}

// Print Scheduling Statistics
void Scheduling::print_statistics() {
  // Print the size added by nops for bundling
  tty->print("Nops added %d bytes to total of %d bytes",
             _total_nop_size, _total_method_size);
  if (_total_method_size > 0)
    tty->print(", for %.2f%%",
               ((double)_total_nop_size) / ((double) _total_method_size) * 100.0);
  tty->print("\n");

  // Print the number of branch shadows filled
  if (Pipeline::_branch_has_delay_slot) {
    tty->print("Of %d branches, %d had unconditional delay slots filled",
               _total_branches, _total_unconditional_delays);
    if (_total_branches > 0)
      tty->print(", for %.2f%%",
                 ((double)_total_unconditional_delays) / ((double)_total_branches) * 100.0);
    tty->print("\n");
  }

  uint total_instructions = 0, total_bundles = 0;

  for (uint i = 1; i <= Pipeline::_max_instrs_per_cycle; i++) {
    uint bundle_count   = _total_instructions_per_bundle[i];
    total_instructions += bundle_count * i;
    total_bundles      += bundle_count;
  }

  if (total_bundles > 0)
    tty->print("Average ILP (excluding nops) is %.2f\n",
               ((double)total_instructions) / ((double)total_bundles));
}
#endif

//-----------------------init_scratch_buffer_blob------------------------------
// Construct a temporary BufferBlob and cache it for this compile.
void PhaseOutput::init_scratch_buffer_blob(int const_size) {
  // If there is already a scratch buffer blob allocated and the
  // constant section is big enough, use it.  Otherwise free the
  // current and allocate a new one.
  BufferBlob* blob = scratch_buffer_blob();
  if ((blob != nullptr) && (const_size <= _scratch_const_size)) {
    // Use the current blob.
  } else {
    if (blob != nullptr) {
      BufferBlob::free(blob);
    }

    ResourceMark rm;
    _scratch_const_size = const_size;
    int size = C2Compiler::initial_code_buffer_size(const_size);
    blob = BufferBlob::create("Compile::scratch_buffer", size);
    // Record the buffer blob for next time.
    set_scratch_buffer_blob(blob);
    // Have we run out of code space?
    if (scratch_buffer_blob() == nullptr) {
      // Let CompilerBroker disable further compilations.
      C->record_failure("Not enough space for scratch buffer in CodeCache");
      return;
    }
  }

  // Initialize the relocation buffers
  relocInfo* locs_buf = (relocInfo*) blob->content_end() - MAX_locs_size;
  set_scratch_locs_memory(locs_buf);
}


//-----------------------scratch_emit_size-------------------------------------
// Helper function that computes size by emitting code
uint PhaseOutput::scratch_emit_size(const Node* n) {
  // Start scratch_emit_size section.
  set_in_scratch_emit_size(true);

  // Emit into a trash buffer and count bytes emitted.
  // This is a pretty expensive way to compute a size,
  // but it works well enough if seldom used.
  // All common fixed-size instructions are given a size
  // method by the AD file.
  // Note that the scratch buffer blob and locs memory are
  // allocated at the beginning of the compile task, and
  // may be shared by several calls to scratch_emit_size.
  // The allocation of the scratch buffer blob is particularly
  // expensive, since it has to grab the code cache lock.
  BufferBlob* blob = this->scratch_buffer_blob();
  assert(blob != nullptr, "Initialize BufferBlob at start");
  assert(blob->size() > MAX_inst_size, "sanity");
  relocInfo* locs_buf = scratch_locs_memory();
  address blob_begin = blob->content_begin();
  address blob_end   = (address)locs_buf;
  assert(blob->contains(blob_end), "sanity");
  CodeBuffer buf(blob_begin, blob_end - blob_begin);
  buf.initialize_consts_size(_scratch_const_size);
  buf.initialize_stubs_size(MAX_stubs_size);
  assert(locs_buf != nullptr, "sanity");
  int lsize = MAX_locs_size / 3;
  buf.consts()->initialize_shared_locs(&locs_buf[lsize * 0], lsize);
  buf.insts()->initialize_shared_locs( &locs_buf[lsize * 1], lsize);
  buf.stubs()->initialize_shared_locs( &locs_buf[lsize * 2], lsize);
  // Mark as scratch buffer.
  buf.consts()->set_scratch_emit();
  buf.insts()->set_scratch_emit();
  buf.stubs()->set_scratch_emit();

  // Do the emission.

  Label fakeL; // Fake label for branch instructions.
  Label*   saveL = nullptr;
  uint save_bnum = 0;
  bool is_branch = n->is_MachBranch();
  C2_MacroAssembler masm(&buf);
  masm.bind(fakeL);
  if (is_branch) {
    n->as_MachBranch()->save_label(&saveL, &save_bnum);
    n->as_MachBranch()->label_set(&fakeL, 0);
  }
  n->emit(&masm, C->regalloc());

  // Emitting into the scratch buffer should not fail
  assert (!C->failing(), "Must not have pending failure. Reason is: %s", C->failure_reason());

  if (is_branch) // Restore label.
    n->as_MachBranch()->label_set(saveL, save_bnum);

  // End scratch_emit_size section.
  set_in_scratch_emit_size(false);

  return buf.insts_size();
}

void PhaseOutput::install() {
  if (C->should_install_code() && C->stub_function() != nullptr) {
    install_stub(C->stub_name());
  } else {
    install_code(C->method(),
                 C->entry_bci(),
                 CompilerThread::current()->compiler(),
                 C->has_unsafe_access(),
                 SharedRuntime::is_wide_vector(C->max_vector_size()));
  }
}

void PhaseOutput::install_code(ciMethod*         target,
                               int               entry_bci,
                               AbstractCompiler* compiler,
                               bool              has_unsafe_access,
                               bool              has_wide_vectors) {
  // Check if we want to skip execution of all compiled code.
  {
#ifndef PRODUCT
    if (OptoNoExecute) {
      C->record_method_not_compilable("+OptoNoExecute");  // Flag as failed
      return;
    }
#endif
    Compile::TracePhase tp("install_code", &timers[_t_registerMethod]);

    if (C->is_osr_compilation()) {
      _code_offsets.set_value(CodeOffsets::Verified_Entry, 0);
      _code_offsets.set_value(CodeOffsets::OSR_Entry, _first_block_size);
    } else {
      if (!target->is_static()) {
        // The UEP of an nmethod ensures that the VEP is padded. However, the padding of the UEP is placed
        // before the inline cache check, so we don't have to execute any nop instructions when dispatching
        // through the UEP, yet we can ensure that the VEP is aligned appropriately.
        _code_offsets.set_value(CodeOffsets::Entry, _first_block_size - MacroAssembler::ic_check_size());
      }
      _code_offsets.set_value(CodeOffsets::Verified_Entry, _first_block_size);
      _code_offsets.set_value(CodeOffsets::OSR_Entry, 0);
    }

    C->env()->register_method(target,
                                     entry_bci,
                                     &_code_offsets,
                                     _orig_pc_slot_offset_in_bytes,
                                     code_buffer(),
                                     frame_size_in_words(),
                                     oop_map_set(),
                                     &_handler_table,
                                     inc_table(),
                                     compiler,
                                     C->has_clinit_barriers(),
                                     C->for_preload(),
                                     has_unsafe_access,
                                     SharedRuntime::is_wide_vector(C->max_vector_size()),
                                     C->has_monitors(),
<<<<<<< HEAD
                                     0,
                                     C->should_install_code(),
                                     C->rtm_state());
=======
                                     0);
>>>>>>> 301bd708

    if (C->log() != nullptr) { // Print code cache state into compiler log
      C->log()->code_cache_state();
    }
    if (C->has_clinit_barriers()) {
      assert(C->for_preload(), "sanity");
      // Build second version of code without class initialization barriers
      if (C->env()->task()->compile_reason() == CompileTask::Reason_PrecompileForPreload) {
        // don't automatically precompile a barrier-free version unless explicitly asked
      } else {
        C->record_failure(C2Compiler::retry_no_clinit_barriers());
      }
    }
  }
}
void PhaseOutput::install_stub(const char* stub_name) {
  // Entry point will be accessed using stub_entry_point();
  if (code_buffer() == nullptr) {
    Matcher::soft_match_failure();
  } else {
    if (PrintAssembly && (WizardMode || Verbose))
      tty->print_cr("### Stub::%s", stub_name);

    if (!C->failing()) {
      assert(C->fixed_slots() == 0, "no fixed slots used for runtime stubs");

      // Make the NMethod
      // For now we mark the frame as never safe for profile stackwalking
      RuntimeStub *rs = RuntimeStub::new_runtime_stub(stub_name,
                                                      code_buffer(),
                                                      CodeOffsets::frame_never_safe,
                                                      // _code_offsets.value(CodeOffsets::Frame_Complete),
                                                      frame_size_in_words(),
                                                      oop_map_set(),
                                                      false);
      assert(rs != nullptr && rs->is_runtime_stub(), "sanity check");

      C->set_stub_entry_point(rs->entry_point());
    }
  }
}

// Support for bundling info
Bundle* PhaseOutput::node_bundling(const Node *n) {
  assert(valid_bundle_info(n), "oob");
  return &_node_bundling_base[n->_idx];
}

bool PhaseOutput::valid_bundle_info(const Node *n) {
  return (_node_bundling_limit > n->_idx);
}

//------------------------------frame_size_in_words-----------------------------
// frame_slots in units of words
int PhaseOutput::frame_size_in_words() const {
  // shift is 0 in LP32 and 1 in LP64
  const int shift = (LogBytesPerWord - LogBytesPerInt);
  int words = _frame_slots >> shift;
  assert( words << shift == _frame_slots, "frame size must be properly aligned in LP64" );
  return words;
}

// To bang the stack of this compiled method we use the stack size
// that the interpreter would need in case of a deoptimization. This
// removes the need to bang the stack in the deoptimization blob which
// in turn simplifies stack overflow handling.
int PhaseOutput::bang_size_in_bytes() const {
  return MAX2(frame_size_in_bytes() + os::extra_bang_size_in_bytes(), C->interpreter_frame_size());
}

//------------------------------dump_asm---------------------------------------
// Dump formatted assembly
#if defined(SUPPORT_OPTO_ASSEMBLY)
void PhaseOutput::dump_asm_on(outputStream* st, int* pcs, uint pc_limit) {

  int pc_digits = 3; // #chars required for pc
  int sb_chars  = 3; // #chars for "start bundle" indicator
  int tab_size  = 8;
  if (pcs != nullptr) {
    int max_pc = 0;
    for (uint i = 0; i < pc_limit; i++) {
      max_pc = (max_pc < pcs[i]) ? pcs[i] : max_pc;
    }
    pc_digits  = ((max_pc < 4096) ? 3 : ((max_pc < 65536) ? 4 : ((max_pc < 65536*256) ? 6 : 8))); // #chars required for pc
  }
  int prefix_len = ((pc_digits + sb_chars + tab_size - 1)/tab_size)*tab_size;

  bool cut_short = false;
  st->print_cr("#");
  st->print("#  ");  C->tf()->dump_on(st);  st->cr();
  st->print_cr("#");

  // For all blocks
  int pc = 0x0;                 // Program counter
  char starts_bundle = ' ';
  C->regalloc()->dump_frame();

  Node *n = nullptr;
  for (uint i = 0; i < C->cfg()->number_of_blocks(); i++) {
    if (VMThread::should_terminate()) {
      cut_short = true;
      break;
    }
    Block* block = C->cfg()->get_block(i);
    if (block->is_connector() && !Verbose) {
      continue;
    }
    n = block->head();
    if ((pcs != nullptr) && (n->_idx < pc_limit)) {
      pc = pcs[n->_idx];
      st->print("%*.*x", pc_digits, pc_digits, pc);
    }
    st->fill_to(prefix_len);
    block->dump_head(C->cfg(), st);
    if (block->is_connector()) {
      st->fill_to(prefix_len);
      st->print_cr("# Empty connector block");
    } else if (block->num_preds() == 2 && block->pred(1)->is_CatchProj() && block->pred(1)->as_CatchProj()->_con == CatchProjNode::fall_through_index) {
      st->fill_to(prefix_len);
      st->print_cr("# Block is sole successor of call");
    }

    // For all instructions
    Node *delay = nullptr;
    for (uint j = 0; j < block->number_of_nodes(); j++) {
      if (VMThread::should_terminate()) {
        cut_short = true;
        break;
      }
      n = block->get_node(j);
      if (valid_bundle_info(n)) {
        Bundle* bundle = node_bundling(n);
        if (bundle->used_in_unconditional_delay()) {
          delay = n;
          continue;
        }
        if (bundle->starts_bundle()) {
          starts_bundle = '+';
        }
      }

      if (WizardMode) {
        n->dump();
      }

      if( !n->is_Region() &&    // Dont print in the Assembly
          !n->is_Phi() &&       // a few noisely useless nodes
          !n->is_Proj() &&
          !n->is_MachTemp() &&
          !n->is_SafePointScalarObject() &&
          !n->is_Catch() &&     // Would be nice to print exception table targets
          !n->is_MergeMem() &&  // Not very interesting
          !n->is_top() &&       // Debug info table constants
          !(n->is_Con() && !n->is_Mach())// Debug info table constants
          ) {
        if ((pcs != nullptr) && (n->_idx < pc_limit)) {
          pc = pcs[n->_idx];
          st->print("%*.*x", pc_digits, pc_digits, pc);
        } else {
          st->fill_to(pc_digits);
        }
        st->print(" %c ", starts_bundle);
        starts_bundle = ' ';
        st->fill_to(prefix_len);
        n->format(C->regalloc(), st);
        st->cr();
      }

      // If we have an instruction with a delay slot, and have seen a delay,
      // then back up and print it
      if (valid_bundle_info(n) && node_bundling(n)->use_unconditional_delay()) {
        // Coverity finding - Explicit null dereferenced.
        guarantee(delay != nullptr, "no unconditional delay instruction");
        if (WizardMode) delay->dump();

        if (node_bundling(delay)->starts_bundle())
          starts_bundle = '+';
        if ((pcs != nullptr) && (n->_idx < pc_limit)) {
          pc = pcs[n->_idx];
          st->print("%*.*x", pc_digits, pc_digits, pc);
        } else {
          st->fill_to(pc_digits);
        }
        st->print(" %c ", starts_bundle);
        starts_bundle = ' ';
        st->fill_to(prefix_len);
        delay->format(C->regalloc(), st);
        st->cr();
        delay = nullptr;
      }

      // Dump the exception table as well
      if( n->is_Catch() && (Verbose || WizardMode) ) {
        // Print the exception table for this offset
        _handler_table.print_subtable_for(pc);
      }
      st->bol(); // Make sure we start on a new line
    }
    st->cr(); // one empty line between blocks
    assert(cut_short || delay == nullptr, "no unconditional delay branch");
  } // End of per-block dump

  if (cut_short)  st->print_cr("*** disassembly is cut short ***");
}
#endif

#ifndef PRODUCT
void PhaseOutput::print_statistics() {
  Scheduling::print_statistics();
}
#endif<|MERGE_RESOLUTION|>--- conflicted
+++ resolved
@@ -3434,13 +3434,8 @@
                                      has_unsafe_access,
                                      SharedRuntime::is_wide_vector(C->max_vector_size()),
                                      C->has_monitors(),
-<<<<<<< HEAD
                                      0,
-                                     C->should_install_code(),
-                                     C->rtm_state());
-=======
-                                     0);
->>>>>>> 301bd708
+                                     C->should_install_code());
 
     if (C->log() != nullptr) { // Print code cache state into compiler log
       C->log()->code_cache_state();
