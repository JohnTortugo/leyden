--- conflicted
+++ resolved
@@ -223,30 +223,22 @@
 private:
   static void  print_impl(outputStream* st, Method* method, int compile_id, int comp_level,
                                       bool is_osr_method = false, int osr_bci = -1, bool is_blocking = false,
-<<<<<<< HEAD
                                       bool from_recorded_data = false,
-                                      bool is_sca = false, bool is_preload = false,
+                                      bool is_scc = false, bool is_preload = false,
                                       bool has_clinit_barriers = false,
                                       const char* compiler_name = nullptr, const char* msg = nullptr, bool short_form = false, bool cr = true,
-=======
-                                      bool is_scc = false, bool is_preload = false,
-                                      const char* compiler_name = nullptr,
-                                      const char* msg = nullptr, bool short_form = false, bool cr = true,
->>>>>>> 265c226c
                                       jlong time_queued = 0, jlong time_started = 0);
 
 public:
   void         print(outputStream* st = tty, const char* msg = nullptr, bool short_form = false, bool cr = true);
   void         print_ul(const char* msg = nullptr);
   static void  print(outputStream* st, const nmethod* nm, const char* msg = nullptr, bool short_form = false, bool cr = true) {
+    assert(nm->is_scc() == (nm->scc_entry() != nullptr), "");
     print_impl(st, nm->method(), nm->compile_id(), nm->comp_level(),
                            nm->is_osr_method(), nm->is_osr_method() ? nm->osr_entry_bci() : -1, /*is_blocking*/ false,
-<<<<<<< HEAD
                            nm->from_recorded_data(),
-                           nm->is_sca(), nm->preloaded(), nm->has_clinit_barriers(),
-=======
-                           nm->scc_entry() != nullptr, nm->preloaded(),
->>>>>>> 265c226c
+                           nm->scc_entry() != nullptr,
+                           nm->preloaded(), nm->has_clinit_barriers(),
                            nm->compiler_name(), msg, short_form, cr);
   }
   static void  print_ul(const nmethod* nm, const char* msg = nullptr);
