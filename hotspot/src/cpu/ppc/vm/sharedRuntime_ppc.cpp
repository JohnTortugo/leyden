/*
<<<<<<< HEAD
 * Copyright (c) 1997, 2016, Oracle and/or its affiliates. All rights reserved.
 * Copyright 2012, 2016 SAP AG. All rights reserved.
=======
 * Copyright (c) 1997, 2015, Oracle and/or its affiliates. All rights reserved.
 * Copyright (c) 2012, 2015 SAP SE. All rights reserved.
>>>>>>> 9288ff53
 * DO NOT ALTER OR REMOVE COPYRIGHT NOTICES OR THIS FILE HEADER.
 *
 * This code is free software; you can redistribute it and/or modify it
 * under the terms of the GNU General Public License version 2 only, as
 * published by the Free Software Foundation.
 *
 * This code is distributed in the hope that it will be useful, but WITHOUT
 * ANY WARRANTY; without even the implied warranty of MERCHANTABILITY or
 * FITNESS FOR A PARTICULAR PURPOSE.  See the GNU General Public License
 * version 2 for more details (a copy is included in the LICENSE file that
 * accompanied this code).
 *
 * You should have received a copy of the GNU General Public License version
 * 2 along with this work; if not, write to the Free Software Foundation,
 * Inc., 51 Franklin St, Fifth Floor, Boston, MA 02110-1301 USA.
 *
 * Please contact Oracle, 500 Oracle Parkway, Redwood Shores, CA 94065 USA
 * or visit www.oracle.com if you need additional information or have any
 * questions.
 *
 */

#include "precompiled.hpp"
#include "asm/macroAssembler.inline.hpp"
#include "code/debugInfoRec.hpp"
#include "code/icBuffer.hpp"
#include "code/vtableStubs.hpp"
#include "frame_ppc.hpp"
#include "interpreter/interpreter.hpp"
#include "interpreter/interp_masm.hpp"
#include "oops/compiledICHolder.hpp"
#include "prims/jvmtiRedefineClassesTrace.hpp"
#include "runtime/sharedRuntime.hpp"
#include "runtime/vframeArray.hpp"
#include "vmreg_ppc.inline.hpp"
#ifdef COMPILER1
#include "c1/c1_Runtime1.hpp"
#endif
#ifdef COMPILER2
#include "adfiles/ad_ppc_64.hpp"
#include "opto/runtime.hpp"
#endif

#include <alloca.h>

#define __ masm->

#ifdef PRODUCT
#define BLOCK_COMMENT(str) // nothing
#else
#define BLOCK_COMMENT(str) __ block_comment(str)
#endif

#define BIND(label) bind(label); BLOCK_COMMENT(#label ":")


class RegisterSaver {
 // Used for saving volatile registers.
 public:

  // Support different return pc locations.
  enum ReturnPCLocation {
    return_pc_is_lr,
    return_pc_is_pre_saved,
    return_pc_is_thread_saved_exception_pc
  };

  static OopMap* push_frame_reg_args_and_save_live_registers(MacroAssembler* masm,
                         int* out_frame_size_in_bytes,
                         bool generate_oop_map,
                         int return_pc_adjustment,
                         ReturnPCLocation return_pc_location);
  static void    restore_live_registers_and_pop_frame(MacroAssembler* masm,
                         int frame_size_in_bytes,
                         bool restore_ctr);

  static void push_frame_and_save_argument_registers(MacroAssembler* masm,
                         Register r_temp,
                         int frame_size,
                         int total_args,
                         const VMRegPair *regs, const VMRegPair *regs2 = NULL);
  static void restore_argument_registers_and_pop_frame(MacroAssembler*masm,
                         int frame_size,
                         int total_args,
                         const VMRegPair *regs, const VMRegPair *regs2 = NULL);

  // During deoptimization only the result registers need to be restored
  // all the other values have already been extracted.
  static void restore_result_registers(MacroAssembler* masm, int frame_size_in_bytes);

  // Constants and data structures:

  typedef enum {
    int_reg           = 0,
    float_reg         = 1,
    special_reg       = 2
  } RegisterType;

  typedef enum {
    reg_size          = 8,
    half_reg_size     = reg_size / 2,
  } RegisterConstants;

  typedef struct {
    RegisterType        reg_type;
    int                 reg_num;
    VMReg               vmreg;
  } LiveRegType;
};


#define RegisterSaver_LiveSpecialReg(regname) \
  { RegisterSaver::special_reg, regname->encoding(), regname->as_VMReg() }

#define RegisterSaver_LiveIntReg(regname) \
  { RegisterSaver::int_reg,     regname->encoding(), regname->as_VMReg() }

#define RegisterSaver_LiveFloatReg(regname) \
  { RegisterSaver::float_reg,   regname->encoding(), regname->as_VMReg() }

static const RegisterSaver::LiveRegType RegisterSaver_LiveRegs[] = {
  // Live registers which get spilled to the stack. Register
  // positions in this array correspond directly to the stack layout.

  //
  // live special registers:
  //
  RegisterSaver_LiveSpecialReg(SR_CTR),
  //
  // live float registers:
  //
  RegisterSaver_LiveFloatReg( F0  ),
  RegisterSaver_LiveFloatReg( F1  ),
  RegisterSaver_LiveFloatReg( F2  ),
  RegisterSaver_LiveFloatReg( F3  ),
  RegisterSaver_LiveFloatReg( F4  ),
  RegisterSaver_LiveFloatReg( F5  ),
  RegisterSaver_LiveFloatReg( F6  ),
  RegisterSaver_LiveFloatReg( F7  ),
  RegisterSaver_LiveFloatReg( F8  ),
  RegisterSaver_LiveFloatReg( F9  ),
  RegisterSaver_LiveFloatReg( F10 ),
  RegisterSaver_LiveFloatReg( F11 ),
  RegisterSaver_LiveFloatReg( F12 ),
  RegisterSaver_LiveFloatReg( F13 ),
  RegisterSaver_LiveFloatReg( F14 ),
  RegisterSaver_LiveFloatReg( F15 ),
  RegisterSaver_LiveFloatReg( F16 ),
  RegisterSaver_LiveFloatReg( F17 ),
  RegisterSaver_LiveFloatReg( F18 ),
  RegisterSaver_LiveFloatReg( F19 ),
  RegisterSaver_LiveFloatReg( F20 ),
  RegisterSaver_LiveFloatReg( F21 ),
  RegisterSaver_LiveFloatReg( F22 ),
  RegisterSaver_LiveFloatReg( F23 ),
  RegisterSaver_LiveFloatReg( F24 ),
  RegisterSaver_LiveFloatReg( F25 ),
  RegisterSaver_LiveFloatReg( F26 ),
  RegisterSaver_LiveFloatReg( F27 ),
  RegisterSaver_LiveFloatReg( F28 ),
  RegisterSaver_LiveFloatReg( F29 ),
  RegisterSaver_LiveFloatReg( F30 ),
  RegisterSaver_LiveFloatReg( F31 ),
  //
  // live integer registers:
  //
  RegisterSaver_LiveIntReg(   R0  ),
  //RegisterSaver_LiveIntReg( R1  ), // stack pointer
  RegisterSaver_LiveIntReg(   R2  ),
  RegisterSaver_LiveIntReg(   R3  ),
  RegisterSaver_LiveIntReg(   R4  ),
  RegisterSaver_LiveIntReg(   R5  ),
  RegisterSaver_LiveIntReg(   R6  ),
  RegisterSaver_LiveIntReg(   R7  ),
  RegisterSaver_LiveIntReg(   R8  ),
  RegisterSaver_LiveIntReg(   R9  ),
  RegisterSaver_LiveIntReg(   R10 ),
  RegisterSaver_LiveIntReg(   R11 ),
  RegisterSaver_LiveIntReg(   R12 ),
  //RegisterSaver_LiveIntReg( R13 ), // system thread id
  RegisterSaver_LiveIntReg(   R14 ),
  RegisterSaver_LiveIntReg(   R15 ),
  RegisterSaver_LiveIntReg(   R16 ),
  RegisterSaver_LiveIntReg(   R17 ),
  RegisterSaver_LiveIntReg(   R18 ),
  RegisterSaver_LiveIntReg(   R19 ),
  RegisterSaver_LiveIntReg(   R20 ),
  RegisterSaver_LiveIntReg(   R21 ),
  RegisterSaver_LiveIntReg(   R22 ),
  RegisterSaver_LiveIntReg(   R23 ),
  RegisterSaver_LiveIntReg(   R24 ),
  RegisterSaver_LiveIntReg(   R25 ),
  RegisterSaver_LiveIntReg(   R26 ),
  RegisterSaver_LiveIntReg(   R27 ),
  RegisterSaver_LiveIntReg(   R28 ),
  RegisterSaver_LiveIntReg(   R29 ),
  RegisterSaver_LiveIntReg(   R30 ),
  RegisterSaver_LiveIntReg(   R31 ), // must be the last register (see save/restore functions below)
};

OopMap* RegisterSaver::push_frame_reg_args_and_save_live_registers(MacroAssembler* masm,
                         int* out_frame_size_in_bytes,
                         bool generate_oop_map,
                         int return_pc_adjustment,
                         ReturnPCLocation return_pc_location) {
  // Push an abi_reg_args-frame and store all registers which may be live.
  // If requested, create an OopMap: Record volatile registers as
  // callee-save values in an OopMap so their save locations will be
  // propagated to the RegisterMap of the caller frame during
  // StackFrameStream construction (needed for deoptimization; see
  // compiledVFrame::create_stack_value).
  // If return_pc_adjustment != 0 adjust the return pc by return_pc_adjustment.

  int i;
  int offset;

  // calcualte frame size
  const int regstosave_num       = sizeof(RegisterSaver_LiveRegs) /
                                   sizeof(RegisterSaver::LiveRegType);
  const int register_save_size   = regstosave_num * reg_size;
  const int frame_size_in_bytes  = round_to(register_save_size, frame::alignment_in_bytes)
                                   + frame::abi_reg_args_size;
  *out_frame_size_in_bytes       = frame_size_in_bytes;
  const int frame_size_in_slots  = frame_size_in_bytes / sizeof(jint);
  const int register_save_offset = frame_size_in_bytes - register_save_size;

  // OopMap frame size is in c2 stack slots (sizeof(jint)) not bytes or words.
  OopMap* map = generate_oop_map ? new OopMap(frame_size_in_slots, 0) : NULL;

  BLOCK_COMMENT("push_frame_reg_args_and_save_live_registers {");

  // Save r31 in the last slot of the not yet pushed frame so that we
  // can use it as scratch reg.
  __ std(R31, -reg_size, R1_SP);
  assert(-reg_size == register_save_offset - frame_size_in_bytes + ((regstosave_num-1)*reg_size),
         "consistency check");

  // save the flags
  // Do the save_LR_CR by hand and adjust the return pc if requested.
  __ mfcr(R31);
  __ std(R31, _abi(cr), R1_SP);
  switch (return_pc_location) {
    case return_pc_is_lr: __ mflr(R31); break;
    case return_pc_is_pre_saved: assert(return_pc_adjustment == 0, "unsupported"); break;
    case return_pc_is_thread_saved_exception_pc: __ ld(R31, thread_(saved_exception_pc)); break;
    default: ShouldNotReachHere();
  }
  if (return_pc_location != return_pc_is_pre_saved) {
    if (return_pc_adjustment != 0) {
      __ addi(R31, R31, return_pc_adjustment);
    }
    __ std(R31, _abi(lr), R1_SP);
  }

  // push a new frame
  __ push_frame(frame_size_in_bytes, R31);

  // save all registers (ints and floats)
  offset = register_save_offset;
  for (int i = 0; i < regstosave_num; i++) {
    int reg_num  = RegisterSaver_LiveRegs[i].reg_num;
    int reg_type = RegisterSaver_LiveRegs[i].reg_type;

    switch (reg_type) {
      case RegisterSaver::int_reg: {
        if (reg_num != 31) { // We spilled R31 right at the beginning.
          __ std(as_Register(reg_num), offset, R1_SP);
        }
        break;
      }
      case RegisterSaver::float_reg: {
        __ stfd(as_FloatRegister(reg_num), offset, R1_SP);
        break;
      }
      case RegisterSaver::special_reg: {
        if (reg_num == SR_CTR_SpecialRegisterEnumValue) {
          __ mfctr(R31);
          __ std(R31, offset, R1_SP);
        } else {
          Unimplemented();
        }
        break;
      }
      default:
        ShouldNotReachHere();
    }

    if (generate_oop_map) {
      map->set_callee_saved(VMRegImpl::stack2reg(offset>>2),
                            RegisterSaver_LiveRegs[i].vmreg);
      map->set_callee_saved(VMRegImpl::stack2reg((offset + half_reg_size)>>2),
                            RegisterSaver_LiveRegs[i].vmreg->next());
    }
    offset += reg_size;
  }

  BLOCK_COMMENT("} push_frame_reg_args_and_save_live_registers");

  // And we're done.
  return map;
}


// Pop the current frame and restore all the registers that we
// saved.
void RegisterSaver::restore_live_registers_and_pop_frame(MacroAssembler* masm,
                                                         int frame_size_in_bytes,
                                                         bool restore_ctr) {
  int i;
  int offset;
  const int regstosave_num       = sizeof(RegisterSaver_LiveRegs) /
                                   sizeof(RegisterSaver::LiveRegType);
  const int register_save_size   = regstosave_num * reg_size;
  const int register_save_offset = frame_size_in_bytes - register_save_size;

  BLOCK_COMMENT("restore_live_registers_and_pop_frame {");

  // restore all registers (ints and floats)
  offset = register_save_offset;
  for (int i = 0; i < regstosave_num; i++) {
    int reg_num  = RegisterSaver_LiveRegs[i].reg_num;
    int reg_type = RegisterSaver_LiveRegs[i].reg_type;

    switch (reg_type) {
      case RegisterSaver::int_reg: {
        if (reg_num != 31) // R31 restored at the end, it's the tmp reg!
          __ ld(as_Register(reg_num), offset, R1_SP);
        break;
      }
      case RegisterSaver::float_reg: {
        __ lfd(as_FloatRegister(reg_num), offset, R1_SP);
        break;
      }
      case RegisterSaver::special_reg: {
        if (reg_num == SR_CTR_SpecialRegisterEnumValue) {
          if (restore_ctr) { // Nothing to do here if ctr already contains the next address.
            __ ld(R31, offset, R1_SP);
            __ mtctr(R31);
          }
        } else {
          Unimplemented();
        }
        break;
      }
      default:
        ShouldNotReachHere();
    }
    offset += reg_size;
  }

  // pop the frame
  __ pop_frame();

  // restore the flags
  __ restore_LR_CR(R31);

  // restore scratch register's value
  __ ld(R31, -reg_size, R1_SP);

  BLOCK_COMMENT("} restore_live_registers_and_pop_frame");
}

void RegisterSaver::push_frame_and_save_argument_registers(MacroAssembler* masm, Register r_temp,
                                                           int frame_size,int total_args, const VMRegPair *regs,
                                                           const VMRegPair *regs2) {
  __ push_frame(frame_size, r_temp);
  int st_off = frame_size - wordSize;
  for (int i = 0; i < total_args; i++) {
    VMReg r_1 = regs[i].first();
    VMReg r_2 = regs[i].second();
    if (!r_1->is_valid()) {
      assert(!r_2->is_valid(), "");
      continue;
    }
    if (r_1->is_Register()) {
      Register r = r_1->as_Register();
      __ std(r, st_off, R1_SP);
      st_off -= wordSize;
    } else if (r_1->is_FloatRegister()) {
      FloatRegister f = r_1->as_FloatRegister();
      __ stfd(f, st_off, R1_SP);
      st_off -= wordSize;
    }
  }
  if (regs2 != NULL) {
    for (int i = 0; i < total_args; i++) {
      VMReg r_1 = regs2[i].first();
      VMReg r_2 = regs2[i].second();
      if (!r_1->is_valid()) {
        assert(!r_2->is_valid(), "");
        continue;
      }
      if (r_1->is_Register()) {
        Register r = r_1->as_Register();
        __ std(r, st_off, R1_SP);
        st_off -= wordSize;
      } else if (r_1->is_FloatRegister()) {
        FloatRegister f = r_1->as_FloatRegister();
        __ stfd(f, st_off, R1_SP);
        st_off -= wordSize;
      }
    }
  }
}

void RegisterSaver::restore_argument_registers_and_pop_frame(MacroAssembler*masm, int frame_size,
                                                             int total_args, const VMRegPair *regs,
                                                             const VMRegPair *regs2) {
  int st_off = frame_size - wordSize;
  for (int i = 0; i < total_args; i++) {
    VMReg r_1 = regs[i].first();
    VMReg r_2 = regs[i].second();
    if (r_1->is_Register()) {
      Register r = r_1->as_Register();
      __ ld(r, st_off, R1_SP);
      st_off -= wordSize;
    } else if (r_1->is_FloatRegister()) {
      FloatRegister f = r_1->as_FloatRegister();
      __ lfd(f, st_off, R1_SP);
      st_off -= wordSize;
    }
  }
  if (regs2 != NULL)
    for (int i = 0; i < total_args; i++) {
      VMReg r_1 = regs2[i].first();
      VMReg r_2 = regs2[i].second();
      if (r_1->is_Register()) {
        Register r = r_1->as_Register();
        __ ld(r, st_off, R1_SP);
        st_off -= wordSize;
      } else if (r_1->is_FloatRegister()) {
        FloatRegister f = r_1->as_FloatRegister();
        __ lfd(f, st_off, R1_SP);
        st_off -= wordSize;
      }
    }
  __ pop_frame();
}

// Restore the registers that might be holding a result.
void RegisterSaver::restore_result_registers(MacroAssembler* masm, int frame_size_in_bytes) {
  int i;
  int offset;
  const int regstosave_num       = sizeof(RegisterSaver_LiveRegs) /
                                   sizeof(RegisterSaver::LiveRegType);
  const int register_save_size   = regstosave_num * reg_size;
  const int register_save_offset = frame_size_in_bytes - register_save_size;

  // restore all result registers (ints and floats)
  offset = register_save_offset;
  for (int i = 0; i < regstosave_num; i++) {
    int reg_num  = RegisterSaver_LiveRegs[i].reg_num;
    int reg_type = RegisterSaver_LiveRegs[i].reg_type;
    switch (reg_type) {
      case RegisterSaver::int_reg: {
        if (as_Register(reg_num)==R3_RET) // int result_reg
          __ ld(as_Register(reg_num), offset, R1_SP);
        break;
      }
      case RegisterSaver::float_reg: {
        if (as_FloatRegister(reg_num)==F1_RET) // float result_reg
          __ lfd(as_FloatRegister(reg_num), offset, R1_SP);
        break;
      }
      case RegisterSaver::special_reg: {
        // Special registers don't hold a result.
        break;
      }
      default:
        ShouldNotReachHere();
    }
    offset += reg_size;
  }
}

// Is vector's size (in bytes) bigger than a size saved by default?
bool SharedRuntime::is_wide_vector(int size) {
  // Note, MaxVectorSize == 8 on PPC64.
  assert(size <= 8, "%d bytes vectors are not supported", size);
  return size > 8;
}
#ifdef COMPILER2
static int reg2slot(VMReg r) {
  return r->reg2stack() + SharedRuntime::out_preserve_stack_slots();
}

static int reg2offset(VMReg r) {
  return (r->reg2stack() + SharedRuntime::out_preserve_stack_slots()) * VMRegImpl::stack_slot_size;
}
#endif

// ---------------------------------------------------------------------------
// Read the array of BasicTypes from a signature, and compute where the
// arguments should go. Values in the VMRegPair regs array refer to 4-byte
// quantities. Values less than VMRegImpl::stack0 are registers, those above
// refer to 4-byte stack slots. All stack slots are based off of the stack pointer
// as framesizes are fixed.
// VMRegImpl::stack0 refers to the first slot 0(sp).
// and VMRegImpl::stack0+1 refers to the memory word 4-bytes higher. Register
// up to RegisterImpl::number_of_registers) are the 64-bit
// integer registers.

// Note: the INPUTS in sig_bt are in units of Java argument words, which are
// either 32-bit or 64-bit depending on the build. The OUTPUTS are in 32-bit
// units regardless of build. Of course for i486 there is no 64 bit build

// The Java calling convention is a "shifted" version of the C ABI.
// By skipping the first C ABI register we can call non-static jni methods
// with small numbers of arguments without having to shuffle the arguments
// at all. Since we control the java ABI we ought to at least get some
// advantage out of it.

const VMReg java_iarg_reg[8] = {
  R3->as_VMReg(),
  R4->as_VMReg(),
  R5->as_VMReg(),
  R6->as_VMReg(),
  R7->as_VMReg(),
  R8->as_VMReg(),
  R9->as_VMReg(),
  R10->as_VMReg()
};

const VMReg java_farg_reg[13] = {
  F1->as_VMReg(),
  F2->as_VMReg(),
  F3->as_VMReg(),
  F4->as_VMReg(),
  F5->as_VMReg(),
  F6->as_VMReg(),
  F7->as_VMReg(),
  F8->as_VMReg(),
  F9->as_VMReg(),
  F10->as_VMReg(),
  F11->as_VMReg(),
  F12->as_VMReg(),
  F13->as_VMReg()
};

const int num_java_iarg_registers = sizeof(java_iarg_reg) / sizeof(java_iarg_reg[0]);
const int num_java_farg_registers = sizeof(java_farg_reg) / sizeof(java_farg_reg[0]);

int SharedRuntime::java_calling_convention(const BasicType *sig_bt,
                                           VMRegPair *regs,
                                           int total_args_passed,
                                           int is_outgoing) {
  // C2c calling conventions for compiled-compiled calls.
  // Put 8 ints/longs into registers _AND_ 13 float/doubles into
  // registers _AND_ put the rest on the stack.

  const int inc_stk_for_intfloat   = 1; // 1 slots for ints and floats
  const int inc_stk_for_longdouble = 2; // 2 slots for longs and doubles

  int i;
  VMReg reg;
  int stk = 0;
  int ireg = 0;
  int freg = 0;

  // We put the first 8 arguments into registers and the rest on the
  // stack, float arguments are already in their argument registers
  // due to c2c calling conventions (see calling_convention).
  for (int i = 0; i < total_args_passed; ++i) {
    switch(sig_bt[i]) {
    case T_BOOLEAN:
    case T_CHAR:
    case T_BYTE:
    case T_SHORT:
    case T_INT:
      if (ireg < num_java_iarg_registers) {
        // Put int/ptr in register
        reg = java_iarg_reg[ireg];
        ++ireg;
      } else {
        // Put int/ptr on stack.
        reg = VMRegImpl::stack2reg(stk);
        stk += inc_stk_for_intfloat;
      }
      regs[i].set1(reg);
      break;
    case T_LONG:
      assert(sig_bt[i+1] == T_VOID, "expecting half");
      if (ireg < num_java_iarg_registers) {
        // Put long in register.
        reg = java_iarg_reg[ireg];
        ++ireg;
      } else {
        // Put long on stack. They must be aligned to 2 slots.
        if (stk & 0x1) ++stk;
        reg = VMRegImpl::stack2reg(stk);
        stk += inc_stk_for_longdouble;
      }
      regs[i].set2(reg);
      break;
    case T_OBJECT:
    case T_ARRAY:
    case T_ADDRESS:
      if (ireg < num_java_iarg_registers) {
        // Put ptr in register.
        reg = java_iarg_reg[ireg];
        ++ireg;
      } else {
        // Put ptr on stack. Objects must be aligned to 2 slots too,
        // because "64-bit pointers record oop-ishness on 2 aligned
        // adjacent registers." (see OopFlow::build_oop_map).
        if (stk & 0x1) ++stk;
        reg = VMRegImpl::stack2reg(stk);
        stk += inc_stk_for_longdouble;
      }
      regs[i].set2(reg);
      break;
    case T_FLOAT:
      if (freg < num_java_farg_registers) {
        // Put float in register.
        reg = java_farg_reg[freg];
        ++freg;
      } else {
        // Put float on stack.
        reg = VMRegImpl::stack2reg(stk);
        stk += inc_stk_for_intfloat;
      }
      regs[i].set1(reg);
      break;
    case T_DOUBLE:
      assert(sig_bt[i+1] == T_VOID, "expecting half");
      if (freg < num_java_farg_registers) {
        // Put double in register.
        reg = java_farg_reg[freg];
        ++freg;
      } else {
        // Put double on stack. They must be aligned to 2 slots.
        if (stk & 0x1) ++stk;
        reg = VMRegImpl::stack2reg(stk);
        stk += inc_stk_for_longdouble;
      }
      regs[i].set2(reg);
      break;
    case T_VOID:
      // Do not count halves.
      regs[i].set_bad();
      break;
    default:
      ShouldNotReachHere();
    }
  }
  return round_to(stk, 2);
}

#if defined(COMPILER1) || defined(COMPILER2)
// Calling convention for calling C code.
int SharedRuntime::c_calling_convention(const BasicType *sig_bt,
                                        VMRegPair *regs,
                                        VMRegPair *regs2,
                                        int total_args_passed) {
  // Calling conventions for C runtime calls and calls to JNI native methods.
  //
  // PPC64 convention: Hoist the first 8 int/ptr/long's in the first 8
  // int regs, leaving int regs undefined if the arg is flt/dbl. Hoist
  // the first 13 flt/dbl's in the first 13 fp regs but additionally
  // copy flt/dbl to the stack if they are beyond the 8th argument.

  const VMReg iarg_reg[8] = {
    R3->as_VMReg(),
    R4->as_VMReg(),
    R5->as_VMReg(),
    R6->as_VMReg(),
    R7->as_VMReg(),
    R8->as_VMReg(),
    R9->as_VMReg(),
    R10->as_VMReg()
  };

  const VMReg farg_reg[13] = {
    F1->as_VMReg(),
    F2->as_VMReg(),
    F3->as_VMReg(),
    F4->as_VMReg(),
    F5->as_VMReg(),
    F6->as_VMReg(),
    F7->as_VMReg(),
    F8->as_VMReg(),
    F9->as_VMReg(),
    F10->as_VMReg(),
    F11->as_VMReg(),
    F12->as_VMReg(),
    F13->as_VMReg()
  };

  // Check calling conventions consistency.
  assert(sizeof(iarg_reg) / sizeof(iarg_reg[0]) == Argument::n_int_register_parameters_c &&
         sizeof(farg_reg) / sizeof(farg_reg[0]) == Argument::n_float_register_parameters_c,
         "consistency");

  // `Stk' counts stack slots. Due to alignment, 32 bit values occupy
  // 2 such slots, like 64 bit values do.
  const int inc_stk_for_intfloat   = 2; // 2 slots for ints and floats
  const int inc_stk_for_longdouble = 2; // 2 slots for longs and doubles

  int i;
  VMReg reg;
  // Leave room for C-compatible ABI_REG_ARGS.
  int stk = (frame::abi_reg_args_size - frame::jit_out_preserve_size) / VMRegImpl::stack_slot_size;
  int arg = 0;
  int freg = 0;

  // Avoid passing C arguments in the wrong stack slots.
#if defined(ABI_ELFv2)
  assert((SharedRuntime::out_preserve_stack_slots() + stk) * VMRegImpl::stack_slot_size == 96,
         "passing C arguments in wrong stack slots");
#else
  assert((SharedRuntime::out_preserve_stack_slots() + stk) * VMRegImpl::stack_slot_size == 112,
         "passing C arguments in wrong stack slots");
#endif
  // We fill-out regs AND regs2 if an argument must be passed in a
  // register AND in a stack slot. If regs2 is NULL in such a
  // situation, we bail-out with a fatal error.
  for (int i = 0; i < total_args_passed; ++i, ++arg) {
    // Initialize regs2 to BAD.
    if (regs2 != NULL) regs2[i].set_bad();

    switch(sig_bt[i]) {

    //
    // If arguments 0-7 are integers, they are passed in integer registers.
    // Argument i is placed in iarg_reg[i].
    //
    case T_BOOLEAN:
    case T_CHAR:
    case T_BYTE:
    case T_SHORT:
    case T_INT:
      // We must cast ints to longs and use full 64 bit stack slots
      // here.  Thus fall through, handle as long.
    case T_LONG:
    case T_OBJECT:
    case T_ARRAY:
    case T_ADDRESS:
    case T_METADATA:
      // Oops are already boxed if required (JNI).
      if (arg < Argument::n_int_register_parameters_c) {
        reg = iarg_reg[arg];
      } else {
        reg = VMRegImpl::stack2reg(stk);
        stk += inc_stk_for_longdouble;
      }
      regs[i].set2(reg);
      break;

    //
    // Floats are treated differently from int regs:  The first 13 float arguments
    // are passed in registers (not the float args among the first 13 args).
    // Thus argument i is NOT passed in farg_reg[i] if it is float.  It is passed
    // in farg_reg[j] if argument i is the j-th float argument of this call.
    //
    case T_FLOAT:
#if defined(LINUX)
      // Linux uses ELF ABI. Both original ELF and ELFv2 ABIs have float
      // in the least significant word of an argument slot.
#if defined(VM_LITTLE_ENDIAN)
#define FLOAT_WORD_OFFSET_IN_SLOT 0
#else
#define FLOAT_WORD_OFFSET_IN_SLOT 1
#endif
#elif defined(AIX)
      // Although AIX runs on big endian CPU, float is in the most
      // significant word of an argument slot.
#define FLOAT_WORD_OFFSET_IN_SLOT 0
#else
#error "unknown OS"
#endif
      if (freg < Argument::n_float_register_parameters_c) {
        // Put float in register ...
        reg = farg_reg[freg];
        ++freg;

        // Argument i for i > 8 is placed on the stack even if it's
        // placed in a register (if it's a float arg). Aix disassembly
        // shows that xlC places these float args on the stack AND in
        // a register. This is not documented, but we follow this
        // convention, too.
        if (arg >= Argument::n_regs_not_on_stack_c) {
          // ... and on the stack.
          guarantee(regs2 != NULL, "must pass float in register and stack slot");
          VMReg reg2 = VMRegImpl::stack2reg(stk + FLOAT_WORD_OFFSET_IN_SLOT);
          regs2[i].set1(reg2);
          stk += inc_stk_for_intfloat;
        }

      } else {
        // Put float on stack.
        reg = VMRegImpl::stack2reg(stk + FLOAT_WORD_OFFSET_IN_SLOT);
        stk += inc_stk_for_intfloat;
      }
      regs[i].set1(reg);
      break;
    case T_DOUBLE:
      assert(sig_bt[i+1] == T_VOID, "expecting half");
      if (freg < Argument::n_float_register_parameters_c) {
        // Put double in register ...
        reg = farg_reg[freg];
        ++freg;

        // Argument i for i > 8 is placed on the stack even if it's
        // placed in a register (if it's a double arg). Aix disassembly
        // shows that xlC places these float args on the stack AND in
        // a register. This is not documented, but we follow this
        // convention, too.
        if (arg >= Argument::n_regs_not_on_stack_c) {
          // ... and on the stack.
          guarantee(regs2 != NULL, "must pass float in register and stack slot");
          VMReg reg2 = VMRegImpl::stack2reg(stk);
          regs2[i].set2(reg2);
          stk += inc_stk_for_longdouble;
        }
      } else {
        // Put double on stack.
        reg = VMRegImpl::stack2reg(stk);
        stk += inc_stk_for_longdouble;
      }
      regs[i].set2(reg);
      break;

    case T_VOID:
      // Do not count halves.
      regs[i].set_bad();
      --arg;
      break;
    default:
      ShouldNotReachHere();
    }
  }

  return round_to(stk, 2);
}
#endif // COMPILER2

static address gen_c2i_adapter(MacroAssembler *masm,
                            int total_args_passed,
                            int comp_args_on_stack,
                            const BasicType *sig_bt,
                            const VMRegPair *regs,
                            Label& call_interpreter,
                            const Register& ientry) {

  address c2i_entrypoint;

  const Register sender_SP = R21_sender_SP; // == R21_tmp1
  const Register code      = R22_tmp2;
  //const Register ientry  = R23_tmp3;
  const Register value_regs[] = { R24_tmp4, R25_tmp5, R26_tmp6 };
  const int num_value_regs = sizeof(value_regs) / sizeof(Register);
  int value_regs_index = 0;

  const Register return_pc = R27_tmp7;
  const Register tmp       = R28_tmp8;

  assert_different_registers(sender_SP, code, ientry, return_pc, tmp);

  // Adapter needs TOP_IJAVA_FRAME_ABI.
  const int adapter_size = frame::top_ijava_frame_abi_size +
                           round_to(total_args_passed * wordSize, frame::alignment_in_bytes);

  // regular (verified) c2i entry point
  c2i_entrypoint = __ pc();

  // Does compiled code exists? If yes, patch the caller's callsite.
  __ ld(code, method_(code));
  __ cmpdi(CCR0, code, 0);
  __ ld(ientry, method_(interpreter_entry)); // preloaded
  __ beq(CCR0, call_interpreter);


  // Patch caller's callsite, method_(code) was not NULL which means that
  // compiled code exists.
  __ mflr(return_pc);
  __ std(return_pc, _abi(lr), R1_SP);
  RegisterSaver::push_frame_and_save_argument_registers(masm, tmp, adapter_size, total_args_passed, regs);

  __ call_VM_leaf(CAST_FROM_FN_PTR(address, SharedRuntime::fixup_callers_callsite), R19_method, return_pc);

  RegisterSaver::restore_argument_registers_and_pop_frame(masm, adapter_size, total_args_passed, regs);
  __ ld(return_pc, _abi(lr), R1_SP);
  __ ld(ientry, method_(interpreter_entry)); // preloaded
  __ mtlr(return_pc);


  // Call the interpreter.
  __ BIND(call_interpreter);
  __ mtctr(ientry);

  // Get a copy of the current SP for loading caller's arguments.
  __ mr(sender_SP, R1_SP);

  // Add space for the adapter.
  __ resize_frame(-adapter_size, R12_scratch2);

  int st_off = adapter_size - wordSize;

  // Write the args into the outgoing interpreter space.
  for (int i = 0; i < total_args_passed; i++) {
    VMReg r_1 = regs[i].first();
    VMReg r_2 = regs[i].second();
    if (!r_1->is_valid()) {
      assert(!r_2->is_valid(), "");
      continue;
    }
    if (r_1->is_stack()) {
      Register tmp_reg = value_regs[value_regs_index];
      value_regs_index = (value_regs_index + 1) % num_value_regs;
      // The calling convention produces OptoRegs that ignore the out
      // preserve area (JIT's ABI). We must account for it here.
      int ld_off = (r_1->reg2stack() + SharedRuntime::out_preserve_stack_slots()) * VMRegImpl::stack_slot_size;
      if (!r_2->is_valid()) {
        __ lwz(tmp_reg, ld_off, sender_SP);
      } else {
        __ ld(tmp_reg, ld_off, sender_SP);
      }
      // Pretend stack targets were loaded into tmp_reg.
      r_1 = tmp_reg->as_VMReg();
    }

    if (r_1->is_Register()) {
      Register r = r_1->as_Register();
      if (!r_2->is_valid()) {
        __ stw(r, st_off, R1_SP);
        st_off-=wordSize;
      } else {
        // Longs are given 2 64-bit slots in the interpreter, but the
        // data is passed in only 1 slot.
        if (sig_bt[i] == T_LONG || sig_bt[i] == T_DOUBLE) {
          DEBUG_ONLY( __ li(tmp, 0); __ std(tmp, st_off, R1_SP); )
          st_off-=wordSize;
        }
        __ std(r, st_off, R1_SP);
        st_off-=wordSize;
      }
    } else {
      assert(r_1->is_FloatRegister(), "");
      FloatRegister f = r_1->as_FloatRegister();
      if (!r_2->is_valid()) {
        __ stfs(f, st_off, R1_SP);
        st_off-=wordSize;
      } else {
        // In 64bit, doubles are given 2 64-bit slots in the interpreter, but the
        // data is passed in only 1 slot.
        // One of these should get known junk...
        DEBUG_ONLY( __ li(tmp, 0); __ std(tmp, st_off, R1_SP); )
        st_off-=wordSize;
        __ stfd(f, st_off, R1_SP);
        st_off-=wordSize;
      }
    }
  }

  // Jump to the interpreter just as if interpreter was doing it.

  __ load_const_optimized(R25_templateTableBase, (address)Interpreter::dispatch_table((TosState)0), R11_scratch1);

  // load TOS
  __ addi(R15_esp, R1_SP, st_off);

  // Frame_manager expects initial_caller_sp (= SP without resize by c2i) in R21_tmp1.
  assert(sender_SP == R21_sender_SP, "passing initial caller's SP in wrong register");
  __ bctr();

  return c2i_entrypoint;
}

void SharedRuntime::gen_i2c_adapter(MacroAssembler *masm,
                                    int total_args_passed,
                                    int comp_args_on_stack,
                                    const BasicType *sig_bt,
                                    const VMRegPair *regs) {

  // Load method's entry-point from method.
  __ ld(R12_scratch2, in_bytes(Method::from_compiled_offset()), R19_method);
  __ mtctr(R12_scratch2);

  // We will only enter here from an interpreted frame and never from after
  // passing thru a c2i. Azul allowed this but we do not. If we lose the
  // race and use a c2i we will remain interpreted for the race loser(s).
  // This removes all sorts of headaches on the x86 side and also eliminates
  // the possibility of having c2i -> i2c -> c2i -> ... endless transitions.

  // Note: r13 contains the senderSP on entry. We must preserve it since
  // we may do a i2c -> c2i transition if we lose a race where compiled
  // code goes non-entrant while we get args ready.
  // In addition we use r13 to locate all the interpreter args as
  // we must align the stack to 16 bytes on an i2c entry else we
  // lose alignment we expect in all compiled code and register
  // save code can segv when fxsave instructions find improperly
  // aligned stack pointer.

  const Register ld_ptr = R15_esp;
  const Register value_regs[] = { R22_tmp2, R23_tmp3, R24_tmp4, R25_tmp5, R26_tmp6 };
  const int num_value_regs = sizeof(value_regs) / sizeof(Register);
  int value_regs_index = 0;

  int ld_offset = total_args_passed*wordSize;

  // Cut-out for having no stack args. Since up to 2 int/oop args are passed
  // in registers, we will occasionally have no stack args.
  int comp_words_on_stack = 0;
  if (comp_args_on_stack) {
    // Sig words on the stack are greater-than VMRegImpl::stack0. Those in
    // registers are below. By subtracting stack0, we either get a negative
    // number (all values in registers) or the maximum stack slot accessed.

    // Convert 4-byte c2 stack slots to words.
    comp_words_on_stack = round_to(comp_args_on_stack*VMRegImpl::stack_slot_size, wordSize)>>LogBytesPerWord;
    // Round up to miminum stack alignment, in wordSize.
    comp_words_on_stack = round_to(comp_words_on_stack, 2);
    __ resize_frame(-comp_words_on_stack * wordSize, R11_scratch1);
  }

  // Now generate the shuffle code.  Pick up all register args and move the
  // rest through register value=Z_R12.
  BLOCK_COMMENT("Shuffle arguments");
  for (int i = 0; i < total_args_passed; i++) {
    if (sig_bt[i] == T_VOID) {
      assert(i > 0 && (sig_bt[i-1] == T_LONG || sig_bt[i-1] == T_DOUBLE), "missing half");
      continue;
    }

    // Pick up 0, 1 or 2 words from ld_ptr.
    assert(!regs[i].second()->is_valid() || regs[i].first()->next() == regs[i].second(),
            "scrambled load targets?");
    VMReg r_1 = regs[i].first();
    VMReg r_2 = regs[i].second();
    if (!r_1->is_valid()) {
      assert(!r_2->is_valid(), "");
      continue;
    }
    if (r_1->is_FloatRegister()) {
      if (!r_2->is_valid()) {
        __ lfs(r_1->as_FloatRegister(), ld_offset, ld_ptr);
        ld_offset-=wordSize;
      } else {
        // Skip the unused interpreter slot.
        __ lfd(r_1->as_FloatRegister(), ld_offset-wordSize, ld_ptr);
        ld_offset-=2*wordSize;
      }
    } else {
      Register r;
      if (r_1->is_stack()) {
        // Must do a memory to memory move thru "value".
        r = value_regs[value_regs_index];
        value_regs_index = (value_regs_index + 1) % num_value_regs;
      } else {
        r = r_1->as_Register();
      }
      if (!r_2->is_valid()) {
        // Not sure we need to do this but it shouldn't hurt.
        if (sig_bt[i] == T_OBJECT || sig_bt[i] == T_ADDRESS || sig_bt[i] == T_ARRAY) {
          __ ld(r, ld_offset, ld_ptr);
          ld_offset-=wordSize;
        } else {
          __ lwz(r, ld_offset, ld_ptr);
          ld_offset-=wordSize;
        }
      } else {
        // In 64bit, longs are given 2 64-bit slots in the interpreter, but the
        // data is passed in only 1 slot.
        if (sig_bt[i] == T_LONG || sig_bt[i] == T_DOUBLE) {
          ld_offset-=wordSize;
        }
        __ ld(r, ld_offset, ld_ptr);
        ld_offset-=wordSize;
      }

      if (r_1->is_stack()) {
        // Now store value where the compiler expects it
        int st_off = (r_1->reg2stack() + SharedRuntime::out_preserve_stack_slots())*VMRegImpl::stack_slot_size;

        if (sig_bt[i] == T_INT   || sig_bt[i] == T_FLOAT ||sig_bt[i] == T_BOOLEAN ||
            sig_bt[i] == T_SHORT || sig_bt[i] == T_CHAR  || sig_bt[i] == T_BYTE) {
          __ stw(r, st_off, R1_SP);
        } else {
          __ std(r, st_off, R1_SP);
        }
      }
    }
  }

  BLOCK_COMMENT("Store method");
  // Store method into thread->callee_target.
  // We might end up in handle_wrong_method if the callee is
  // deoptimized as we race thru here. If that happens we don't want
  // to take a safepoint because the caller frame will look
  // interpreted and arguments are now "compiled" so it is much better
  // to make this transition invisible to the stack walking
  // code. Unfortunately if we try and find the callee by normal means
  // a safepoint is possible. So we stash the desired callee in the
  // thread and the vm will find there should this case occur.
  __ std(R19_method, thread_(callee_target));

  // Jump to the compiled code just as if compiled code was doing it.
  __ bctr();
}

AdapterHandlerEntry* SharedRuntime::generate_i2c2i_adapters(MacroAssembler *masm,
                                                            int total_args_passed,
                                                            int comp_args_on_stack,
                                                            const BasicType *sig_bt,
                                                            const VMRegPair *regs,
                                                            AdapterFingerPrint* fingerprint) {
  address i2c_entry;
  address c2i_unverified_entry;
  address c2i_entry;


  // entry: i2c

  __ align(CodeEntryAlignment);
  i2c_entry = __ pc();
  gen_i2c_adapter(masm, total_args_passed, comp_args_on_stack, sig_bt, regs);


  // entry: c2i unverified

  __ align(CodeEntryAlignment);
  BLOCK_COMMENT("c2i unverified entry");
  c2i_unverified_entry = __ pc();

  // inline_cache contains a compiledICHolder
  const Register ic             = R19_method;
  const Register ic_klass       = R11_scratch1;
  const Register receiver_klass = R12_scratch2;
  const Register code           = R21_tmp1;
  const Register ientry         = R23_tmp3;

  assert_different_registers(ic, ic_klass, receiver_klass, R3_ARG1, code, ientry);
  assert(R11_scratch1 == R11, "need prologue scratch register");

  Label call_interpreter;

  assert(!MacroAssembler::needs_explicit_null_check(oopDesc::klass_offset_in_bytes()),
         "klass offset should reach into any page");
  // Check for NULL argument if we don't have implicit null checks.
  if (!ImplicitNullChecks || !os::zero_page_read_protected()) {
    if (TrapBasedNullChecks) {
      __ trap_null_check(R3_ARG1);
    } else {
      Label valid;
      __ cmpdi(CCR0, R3_ARG1, 0);
      __ bne_predict_taken(CCR0, valid);
      // We have a null argument, branch to ic_miss_stub.
      __ b64_patchable((address)SharedRuntime::get_ic_miss_stub(),
                       relocInfo::runtime_call_type);
      __ BIND(valid);
    }
  }
  // Assume argument is not NULL, load klass from receiver.
  __ load_klass(receiver_klass, R3_ARG1);

  __ ld(ic_klass, CompiledICHolder::holder_klass_offset(), ic);

  if (TrapBasedICMissChecks) {
    __ trap_ic_miss_check(receiver_klass, ic_klass);
  } else {
    Label valid;
    __ cmpd(CCR0, receiver_klass, ic_klass);
    __ beq_predict_taken(CCR0, valid);
    // We have an unexpected klass, branch to ic_miss_stub.
    __ b64_patchable((address)SharedRuntime::get_ic_miss_stub(),
                     relocInfo::runtime_call_type);
    __ BIND(valid);
  }

  // Argument is valid and klass is as expected, continue.

  // Extract method from inline cache, verified entry point needs it.
  __ ld(R19_method, CompiledICHolder::holder_method_offset(), ic);
  assert(R19_method == ic, "the inline cache register is dead here");

  __ ld(code, method_(code));
  __ cmpdi(CCR0, code, 0);
  __ ld(ientry, method_(interpreter_entry)); // preloaded
  __ beq_predict_taken(CCR0, call_interpreter);

  // Branch to ic_miss_stub.
  __ b64_patchable((address)SharedRuntime::get_ic_miss_stub(), relocInfo::runtime_call_type);

  // entry: c2i

  c2i_entry = gen_c2i_adapter(masm, total_args_passed, comp_args_on_stack, sig_bt, regs, call_interpreter, ientry);

  return AdapterHandlerLibrary::new_entry(fingerprint, i2c_entry, c2i_entry, c2i_unverified_entry);
}

#ifdef COMPILER2
// An oop arg. Must pass a handle not the oop itself.
static void object_move(MacroAssembler* masm,
                        int frame_size_in_slots,
                        OopMap* oop_map, int oop_handle_offset,
                        bool is_receiver, int* receiver_offset,
                        VMRegPair src, VMRegPair dst,
                        Register r_caller_sp, Register r_temp_1, Register r_temp_2) {
  assert(!is_receiver || (is_receiver && (*receiver_offset == -1)),
         "receiver has already been moved");

  // We must pass a handle. First figure out the location we use as a handle.

  if (src.first()->is_stack()) {
    // stack to stack or reg

    const Register r_handle = dst.first()->is_stack() ? r_temp_1 : dst.first()->as_Register();
    Label skip;
    const int oop_slot_in_callers_frame = reg2slot(src.first());

    guarantee(!is_receiver, "expecting receiver in register");
    oop_map->set_oop(VMRegImpl::stack2reg(oop_slot_in_callers_frame + frame_size_in_slots));

    __ addi(r_handle, r_caller_sp, reg2offset(src.first()));
    __ ld(  r_temp_2, reg2offset(src.first()), r_caller_sp);
    __ cmpdi(CCR0, r_temp_2, 0);
    __ bne(CCR0, skip);
    // Use a NULL handle if oop is NULL.
    __ li(r_handle, 0);
    __ bind(skip);

    if (dst.first()->is_stack()) {
      // stack to stack
      __ std(r_handle, reg2offset(dst.first()), R1_SP);
    } else {
      // stack to reg
      // Nothing to do, r_handle is already the dst register.
    }
  } else {
    // reg to stack or reg
    const Register r_oop      = src.first()->as_Register();
    const Register r_handle   = dst.first()->is_stack() ? r_temp_1 : dst.first()->as_Register();
    const int oop_slot        = (r_oop->encoding()-R3_ARG1->encoding()) * VMRegImpl::slots_per_word
                                + oop_handle_offset; // in slots
    const int oop_offset = oop_slot * VMRegImpl::stack_slot_size;
    Label skip;

    if (is_receiver) {
      *receiver_offset = oop_offset;
    }
    oop_map->set_oop(VMRegImpl::stack2reg(oop_slot));

    __ std( r_oop,    oop_offset, R1_SP);
    __ addi(r_handle, R1_SP, oop_offset);

    __ cmpdi(CCR0, r_oop, 0);
    __ bne(CCR0, skip);
    // Use a NULL handle if oop is NULL.
    __ li(r_handle, 0);
    __ bind(skip);

    if (dst.first()->is_stack()) {
      // reg to stack
      __ std(r_handle, reg2offset(dst.first()), R1_SP);
    } else {
      // reg to reg
      // Nothing to do, r_handle is already the dst register.
    }
  }
}

static void int_move(MacroAssembler*masm,
                     VMRegPair src, VMRegPair dst,
                     Register r_caller_sp, Register r_temp) {
  assert(src.first()->is_valid(), "incoming must be int");
  assert(dst.first()->is_valid() && dst.second() == dst.first()->next(), "outgoing must be long");

  if (src.first()->is_stack()) {
    if (dst.first()->is_stack()) {
      // stack to stack
      __ lwa(r_temp, reg2offset(src.first()), r_caller_sp);
      __ std(r_temp, reg2offset(dst.first()), R1_SP);
    } else {
      // stack to reg
      __ lwa(dst.first()->as_Register(), reg2offset(src.first()), r_caller_sp);
    }
  } else if (dst.first()->is_stack()) {
    // reg to stack
    __ extsw(r_temp, src.first()->as_Register());
    __ std(r_temp, reg2offset(dst.first()), R1_SP);
  } else {
    // reg to reg
    __ extsw(dst.first()->as_Register(), src.first()->as_Register());
  }
}

static void long_move(MacroAssembler*masm,
                      VMRegPair src, VMRegPair dst,
                      Register r_caller_sp, Register r_temp) {
  assert(src.first()->is_valid() && src.second() == src.first()->next(), "incoming must be long");
  assert(dst.first()->is_valid() && dst.second() == dst.first()->next(), "outgoing must be long");

  if (src.first()->is_stack()) {
    if (dst.first()->is_stack()) {
      // stack to stack
      __ ld( r_temp, reg2offset(src.first()), r_caller_sp);
      __ std(r_temp, reg2offset(dst.first()), R1_SP);
    } else {
      // stack to reg
      __ ld(dst.first()->as_Register(), reg2offset(src.first()), r_caller_sp);
    }
  } else if (dst.first()->is_stack()) {
    // reg to stack
    __ std(src.first()->as_Register(), reg2offset(dst.first()), R1_SP);
  } else {
    // reg to reg
    if (dst.first()->as_Register() != src.first()->as_Register())
      __ mr(dst.first()->as_Register(), src.first()->as_Register());
  }
}

static void float_move(MacroAssembler*masm,
                       VMRegPair src, VMRegPair dst,
                       Register r_caller_sp, Register r_temp) {
  assert(src.first()->is_valid() && !src.second()->is_valid(), "incoming must be float");
  assert(dst.first()->is_valid() && !dst.second()->is_valid(), "outgoing must be float");

  if (src.first()->is_stack()) {
    if (dst.first()->is_stack()) {
      // stack to stack
      __ lwz(r_temp, reg2offset(src.first()), r_caller_sp);
      __ stw(r_temp, reg2offset(dst.first()), R1_SP);
    } else {
      // stack to reg
      __ lfs(dst.first()->as_FloatRegister(), reg2offset(src.first()), r_caller_sp);
    }
  } else if (dst.first()->is_stack()) {
    // reg to stack
    __ stfs(src.first()->as_FloatRegister(), reg2offset(dst.first()), R1_SP);
  } else {
    // reg to reg
    if (dst.first()->as_FloatRegister() != src.first()->as_FloatRegister())
      __ fmr(dst.first()->as_FloatRegister(), src.first()->as_FloatRegister());
  }
}

static void double_move(MacroAssembler*masm,
                        VMRegPair src, VMRegPair dst,
                        Register r_caller_sp, Register r_temp) {
  assert(src.first()->is_valid() && src.second() == src.first()->next(), "incoming must be double");
  assert(dst.first()->is_valid() && dst.second() == dst.first()->next(), "outgoing must be double");

  if (src.first()->is_stack()) {
    if (dst.first()->is_stack()) {
      // stack to stack
      __ ld( r_temp, reg2offset(src.first()), r_caller_sp);
      __ std(r_temp, reg2offset(dst.first()), R1_SP);
    } else {
      // stack to reg
      __ lfd(dst.first()->as_FloatRegister(), reg2offset(src.first()), r_caller_sp);
    }
  } else if (dst.first()->is_stack()) {
    // reg to stack
    __ stfd(src.first()->as_FloatRegister(), reg2offset(dst.first()), R1_SP);
  } else {
    // reg to reg
    if (dst.first()->as_FloatRegister() != src.first()->as_FloatRegister())
      __ fmr(dst.first()->as_FloatRegister(), src.first()->as_FloatRegister());
  }
}

void SharedRuntime::save_native_result(MacroAssembler *masm, BasicType ret_type, int frame_slots) {
  switch (ret_type) {
    case T_BOOLEAN:
    case T_CHAR:
    case T_BYTE:
    case T_SHORT:
    case T_INT:
      __ stw (R3_RET,  frame_slots*VMRegImpl::stack_slot_size, R1_SP);
      break;
    case T_ARRAY:
    case T_OBJECT:
    case T_LONG:
      __ std (R3_RET,  frame_slots*VMRegImpl::stack_slot_size, R1_SP);
      break;
    case T_FLOAT:
      __ stfs(F1_RET, frame_slots*VMRegImpl::stack_slot_size, R1_SP);
      break;
    case T_DOUBLE:
      __ stfd(F1_RET, frame_slots*VMRegImpl::stack_slot_size, R1_SP);
      break;
    case T_VOID:
      break;
    default:
      ShouldNotReachHere();
      break;
  }
}

void SharedRuntime::restore_native_result(MacroAssembler *masm, BasicType ret_type, int frame_slots) {
  switch (ret_type) {
    case T_BOOLEAN:
    case T_CHAR:
    case T_BYTE:
    case T_SHORT:
    case T_INT:
      __ lwz(R3_RET,  frame_slots*VMRegImpl::stack_slot_size, R1_SP);
      break;
    case T_ARRAY:
    case T_OBJECT:
    case T_LONG:
      __ ld (R3_RET,  frame_slots*VMRegImpl::stack_slot_size, R1_SP);
      break;
    case T_FLOAT:
      __ lfs(F1_RET, frame_slots*VMRegImpl::stack_slot_size, R1_SP);
      break;
    case T_DOUBLE:
      __ lfd(F1_RET, frame_slots*VMRegImpl::stack_slot_size, R1_SP);
      break;
    case T_VOID:
      break;
    default:
      ShouldNotReachHere();
      break;
  }
}

static void save_or_restore_arguments(MacroAssembler* masm,
                                      const int stack_slots,
                                      const int total_in_args,
                                      const int arg_save_area,
                                      OopMap* map,
                                      VMRegPair* in_regs,
                                      BasicType* in_sig_bt) {
  // If map is non-NULL then the code should store the values,
  // otherwise it should load them.
  int slot = arg_save_area;
  // Save down double word first.
  for (int i = 0; i < total_in_args; i++) {
    if (in_regs[i].first()->is_FloatRegister() && in_sig_bt[i] == T_DOUBLE) {
      int offset = slot * VMRegImpl::stack_slot_size;
      slot += VMRegImpl::slots_per_word;
      assert(slot <= stack_slots, "overflow (after DOUBLE stack slot)");
      if (map != NULL) {
        __ stfd(in_regs[i].first()->as_FloatRegister(), offset, R1_SP);
      } else {
        __ lfd(in_regs[i].first()->as_FloatRegister(), offset, R1_SP);
      }
    } else if (in_regs[i].first()->is_Register() &&
        (in_sig_bt[i] == T_LONG || in_sig_bt[i] == T_ARRAY)) {
      int offset = slot * VMRegImpl::stack_slot_size;
      if (map != NULL) {
        __ std(in_regs[i].first()->as_Register(), offset, R1_SP);
        if (in_sig_bt[i] == T_ARRAY) {
          map->set_oop(VMRegImpl::stack2reg(slot));
        }
      } else {
        __ ld(in_regs[i].first()->as_Register(), offset, R1_SP);
      }
      slot += VMRegImpl::slots_per_word;
      assert(slot <= stack_slots, "overflow (after LONG/ARRAY stack slot)");
    }
  }
  // Save or restore single word registers.
  for (int i = 0; i < total_in_args; i++) {
    // PPC64: pass ints as longs: must only deal with floats here.
    if (in_regs[i].first()->is_FloatRegister()) {
      if (in_sig_bt[i] == T_FLOAT) {
        int offset = slot * VMRegImpl::stack_slot_size;
        slot++;
        assert(slot <= stack_slots, "overflow (after FLOAT stack slot)");
        if (map != NULL) {
          __ stfs(in_regs[i].first()->as_FloatRegister(), offset, R1_SP);
        } else {
          __ lfs(in_regs[i].first()->as_FloatRegister(), offset, R1_SP);
        }
      }
    } else if (in_regs[i].first()->is_stack()) {
      if (in_sig_bt[i] == T_ARRAY && map != NULL) {
        int offset_in_older_frame = in_regs[i].first()->reg2stack() + SharedRuntime::out_preserve_stack_slots();
        map->set_oop(VMRegImpl::stack2reg(offset_in_older_frame + stack_slots));
      }
    }
  }
}

// Check GC_locker::needs_gc and enter the runtime if it's true. This
// keeps a new JNI critical region from starting until a GC has been
// forced. Save down any oops in registers and describe them in an
// OopMap.
static void check_needs_gc_for_critical_native(MacroAssembler* masm,
                                               const int stack_slots,
                                               const int total_in_args,
                                               const int arg_save_area,
                                               OopMapSet* oop_maps,
                                               VMRegPair* in_regs,
                                               BasicType* in_sig_bt,
                                               Register tmp_reg ) {
  __ block_comment("check GC_locker::needs_gc");
  Label cont;
  __ lbz(tmp_reg, (RegisterOrConstant)(intptr_t)GC_locker::needs_gc_address());
  __ cmplwi(CCR0, tmp_reg, 0);
  __ beq(CCR0, cont);

  // Save down any values that are live in registers and call into the
  // runtime to halt for a GC.
  OopMap* map = new OopMap(stack_slots * 2, 0 /* arg_slots*/);
  save_or_restore_arguments(masm, stack_slots, total_in_args,
                            arg_save_area, map, in_regs, in_sig_bt);

  __ mr(R3_ARG1, R16_thread);
  __ set_last_Java_frame(R1_SP, noreg);

  __ block_comment("block_for_jni_critical");
  address entry_point = CAST_FROM_FN_PTR(address, SharedRuntime::block_for_jni_critical);
#if defined(ABI_ELFv2)
  __ call_c(entry_point, relocInfo::runtime_call_type);
#else
  __ call_c(CAST_FROM_FN_PTR(FunctionDescriptor*, entry_point), relocInfo::runtime_call_type);
#endif
  address start           = __ pc() - __ offset(),
          calls_return_pc = __ last_calls_return_pc();
  oop_maps->add_gc_map(calls_return_pc - start, map);

  __ reset_last_Java_frame();

  // Reload all the register arguments.
  save_or_restore_arguments(masm, stack_slots, total_in_args,
                            arg_save_area, NULL, in_regs, in_sig_bt);

  __ BIND(cont);

#ifdef ASSERT
  if (StressCriticalJNINatives) {
    // Stress register saving.
    OopMap* map = new OopMap(stack_slots * 2, 0 /* arg_slots*/);
    save_or_restore_arguments(masm, stack_slots, total_in_args,
                              arg_save_area, map, in_regs, in_sig_bt);
    // Destroy argument registers.
    for (int i = 0; i < total_in_args; i++) {
      if (in_regs[i].first()->is_Register()) {
        const Register reg = in_regs[i].first()->as_Register();
        __ neg(reg, reg);
      } else if (in_regs[i].first()->is_FloatRegister()) {
        __ fneg(in_regs[i].first()->as_FloatRegister(), in_regs[i].first()->as_FloatRegister());
      }
    }

    save_or_restore_arguments(masm, stack_slots, total_in_args,
                              arg_save_area, NULL, in_regs, in_sig_bt);
  }
#endif
}

static void move_ptr(MacroAssembler* masm, VMRegPair src, VMRegPair dst, Register r_caller_sp, Register r_temp) {
  if (src.first()->is_stack()) {
    if (dst.first()->is_stack()) {
      // stack to stack
      __ ld(r_temp, reg2offset(src.first()), r_caller_sp);
      __ std(r_temp, reg2offset(dst.first()), R1_SP);
    } else {
      // stack to reg
      __ ld(dst.first()->as_Register(), reg2offset(src.first()), r_caller_sp);
    }
  } else if (dst.first()->is_stack()) {
    // reg to stack
    __ std(src.first()->as_Register(), reg2offset(dst.first()), R1_SP);
  } else {
    if (dst.first() != src.first()) {
      __ mr(dst.first()->as_Register(), src.first()->as_Register());
    }
  }
}

// Unpack an array argument into a pointer to the body and the length
// if the array is non-null, otherwise pass 0 for both.
static void unpack_array_argument(MacroAssembler* masm, VMRegPair reg, BasicType in_elem_type,
                                  VMRegPair body_arg, VMRegPair length_arg, Register r_caller_sp,
                                  Register tmp_reg, Register tmp2_reg) {
  assert(!body_arg.first()->is_Register() || body_arg.first()->as_Register() != tmp_reg,
         "possible collision");
  assert(!length_arg.first()->is_Register() || length_arg.first()->as_Register() != tmp_reg,
         "possible collision");

  // Pass the length, ptr pair.
  Label set_out_args;
  VMRegPair tmp, tmp2;
  tmp.set_ptr(tmp_reg->as_VMReg());
  tmp2.set_ptr(tmp2_reg->as_VMReg());
  if (reg.first()->is_stack()) {
    // Load the arg up from the stack.
    move_ptr(masm, reg, tmp, r_caller_sp, /*unused*/ R0);
    reg = tmp;
  }
  __ li(tmp2_reg, 0); // Pass zeros if Array=null.
  if (tmp_reg != reg.first()->as_Register()) __ li(tmp_reg, 0);
  __ cmpdi(CCR0, reg.first()->as_Register(), 0);
  __ beq(CCR0, set_out_args);
  __ lwa(tmp2_reg, arrayOopDesc::length_offset_in_bytes(), reg.first()->as_Register());
  __ addi(tmp_reg, reg.first()->as_Register(), arrayOopDesc::base_offset_in_bytes(in_elem_type));
  __ bind(set_out_args);
  move_ptr(masm, tmp, body_arg, r_caller_sp, /*unused*/ R0);
  move_ptr(masm, tmp2, length_arg, r_caller_sp, /*unused*/ R0); // Same as move32_64 on PPC64.
}

static void verify_oop_args(MacroAssembler* masm,
                            methodHandle method,
                            const BasicType* sig_bt,
                            const VMRegPair* regs) {
  Register temp_reg = R19_method;  // not part of any compiled calling seq
  if (VerifyOops) {
    for (int i = 0; i < method->size_of_parameters(); i++) {
      if (sig_bt[i] == T_OBJECT ||
          sig_bt[i] == T_ARRAY) {
        VMReg r = regs[i].first();
        assert(r->is_valid(), "bad oop arg");
        if (r->is_stack()) {
          __ ld(temp_reg, reg2offset(r), R1_SP);
          __ verify_oop(temp_reg);
        } else {
          __ verify_oop(r->as_Register());
        }
      }
    }
  }
}

static void gen_special_dispatch(MacroAssembler* masm,
                                 methodHandle method,
                                 const BasicType* sig_bt,
                                 const VMRegPair* regs) {
  verify_oop_args(masm, method, sig_bt, regs);
  vmIntrinsics::ID iid = method->intrinsic_id();

  // Now write the args into the outgoing interpreter space
  bool     has_receiver   = false;
  Register receiver_reg   = noreg;
  int      member_arg_pos = -1;
  Register member_reg     = noreg;
  int      ref_kind       = MethodHandles::signature_polymorphic_intrinsic_ref_kind(iid);
  if (ref_kind != 0) {
    member_arg_pos = method->size_of_parameters() - 1;  // trailing MemberName argument
    member_reg = R19_method;  // known to be free at this point
    has_receiver = MethodHandles::ref_kind_has_receiver(ref_kind);
  } else if (iid == vmIntrinsics::_invokeBasic) {
    has_receiver = true;
  } else {
    fatal("unexpected intrinsic id %d", iid);
  }

  if (member_reg != noreg) {
    // Load the member_arg into register, if necessary.
    SharedRuntime::check_member_name_argument_is_last_argument(method, sig_bt, regs);
    VMReg r = regs[member_arg_pos].first();
    if (r->is_stack()) {
      __ ld(member_reg, reg2offset(r), R1_SP);
    } else {
      // no data motion is needed
      member_reg = r->as_Register();
    }
  }

  if (has_receiver) {
    // Make sure the receiver is loaded into a register.
    assert(method->size_of_parameters() > 0, "oob");
    assert(sig_bt[0] == T_OBJECT, "receiver argument must be an object");
    VMReg r = regs[0].first();
    assert(r->is_valid(), "bad receiver arg");
    if (r->is_stack()) {
      // Porting note:  This assumes that compiled calling conventions always
      // pass the receiver oop in a register.  If this is not true on some
      // platform, pick a temp and load the receiver from stack.
      fatal("receiver always in a register");
      receiver_reg = R11_scratch1;  // TODO (hs24): is R11_scratch1 really free at this point?
      __ ld(receiver_reg, reg2offset(r), R1_SP);
    } else {
      // no data motion is needed
      receiver_reg = r->as_Register();
    }
  }

  // Figure out which address we are really jumping to:
  MethodHandles::generate_method_handle_dispatch(masm, iid,
                                                 receiver_reg, member_reg, /*for_compiler_entry:*/ true);
}

#endif // COMPILER2

// ---------------------------------------------------------------------------
// Generate a native wrapper for a given method. The method takes arguments
// in the Java compiled code convention, marshals them to the native
// convention (handlizes oops, etc), transitions to native, makes the call,
// returns to java state (possibly blocking), unhandlizes any result and
// returns.
//
// Critical native functions are a shorthand for the use of
// GetPrimtiveArrayCritical and disallow the use of any other JNI
// functions.  The wrapper is expected to unpack the arguments before
// passing them to the callee and perform checks before and after the
// native call to ensure that they GC_locker
// lock_critical/unlock_critical semantics are followed.  Some other
// parts of JNI setup are skipped like the tear down of the JNI handle
// block and the check for pending exceptions it's impossible for them
// to be thrown.
//
// They are roughly structured like this:
//   if (GC_locker::needs_gc())
//     SharedRuntime::block_for_jni_critical();
//   tranistion to thread_in_native
//   unpack arrray arguments and call native entry point
//   check for safepoint in progress
//   check if any thread suspend flags are set
//     call into JVM and possible unlock the JNI critical
//     if a GC was suppressed while in the critical native.
//   transition back to thread_in_Java
//   return to caller
//
nmethod *SharedRuntime::generate_native_wrapper(MacroAssembler *masm,
                                                const methodHandle& method,
                                                int compile_id,
                                                BasicType *in_sig_bt,
                                                VMRegPair *in_regs,
                                                BasicType ret_type) {
#ifdef COMPILER2
  if (method->is_method_handle_intrinsic()) {
    vmIntrinsics::ID iid = method->intrinsic_id();
    intptr_t start = (intptr_t)__ pc();
    int vep_offset = ((intptr_t)__ pc()) - start;
    gen_special_dispatch(masm,
                         method,
                         in_sig_bt,
                         in_regs);
    int frame_complete = ((intptr_t)__ pc()) - start;  // not complete, period
    __ flush();
    int stack_slots = SharedRuntime::out_preserve_stack_slots();  // no out slots at all, actually
    return nmethod::new_native_nmethod(method,
                                       compile_id,
                                       masm->code(),
                                       vep_offset,
                                       frame_complete,
                                       stack_slots / VMRegImpl::slots_per_word,
                                       in_ByteSize(-1),
                                       in_ByteSize(-1),
                                       (OopMapSet*)NULL);
  }

  bool is_critical_native = true;
  address native_func = method->critical_native_function();
  if (native_func == NULL) {
    native_func = method->native_function();
    is_critical_native = false;
  }
  assert(native_func != NULL, "must have function");

  // First, create signature for outgoing C call
  // --------------------------------------------------------------------------

  int total_in_args = method->size_of_parameters();
  // We have received a description of where all the java args are located
  // on entry to the wrapper. We need to convert these args to where
  // the jni function will expect them. To figure out where they go
  // we convert the java signature to a C signature by inserting
  // the hidden arguments as arg[0] and possibly arg[1] (static method)

  // Calculate the total number of C arguments and create arrays for the
  // signature and the outgoing registers.
  // On ppc64, we have two arrays for the outgoing registers, because
  // some floating-point arguments must be passed in registers _and_
  // in stack locations.
  bool method_is_static = method->is_static();
  int  total_c_args     = total_in_args;

  if (!is_critical_native) {
    int n_hidden_args = method_is_static ? 2 : 1;
    total_c_args += n_hidden_args;
  } else {
    // No JNIEnv*, no this*, but unpacked arrays (base+length).
    for (int i = 0; i < total_in_args; i++) {
      if (in_sig_bt[i] == T_ARRAY) {
        total_c_args++;
      }
    }
  }

  BasicType *out_sig_bt = NEW_RESOURCE_ARRAY(BasicType, total_c_args);
  VMRegPair *out_regs   = NEW_RESOURCE_ARRAY(VMRegPair, total_c_args);
  VMRegPair *out_regs2  = NEW_RESOURCE_ARRAY(VMRegPair, total_c_args);
  BasicType* in_elem_bt = NULL;

  // Create the signature for the C call:
  //   1) add the JNIEnv*
  //   2) add the class if the method is static
  //   3) copy the rest of the incoming signature (shifted by the number of
  //      hidden arguments).

  int argc = 0;
  if (!is_critical_native) {
    out_sig_bt[argc++] = T_ADDRESS;
    if (method->is_static()) {
      out_sig_bt[argc++] = T_OBJECT;
    }

    for (int i = 0; i < total_in_args ; i++ ) {
      out_sig_bt[argc++] = in_sig_bt[i];
    }
  } else {
    Thread* THREAD = Thread::current();
    in_elem_bt = NEW_RESOURCE_ARRAY(BasicType, total_c_args);
    SignatureStream ss(method->signature());
    int o = 0;
    for (int i = 0; i < total_in_args ; i++, o++) {
      if (in_sig_bt[i] == T_ARRAY) {
        // Arrays are passed as int, elem* pair
        Symbol* atype = ss.as_symbol(CHECK_NULL);
        const char* at = atype->as_C_string();
        if (strlen(at) == 2) {
          assert(at[0] == '[', "must be");
          switch (at[1]) {
            case 'B': in_elem_bt[o] = T_BYTE; break;
            case 'C': in_elem_bt[o] = T_CHAR; break;
            case 'D': in_elem_bt[o] = T_DOUBLE; break;
            case 'F': in_elem_bt[o] = T_FLOAT; break;
            case 'I': in_elem_bt[o] = T_INT; break;
            case 'J': in_elem_bt[o] = T_LONG; break;
            case 'S': in_elem_bt[o] = T_SHORT; break;
            case 'Z': in_elem_bt[o] = T_BOOLEAN; break;
            default: ShouldNotReachHere();
          }
        }
      } else {
        in_elem_bt[o] = T_VOID;
      }
      if (in_sig_bt[i] != T_VOID) {
        assert(in_sig_bt[i] == ss.type(), "must match");
        ss.next();
      }
    }

    for (int i = 0; i < total_in_args ; i++ ) {
      if (in_sig_bt[i] == T_ARRAY) {
        // Arrays are passed as int, elem* pair.
        out_sig_bt[argc++] = T_INT;
        out_sig_bt[argc++] = T_ADDRESS;
      } else {
        out_sig_bt[argc++] = in_sig_bt[i];
      }
    }
  }


  // Compute the wrapper's frame size.
  // --------------------------------------------------------------------------

  // Now figure out where the args must be stored and how much stack space
  // they require.
  //
  // Compute framesize for the wrapper. We need to handlize all oops in
  // incoming registers.
  //
  // Calculate the total number of stack slots we will need:
  //   1) abi requirements
  //   2) outgoing arguments
  //   3) space for inbound oop handle area
  //   4) space for handlizing a klass if static method
  //   5) space for a lock if synchronized method
  //   6) workspace for saving return values, int <-> float reg moves, etc.
  //   7) alignment
  //
  // Layout of the native wrapper frame:
  // (stack grows upwards, memory grows downwards)
  //
  // NW     [ABI_REG_ARGS]             <-- 1) R1_SP
  //        [outgoing arguments]       <-- 2) R1_SP + out_arg_slot_offset
  //        [oopHandle area]           <-- 3) R1_SP + oop_handle_offset (save area for critical natives)
  //        klass                      <-- 4) R1_SP + klass_offset
  //        lock                       <-- 5) R1_SP + lock_offset
  //        [workspace]                <-- 6) R1_SP + workspace_offset
  //        [alignment] (optional)     <-- 7)
  // caller [JIT_TOP_ABI_48]           <-- r_callers_sp
  //
  // - *_slot_offset Indicates offset from SP in number of stack slots.
  // - *_offset      Indicates offset from SP in bytes.

  int stack_slots = c_calling_convention(out_sig_bt, out_regs, out_regs2, total_c_args) // 1+2)
                  + SharedRuntime::out_preserve_stack_slots(); // See c_calling_convention.

  // Now the space for the inbound oop handle area.
  int total_save_slots = num_java_iarg_registers * VMRegImpl::slots_per_word;
  if (is_critical_native) {
    // Critical natives may have to call out so they need a save area
    // for register arguments.
    int double_slots = 0;
    int single_slots = 0;
    for (int i = 0; i < total_in_args; i++) {
      if (in_regs[i].first()->is_Register()) {
        const Register reg = in_regs[i].first()->as_Register();
        switch (in_sig_bt[i]) {
          case T_BOOLEAN:
          case T_BYTE:
          case T_SHORT:
          case T_CHAR:
          case T_INT:
          // Fall through.
          case T_ARRAY:
          case T_LONG: double_slots++; break;
          default:  ShouldNotReachHere();
        }
      } else if (in_regs[i].first()->is_FloatRegister()) {
        switch (in_sig_bt[i]) {
          case T_FLOAT:  single_slots++; break;
          case T_DOUBLE: double_slots++; break;
          default:  ShouldNotReachHere();
        }
      }
    }
    total_save_slots = double_slots * 2 + round_to(single_slots, 2); // round to even
  }

  int oop_handle_slot_offset = stack_slots;
  stack_slots += total_save_slots;                                                // 3)

  int klass_slot_offset = 0;
  int klass_offset      = -1;
  if (method_is_static && !is_critical_native) {                                  // 4)
    klass_slot_offset  = stack_slots;
    klass_offset       = klass_slot_offset * VMRegImpl::stack_slot_size;
    stack_slots       += VMRegImpl::slots_per_word;
  }

  int lock_slot_offset = 0;
  int lock_offset      = -1;
  if (method->is_synchronized()) {                                                // 5)
    lock_slot_offset   = stack_slots;
    lock_offset        = lock_slot_offset * VMRegImpl::stack_slot_size;
    stack_slots       += VMRegImpl::slots_per_word;
  }

  int workspace_slot_offset = stack_slots;                                        // 6)
  stack_slots         += 2;

  // Now compute actual number of stack words we need.
  // Rounding to make stack properly aligned.
  stack_slots = round_to(stack_slots,                                             // 7)
                         frame::alignment_in_bytes / VMRegImpl::stack_slot_size);
  int frame_size_in_bytes = stack_slots * VMRegImpl::stack_slot_size;


  // Now we can start generating code.
  // --------------------------------------------------------------------------

  intptr_t start_pc = (intptr_t)__ pc();
  intptr_t vep_start_pc;
  intptr_t frame_done_pc;
  intptr_t oopmap_pc;

  Label    ic_miss;
  Label    handle_pending_exception;

  Register r_callers_sp = R21;
  Register r_temp_1     = R22;
  Register r_temp_2     = R23;
  Register r_temp_3     = R24;
  Register r_temp_4     = R25;
  Register r_temp_5     = R26;
  Register r_temp_6     = R27;
  Register r_return_pc  = R28;

  Register r_carg1_jnienv        = noreg;
  Register r_carg2_classorobject = noreg;
  if (!is_critical_native) {
    r_carg1_jnienv        = out_regs[0].first()->as_Register();
    r_carg2_classorobject = out_regs[1].first()->as_Register();
  }


  // Generate the Unverified Entry Point (UEP).
  // --------------------------------------------------------------------------
  assert(start_pc == (intptr_t)__ pc(), "uep must be at start");

  // Check ic: object class == cached class?
  if (!method_is_static) {
  Register ic = as_Register(Matcher::inline_cache_reg_encode());
  Register receiver_klass = r_temp_1;

  __ cmpdi(CCR0, R3_ARG1, 0);
  __ beq(CCR0, ic_miss);
  __ verify_oop(R3_ARG1);
  __ load_klass(receiver_klass, R3_ARG1);

  __ cmpd(CCR0, receiver_klass, ic);
  __ bne(CCR0, ic_miss);
  }


  // Generate the Verified Entry Point (VEP).
  // --------------------------------------------------------------------------
  vep_start_pc = (intptr_t)__ pc();

  __ save_LR_CR(r_temp_1);
  __ generate_stack_overflow_check(frame_size_in_bytes); // Check before creating frame.
  __ mr(r_callers_sp, R1_SP);                            // Remember frame pointer.
  __ push_frame(frame_size_in_bytes, r_temp_1);          // Push the c2n adapter's frame.
  frame_done_pc = (intptr_t)__ pc();

  __ verify_thread();

  // Native nmethod wrappers never take possesion of the oop arguments.
  // So the caller will gc the arguments.
  // The only thing we need an oopMap for is if the call is static.
  //
  // An OopMap for lock (and class if static), and one for the VM call itself.
  OopMapSet *oop_maps = new OopMapSet();
  OopMap    *oop_map  = new OopMap(stack_slots * 2, 0 /* arg_slots*/);

  if (is_critical_native) {
    check_needs_gc_for_critical_native(masm, stack_slots, total_in_args, oop_handle_slot_offset, oop_maps, in_regs, in_sig_bt, r_temp_1);
  }

  // Move arguments from register/stack to register/stack.
  // --------------------------------------------------------------------------
  //
  // We immediately shuffle the arguments so that for any vm call we have
  // to make from here on out (sync slow path, jvmti, etc.) we will have
  // captured the oops from our caller and have a valid oopMap for them.
  //
  // Natives require 1 or 2 extra arguments over the normal ones: the JNIEnv*
  // (derived from JavaThread* which is in R16_thread) and, if static,
  // the class mirror instead of a receiver. This pretty much guarantees that
  // register layout will not match. We ignore these extra arguments during
  // the shuffle. The shuffle is described by the two calling convention
  // vectors we have in our possession. We simply walk the java vector to
  // get the source locations and the c vector to get the destinations.

  // Record sp-based slot for receiver on stack for non-static methods.
  int receiver_offset = -1;

  // We move the arguments backward because the floating point registers
  // destination will always be to a register with a greater or equal
  // register number or the stack.
  //   in  is the index of the incoming Java arguments
  //   out is the index of the outgoing C arguments

#ifdef ASSERT
  bool reg_destroyed[RegisterImpl::number_of_registers];
  bool freg_destroyed[FloatRegisterImpl::number_of_registers];
  for (int r = 0 ; r < RegisterImpl::number_of_registers ; r++) {
    reg_destroyed[r] = false;
  }
  for (int f = 0 ; f < FloatRegisterImpl::number_of_registers ; f++) {
    freg_destroyed[f] = false;
  }
#endif // ASSERT

  for (int in = total_in_args - 1, out = total_c_args - 1; in >= 0 ; in--, out--) {

#ifdef ASSERT
    if (in_regs[in].first()->is_Register()) {
      assert(!reg_destroyed[in_regs[in].first()->as_Register()->encoding()], "ack!");
    } else if (in_regs[in].first()->is_FloatRegister()) {
      assert(!freg_destroyed[in_regs[in].first()->as_FloatRegister()->encoding()], "ack!");
    }
    if (out_regs[out].first()->is_Register()) {
      reg_destroyed[out_regs[out].first()->as_Register()->encoding()] = true;
    } else if (out_regs[out].first()->is_FloatRegister()) {
      freg_destroyed[out_regs[out].first()->as_FloatRegister()->encoding()] = true;
    }
    if (out_regs2[out].first()->is_Register()) {
      reg_destroyed[out_regs2[out].first()->as_Register()->encoding()] = true;
    } else if (out_regs2[out].first()->is_FloatRegister()) {
      freg_destroyed[out_regs2[out].first()->as_FloatRegister()->encoding()] = true;
    }
#endif // ASSERT

    switch (in_sig_bt[in]) {
      case T_BOOLEAN:
      case T_CHAR:
      case T_BYTE:
      case T_SHORT:
      case T_INT:
        // Move int and do sign extension.
        int_move(masm, in_regs[in], out_regs[out], r_callers_sp, r_temp_1);
        break;
      case T_LONG:
        long_move(masm, in_regs[in], out_regs[out], r_callers_sp, r_temp_1);
        break;
      case T_ARRAY:
        if (is_critical_native) {
          int body_arg = out;
          out -= 1; // Point to length arg.
          unpack_array_argument(masm, in_regs[in], in_elem_bt[in], out_regs[body_arg], out_regs[out],
                                r_callers_sp, r_temp_1, r_temp_2);
          break;
        }
      case T_OBJECT:
        assert(!is_critical_native, "no oop arguments");
        object_move(masm, stack_slots,
                    oop_map, oop_handle_slot_offset,
                    ((in == 0) && (!method_is_static)), &receiver_offset,
                    in_regs[in], out_regs[out],
                    r_callers_sp, r_temp_1, r_temp_2);
        break;
      case T_VOID:
        break;
      case T_FLOAT:
        float_move(masm, in_regs[in], out_regs[out], r_callers_sp, r_temp_1);
        if (out_regs2[out].first()->is_valid()) {
          float_move(masm, in_regs[in], out_regs2[out], r_callers_sp, r_temp_1);
        }
        break;
      case T_DOUBLE:
        double_move(masm, in_regs[in], out_regs[out], r_callers_sp, r_temp_1);
        if (out_regs2[out].first()->is_valid()) {
          double_move(masm, in_regs[in], out_regs2[out], r_callers_sp, r_temp_1);
        }
        break;
      case T_ADDRESS:
        fatal("found type (T_ADDRESS) in java args");
        break;
      default:
        ShouldNotReachHere();
        break;
    }
  }

  // Pre-load a static method's oop into ARG2.
  // Used both by locking code and the normal JNI call code.
  if (method_is_static && !is_critical_native) {
    __ set_oop_constant(JNIHandles::make_local(method->method_holder()->java_mirror()),
                        r_carg2_classorobject);

    // Now handlize the static class mirror in carg2. It's known not-null.
    __ std(r_carg2_classorobject, klass_offset, R1_SP);
    oop_map->set_oop(VMRegImpl::stack2reg(klass_slot_offset));
    __ addi(r_carg2_classorobject, R1_SP, klass_offset);
  }

  // Get JNIEnv* which is first argument to native.
  if (!is_critical_native) {
    __ addi(r_carg1_jnienv, R16_thread, in_bytes(JavaThread::jni_environment_offset()));
  }

  // NOTE:
  //
  // We have all of the arguments setup at this point.
  // We MUST NOT touch any outgoing regs from this point on.
  // So if we must call out we must push a new frame.

  // Get current pc for oopmap, and load it patchable relative to global toc.
  oopmap_pc = (intptr_t) __ pc();
  __ calculate_address_from_global_toc(r_return_pc, (address)oopmap_pc, true, true, true, true);

  // We use the same pc/oopMap repeatedly when we call out.
  oop_maps->add_gc_map(oopmap_pc - start_pc, oop_map);

  // r_return_pc now has the pc loaded that we will use when we finally call
  // to native.

  // Make sure that thread is non-volatile; it crosses a bunch of VM calls below.
  assert(R16_thread->is_nonvolatile(), "thread must be in non-volatile register");

# if 0
  // DTrace method entry
# endif

  // Lock a synchronized method.
  // --------------------------------------------------------------------------

  if (method->is_synchronized()) {
    assert(!is_critical_native, "unhandled");
    ConditionRegister r_flag = CCR1;
    Register          r_oop  = r_temp_4;
    const Register    r_box  = r_temp_5;
    Label             done, locked;

    // Load the oop for the object or class. r_carg2_classorobject contains
    // either the handlized oop from the incoming arguments or the handlized
    // class mirror (if the method is static).
    __ ld(r_oop, 0, r_carg2_classorobject);

    // Get the lock box slot's address.
    __ addi(r_box, R1_SP, lock_offset);

#   ifdef ASSERT
    if (UseBiasedLocking) {
      // Making the box point to itself will make it clear it went unused
      // but also be obviously invalid.
      __ std(r_box, 0, r_box);
    }
#   endif // ASSERT

    // Try fastpath for locking.
    // fast_lock kills r_temp_1, r_temp_2, r_temp_3.
    __ compiler_fast_lock_object(r_flag, r_oop, r_box, r_temp_1, r_temp_2, r_temp_3);
    __ beq(r_flag, locked);

    // None of the above fast optimizations worked so we have to get into the
    // slow case of monitor enter. Inline a special case of call_VM that
    // disallows any pending_exception.

    // Save argument registers and leave room for C-compatible ABI_REG_ARGS.
    int frame_size = frame::abi_reg_args_size +
                     round_to(total_c_args * wordSize, frame::alignment_in_bytes);
    __ mr(R11_scratch1, R1_SP);
    RegisterSaver::push_frame_and_save_argument_registers(masm, R12_scratch2, frame_size, total_c_args, out_regs, out_regs2);

    // Do the call.
    __ set_last_Java_frame(R11_scratch1, r_return_pc);
    assert(r_return_pc->is_nonvolatile(), "expecting return pc to be in non-volatile register");
    __ call_VM_leaf(CAST_FROM_FN_PTR(address, SharedRuntime::complete_monitor_locking_C), r_oop, r_box, R16_thread);
    __ reset_last_Java_frame();

    RegisterSaver::restore_argument_registers_and_pop_frame(masm, frame_size, total_c_args, out_regs, out_regs2);

    __ asm_assert_mem8_is_zero(thread_(pending_exception),
       "no pending exception allowed on exit from SharedRuntime::complete_monitor_locking_C", 0);

    __ bind(locked);
  }


  // Publish thread state
  // --------------------------------------------------------------------------

  // Use that pc we placed in r_return_pc a while back as the current frame anchor.
  __ set_last_Java_frame(R1_SP, r_return_pc);

  // Transition from _thread_in_Java to _thread_in_native.
  __ li(R0, _thread_in_native);
  __ release();
  // TODO: PPC port assert(4 == JavaThread::sz_thread_state(), "unexpected field size");
  __ stw(R0, thread_(thread_state));
  if (UseMembar) {
    __ fence();
  }


  // The JNI call
  // --------------------------------------------------------------------------
#if defined(ABI_ELFv2)
  __ call_c(native_func, relocInfo::runtime_call_type);
#else
  FunctionDescriptor* fd_native_method = (FunctionDescriptor*) native_func;
  __ call_c(fd_native_method, relocInfo::runtime_call_type);
#endif


  // Now, we are back from the native code.


  // Unpack the native result.
  // --------------------------------------------------------------------------

  // For int-types, we do any needed sign-extension required.
  // Care must be taken that the return values (R3_RET and F1_RET)
  // will survive any VM calls for blocking or unlocking.
  // An OOP result (handle) is done specially in the slow-path code.

  switch (ret_type) {
    case T_VOID:    break;        // Nothing to do!
    case T_FLOAT:   break;        // Got it where we want it (unless slow-path).
    case T_DOUBLE:  break;        // Got it where we want it (unless slow-path).
    case T_LONG:    break;        // Got it where we want it (unless slow-path).
    case T_OBJECT:  break;        // Really a handle.
                                  // Cannot de-handlize until after reclaiming jvm_lock.
    case T_ARRAY:   break;

    case T_BOOLEAN: {             // 0 -> false(0); !0 -> true(1)
      Label skip_modify;
      __ cmpwi(CCR0, R3_RET, 0);
      __ beq(CCR0, skip_modify);
      __ li(R3_RET, 1);
      __ bind(skip_modify);
      break;
      }
    case T_BYTE: {                // sign extension
      __ extsb(R3_RET, R3_RET);
      break;
      }
    case T_CHAR: {                // unsigned result
      __ andi(R3_RET, R3_RET, 0xffff);
      break;
      }
    case T_SHORT: {               // sign extension
      __ extsh(R3_RET, R3_RET);
      break;
      }
    case T_INT:                   // nothing to do
      break;
    default:
      ShouldNotReachHere();
      break;
  }


  // Publish thread state
  // --------------------------------------------------------------------------

  // Switch thread to "native transition" state before reading the
  // synchronization state. This additional state is necessary because reading
  // and testing the synchronization state is not atomic w.r.t. GC, as this
  // scenario demonstrates:
  //   - Java thread A, in _thread_in_native state, loads _not_synchronized
  //     and is preempted.
  //   - VM thread changes sync state to synchronizing and suspends threads
  //     for GC.
  //   - Thread A is resumed to finish this native method, but doesn't block
  //     here since it didn't see any synchronization in progress, and escapes.

  // Transition from _thread_in_native to _thread_in_native_trans.
  __ li(R0, _thread_in_native_trans);
  __ release();
  // TODO: PPC port assert(4 == JavaThread::sz_thread_state(), "unexpected field size");
  __ stw(R0, thread_(thread_state));


  // Must we block?
  // --------------------------------------------------------------------------

  // Block, if necessary, before resuming in _thread_in_Java state.
  // In order for GC to work, don't clear the last_Java_sp until after blocking.
  Label after_transition;
  {
    Label no_block, sync;

    if (os::is_MP()) {
      if (UseMembar) {
        // Force this write out before the read below.
        __ fence();
      } else {
        // Write serialization page so VM thread can do a pseudo remote membar.
        // We use the current thread pointer to calculate a thread specific
        // offset to write to within the page. This minimizes bus traffic
        // due to cache line collision.
        __ serialize_memory(R16_thread, r_temp_4, r_temp_5);
      }
    }

    Register sync_state_addr = r_temp_4;
    Register sync_state      = r_temp_5;
    Register suspend_flags   = r_temp_6;

    __ load_const(sync_state_addr, SafepointSynchronize::address_of_state(), /*temp*/ sync_state);

    // TODO: PPC port assert(4 == SafepointSynchronize::sz_state(), "unexpected field size");
    __ lwz(sync_state, 0, sync_state_addr);

    // TODO: PPC port assert(4 == Thread::sz_suspend_flags(), "unexpected field size");
    __ lwz(suspend_flags, thread_(suspend_flags));

    __ acquire();

    Label do_safepoint;
    // No synchronization in progress nor yet synchronized.
    __ cmpwi(CCR0, sync_state, SafepointSynchronize::_not_synchronized);
    // Not suspended.
    __ cmpwi(CCR1, suspend_flags, 0);

    __ bne(CCR0, sync);
    __ beq(CCR1, no_block);

    // Block. Save any potential method result value before the operation and
    // use a leaf call to leave the last_Java_frame setup undisturbed. Doing this
    // lets us share the oopMap we used when we went native rather than create
    // a distinct one for this pc.
    __ bind(sync);

    address entry_point = is_critical_native
      ? CAST_FROM_FN_PTR(address, JavaThread::check_special_condition_for_native_trans_and_transition)
      : CAST_FROM_FN_PTR(address, JavaThread::check_special_condition_for_native_trans);
    save_native_result(masm, ret_type, workspace_slot_offset);
    __ call_VM_leaf(entry_point, R16_thread);
    restore_native_result(masm, ret_type, workspace_slot_offset);

    if (is_critical_native) {
      __ b(after_transition); // No thread state transition here.
    }
    __ bind(no_block);
  }

  // Publish thread state.
  // --------------------------------------------------------------------------

  // Thread state is thread_in_native_trans. Any safepoint blocking has
  // already happened so we can now change state to _thread_in_Java.

  // Transition from _thread_in_native_trans to _thread_in_Java.
  __ li(R0, _thread_in_Java);
  __ release();
  // TODO: PPC port assert(4 == JavaThread::sz_thread_state(), "unexpected field size");
  __ stw(R0, thread_(thread_state));
  if (UseMembar) {
    __ fence();
  }
  __ bind(after_transition);

  // Reguard any pages if necessary.
  // --------------------------------------------------------------------------

  Label no_reguard;
  __ lwz(r_temp_1, thread_(stack_guard_state));
  __ cmpwi(CCR0, r_temp_1, JavaThread::stack_guard_yellow_reserved_disabled);
  __ bne(CCR0, no_reguard);

  save_native_result(masm, ret_type, workspace_slot_offset);
  __ call_VM_leaf(CAST_FROM_FN_PTR(address, SharedRuntime::reguard_yellow_pages));
  restore_native_result(masm, ret_type, workspace_slot_offset);

  __ bind(no_reguard);


  // Unlock
  // --------------------------------------------------------------------------

  if (method->is_synchronized()) {

    ConditionRegister r_flag   = CCR1;
    const Register r_oop       = r_temp_4;
    const Register r_box       = r_temp_5;
    const Register r_exception = r_temp_6;
    Label done;

    // Get oop and address of lock object box.
    if (method_is_static) {
      assert(klass_offset != -1, "");
      __ ld(r_oop, klass_offset, R1_SP);
    } else {
      assert(receiver_offset != -1, "");
      __ ld(r_oop, receiver_offset, R1_SP);
    }
    __ addi(r_box, R1_SP, lock_offset);

    // Try fastpath for unlocking.
    __ compiler_fast_unlock_object(r_flag, r_oop, r_box, r_temp_1, r_temp_2, r_temp_3);
    __ beq(r_flag, done);

    // Save and restore any potential method result value around the unlocking operation.
    save_native_result(masm, ret_type, workspace_slot_offset);

    // Must save pending exception around the slow-path VM call. Since it's a
    // leaf call, the pending exception (if any) can be kept in a register.
    __ ld(r_exception, thread_(pending_exception));
    assert(r_exception->is_nonvolatile(), "exception register must be non-volatile");
    __ li(R0, 0);
    __ std(R0, thread_(pending_exception));

    // Slow case of monitor enter.
    // Inline a special case of call_VM that disallows any pending_exception.
    // Arguments are (oop obj, BasicLock* lock, JavaThread* thread).
    __ call_VM_leaf(CAST_FROM_FN_PTR(address, SharedRuntime::complete_monitor_unlocking_C), r_oop, r_box, R16_thread);

    __ asm_assert_mem8_is_zero(thread_(pending_exception),
       "no pending exception allowed on exit from SharedRuntime::complete_monitor_unlocking_C", 0);

    restore_native_result(masm, ret_type, workspace_slot_offset);

    // Check_forward_pending_exception jump to forward_exception if any pending
    // exception is set. The forward_exception routine expects to see the
    // exception in pending_exception and not in a register. Kind of clumsy,
    // since all folks who branch to forward_exception must have tested
    // pending_exception first and hence have it in a register already.
    __ std(r_exception, thread_(pending_exception));

    __ bind(done);
  }

# if 0
  // DTrace method exit
# endif

  // Clear "last Java frame" SP and PC.
  // --------------------------------------------------------------------------

  __ reset_last_Java_frame();

  // Unpack oop result.
  // --------------------------------------------------------------------------

  if (ret_type == T_OBJECT || ret_type == T_ARRAY) {
    Label skip_unboxing;
    __ cmpdi(CCR0, R3_RET, 0);
    __ beq(CCR0, skip_unboxing);
    __ ld(R3_RET, 0, R3_RET);
    __ bind(skip_unboxing);
    __ verify_oop(R3_RET);
  }


  // Reset handle block.
  // --------------------------------------------------------------------------
  if (!is_critical_native) {
  __ ld(r_temp_1, thread_(active_handles));
  // TODO: PPC port assert(4 == JNIHandleBlock::top_size_in_bytes(), "unexpected field size");
  __ li(r_temp_2, 0);
  __ stw(r_temp_2, JNIHandleBlock::top_offset_in_bytes(), r_temp_1);


  // Check for pending exceptions.
  // --------------------------------------------------------------------------
  __ ld(r_temp_2, thread_(pending_exception));
  __ cmpdi(CCR0, r_temp_2, 0);
  __ bne(CCR0, handle_pending_exception);
  }

  // Return
  // --------------------------------------------------------------------------

  __ pop_frame();
  __ restore_LR_CR(R11);
  __ blr();


  // Handler for pending exceptions (out-of-line).
  // --------------------------------------------------------------------------

  // Since this is a native call, we know the proper exception handler
  // is the empty function. We just pop this frame and then jump to
  // forward_exception_entry.
  if (!is_critical_native) {
  __ align(InteriorEntryAlignment);
  __ bind(handle_pending_exception);

  __ pop_frame();
  __ restore_LR_CR(R11);
  __ b64_patchable((address)StubRoutines::forward_exception_entry(),
                       relocInfo::runtime_call_type);
  }

  // Handler for a cache miss (out-of-line).
  // --------------------------------------------------------------------------

  if (!method_is_static) {
  __ align(InteriorEntryAlignment);
  __ bind(ic_miss);

  __ b64_patchable((address)SharedRuntime::get_ic_miss_stub(),
                       relocInfo::runtime_call_type);
  }

  // Done.
  // --------------------------------------------------------------------------

  __ flush();

  nmethod *nm = nmethod::new_native_nmethod(method,
                                            compile_id,
                                            masm->code(),
                                            vep_start_pc-start_pc,
                                            frame_done_pc-start_pc,
                                            stack_slots / VMRegImpl::slots_per_word,
                                            (method_is_static ? in_ByteSize(klass_offset) : in_ByteSize(receiver_offset)),
                                            in_ByteSize(lock_offset),
                                            oop_maps);

  if (is_critical_native) {
    nm->set_lazy_critical_native(true);
  }

  return nm;
#else
  ShouldNotReachHere();
  return NULL;
#endif // COMPILER2
}

// This function returns the adjust size (in number of words) to a c2i adapter
// activation for use during deoptimization.
int Deoptimization::last_frame_adjust(int callee_parameters, int callee_locals) {
  return round_to((callee_locals - callee_parameters) * Interpreter::stackElementWords, frame::alignment_in_bytes);
}

uint SharedRuntime::out_preserve_stack_slots() {
#if defined(COMPILER1) || defined(COMPILER2)
  return frame::jit_out_preserve_size / VMRegImpl::stack_slot_size;
#else
  return 0;
#endif
}

#if defined(COMPILER1) || defined(COMPILER2)
// Frame generation for deopt and uncommon trap blobs.
static void push_skeleton_frame(MacroAssembler* masm, bool deopt,
                                /* Read */
                                Register unroll_block_reg,
                                /* Update */
                                Register frame_sizes_reg,
                                Register number_of_frames_reg,
                                Register pcs_reg,
                                /* Invalidate */
                                Register frame_size_reg,
                                Register pc_reg) {

  __ ld(pc_reg, 0, pcs_reg);
  __ ld(frame_size_reg, 0, frame_sizes_reg);
  __ std(pc_reg, _abi(lr), R1_SP);
  __ push_frame(frame_size_reg, R0/*tmp*/);
#ifdef ASSERT
  __ load_const_optimized(pc_reg, 0x5afe);
  __ std(pc_reg, _ijava_state_neg(ijava_reserved), R1_SP);
#endif
  __ std(R1_SP, _ijava_state_neg(sender_sp), R1_SP);
  __ addi(number_of_frames_reg, number_of_frames_reg, -1);
  __ addi(frame_sizes_reg, frame_sizes_reg, wordSize);
  __ addi(pcs_reg, pcs_reg, wordSize);
}

// Loop through the UnrollBlock info and create new frames.
static void push_skeleton_frames(MacroAssembler* masm, bool deopt,
                                 /* read */
                                 Register unroll_block_reg,
                                 /* invalidate */
                                 Register frame_sizes_reg,
                                 Register number_of_frames_reg,
                                 Register pcs_reg,
                                 Register frame_size_reg,
                                 Register pc_reg) {
  Label loop;

 // _number_of_frames is of type int (deoptimization.hpp)
  __ lwa(number_of_frames_reg,
             Deoptimization::UnrollBlock::number_of_frames_offset_in_bytes(),
             unroll_block_reg);
  __ ld(pcs_reg,
            Deoptimization::UnrollBlock::frame_pcs_offset_in_bytes(),
            unroll_block_reg);
  __ ld(frame_sizes_reg,
            Deoptimization::UnrollBlock::frame_sizes_offset_in_bytes(),
            unroll_block_reg);

  // stack: (caller_of_deoptee, ...).

  // At this point we either have an interpreter frame or a compiled
  // frame on top of stack. If it is a compiled frame we push a new c2i
  // adapter here

  // Memorize top-frame stack-pointer.
  __ mr(frame_size_reg/*old_sp*/, R1_SP);

  // Resize interpreter top frame OR C2I adapter.

  // At this moment, the top frame (which is the caller of the deoptee) is
  // an interpreter frame or a newly pushed C2I adapter or an entry frame.
  // The top frame has a TOP_IJAVA_FRAME_ABI and the frame contains the
  // outgoing arguments.
  //
  // In order to push the interpreter frame for the deoptee, we need to
  // resize the top frame such that we are able to place the deoptee's
  // locals in the frame.
  // Additionally, we have to turn the top frame's TOP_IJAVA_FRAME_ABI
  // into a valid PARENT_IJAVA_FRAME_ABI.

  __ lwa(R11_scratch1,
             Deoptimization::UnrollBlock::caller_adjustment_offset_in_bytes(),
             unroll_block_reg);
  __ neg(R11_scratch1, R11_scratch1);

  // R11_scratch1 contains size of locals for frame resizing.
  // R12_scratch2 contains top frame's lr.

  // Resize frame by complete frame size prevents TOC from being
  // overwritten by locals. A more stack space saving way would be
  // to copy the TOC to its location in the new abi.
  __ addi(R11_scratch1, R11_scratch1, - frame::parent_ijava_frame_abi_size);

  // now, resize the frame
  __ resize_frame(R11_scratch1, pc_reg/*tmp*/);

  // In the case where we have resized a c2i frame above, the optional
  // alignment below the locals has size 32 (why?).
  __ std(R12_scratch2, _abi(lr), R1_SP);

  // Initialize initial_caller_sp.
#ifdef ASSERT
 __ load_const_optimized(pc_reg, 0x5afe);
 __ std(pc_reg, _ijava_state_neg(ijava_reserved), R1_SP);
#endif
 __ std(frame_size_reg, _ijava_state_neg(sender_sp), R1_SP);

#ifdef ASSERT
  // Make sure that there is at least one entry in the array.
  __ cmpdi(CCR0, number_of_frames_reg, 0);
  __ asm_assert_ne("array_size must be > 0", 0x205);
#endif

  // Now push the new interpreter frames.
  //
  __ bind(loop);
  // Allocate a new frame, fill in the pc.
  push_skeleton_frame(masm, deopt,
                      unroll_block_reg,
                      frame_sizes_reg,
                      number_of_frames_reg,
                      pcs_reg,
                      frame_size_reg,
                      pc_reg);
  __ cmpdi(CCR0, number_of_frames_reg, 0);
  __ bne(CCR0, loop);

  // Get the return address pointing into the frame manager.
  __ ld(R0, 0, pcs_reg);
  // Store it in the top interpreter frame.
  __ std(R0, _abi(lr), R1_SP);
  // Initialize frame_manager_lr of interpreter top frame.
}
#endif

void SharedRuntime::generate_deopt_blob() {
  // Allocate space for the code
  ResourceMark rm;
  // Setup code generation tools
  CodeBuffer buffer("deopt_blob", 2048, 1024);
  InterpreterMacroAssembler* masm = new InterpreterMacroAssembler(&buffer);
  Label exec_mode_initialized;
  int frame_size_in_words;
  OopMap* map = NULL;
  OopMapSet *oop_maps = new OopMapSet();

  // size of ABI112 plus spill slots for R3_RET and F1_RET.
  const int frame_size_in_bytes = frame::abi_reg_args_spill_size;
  const int frame_size_in_slots = frame_size_in_bytes / sizeof(jint);
  int first_frame_size_in_bytes = 0; // frame size of "unpack frame" for call to fetch_unroll_info.

  const Register exec_mode_reg = R21_tmp1;

  const address start = __ pc();

#if defined(COMPILER1) || defined(COMPILER2)
  // --------------------------------------------------------------------------
  // Prolog for non exception case!

  // We have been called from the deopt handler of the deoptee.
  //
  // deoptee:
  //                      ...
  //                      call X
  //                      ...
  //  deopt_handler:      call_deopt_stub
  //  cur. return pc  --> ...
  //
  // So currently SR_LR points behind the call in the deopt handler.
  // We adjust it such that it points to the start of the deopt handler.
  // The return_pc has been stored in the frame of the deoptee and
  // will replace the address of the deopt_handler in the call
  // to Deoptimization::fetch_unroll_info below.
  // We can't grab a free register here, because all registers may
  // contain live values, so let the RegisterSaver do the adjustment
  // of the return pc.
  const int return_pc_adjustment_no_exception = -HandlerImpl::size_deopt_handler();

  // Push the "unpack frame"
  // Save everything in sight.
  map = RegisterSaver::push_frame_reg_args_and_save_live_registers(masm,
                                                                   &first_frame_size_in_bytes,
                                                                   /*generate_oop_map=*/ true,
                                                                   return_pc_adjustment_no_exception,
                                                                   RegisterSaver::return_pc_is_lr);
  assert(map != NULL, "OopMap must have been created");

  __ li(exec_mode_reg, Deoptimization::Unpack_deopt);
  // Save exec mode for unpack_frames.
  __ b(exec_mode_initialized);

  // --------------------------------------------------------------------------
  // Prolog for exception case

  // An exception is pending.
  // We have been called with a return (interpreter) or a jump (exception blob).
  //
  // - R3_ARG1: exception oop
  // - R4_ARG2: exception pc

  int exception_offset = __ pc() - start;

  BLOCK_COMMENT("Prolog for exception case");

  // Store exception oop and pc in thread (location known to GC).
  // This is needed since the call to "fetch_unroll_info()" may safepoint.
  __ std(R3_ARG1, in_bytes(JavaThread::exception_oop_offset()), R16_thread);
  __ std(R4_ARG2, in_bytes(JavaThread::exception_pc_offset()),  R16_thread);
  __ std(R4_ARG2, _abi(lr), R1_SP);

  // Vanilla deoptimization with an exception pending in exception_oop.
  int exception_in_tls_offset = __ pc() - start;

  // Push the "unpack frame".
  // Save everything in sight.
  RegisterSaver::push_frame_reg_args_and_save_live_registers(masm,
                                                             &first_frame_size_in_bytes,
                                                             /*generate_oop_map=*/ false,
                                                             /*return_pc_adjustment_exception=*/ 0,
                                                             RegisterSaver::return_pc_is_pre_saved);

  // Deopt during an exception. Save exec mode for unpack_frames.
  __ li(exec_mode_reg, Deoptimization::Unpack_exception);

  // fall through

  int reexecute_offset = 0;
#ifdef COMPILER1
  __ b(exec_mode_initialized);

  // Reexecute entry, similar to c2 uncommon trap
  reexecute_offset = __ pc() - start;

  RegisterSaver::push_frame_reg_args_and_save_live_registers(masm,
                                                             &first_frame_size_in_bytes,
                                                             /*generate_oop_map=*/ false,
                                                             /*return_pc_adjustment_reexecute=*/ 0,
                                                             RegisterSaver::return_pc_is_pre_saved);
  __ li(exec_mode_reg, Deoptimization::Unpack_reexecute);
#endif

  // --------------------------------------------------------------------------
  __ BIND(exec_mode_initialized);

  {
  const Register unroll_block_reg = R22_tmp2;

  // We need to set `last_Java_frame' because `fetch_unroll_info' will
  // call `last_Java_frame()'. The value of the pc in the frame is not
  // particularly important. It just needs to identify this blob.
  __ set_last_Java_frame(R1_SP, noreg);

  // With EscapeAnalysis turned on, this call may safepoint!
  __ call_VM_leaf(CAST_FROM_FN_PTR(address, Deoptimization::fetch_unroll_info), R16_thread, exec_mode_reg);
  address calls_return_pc = __ last_calls_return_pc();
  // Set an oopmap for the call site that describes all our saved registers.
  oop_maps->add_gc_map(calls_return_pc - start, map);

  __ reset_last_Java_frame();
  // Save the return value.
  __ mr(unroll_block_reg, R3_RET);

  // Restore only the result registers that have been saved
  // by save_volatile_registers(...).
  RegisterSaver::restore_result_registers(masm, first_frame_size_in_bytes);

  // reload the exec mode from the UnrollBlock (it might have changed)
  __ lwz(exec_mode_reg, Deoptimization::UnrollBlock::unpack_kind_offset_in_bytes(), unroll_block_reg);
  // In excp_deopt_mode, restore and clear exception oop which we
  // stored in the thread during exception entry above. The exception
  // oop will be the return value of this stub.
  Label skip_restore_excp;
  __ cmpdi(CCR0, exec_mode_reg, Deoptimization::Unpack_exception);
  __ bne(CCR0, skip_restore_excp);
  __ ld(R3_RET, in_bytes(JavaThread::exception_oop_offset()), R16_thread);
  __ ld(R4_ARG2, in_bytes(JavaThread::exception_pc_offset()), R16_thread);
  __ li(R0, 0);
  __ std(R0, in_bytes(JavaThread::exception_pc_offset()),  R16_thread);
  __ std(R0, in_bytes(JavaThread::exception_oop_offset()), R16_thread);
  __ BIND(skip_restore_excp);

  __ pop_frame();

  // stack: (deoptee, optional i2c, caller of deoptee, ...).

  // pop the deoptee's frame
  __ pop_frame();

  // stack: (caller_of_deoptee, ...).

  // Loop through the `UnrollBlock' info and create interpreter frames.
  push_skeleton_frames(masm, true/*deopt*/,
                       unroll_block_reg,
                       R23_tmp3,
                       R24_tmp4,
                       R25_tmp5,
                       R26_tmp6,
                       R27_tmp7);

  // stack: (skeletal interpreter frame, ..., optional skeletal
  // interpreter frame, optional c2i, caller of deoptee, ...).
  }

  // push an `unpack_frame' taking care of float / int return values.
  __ push_frame(frame_size_in_bytes, R0/*tmp*/);

  // stack: (unpack frame, skeletal interpreter frame, ..., optional
  // skeletal interpreter frame, optional c2i, caller of deoptee,
  // ...).

  // Spill live volatile registers since we'll do a call.
  __ std( R3_RET, _abi_reg_args_spill(spill_ret),  R1_SP);
  __ stfd(F1_RET, _abi_reg_args_spill(spill_fret), R1_SP);

  // Let the unpacker layout information in the skeletal frames just
  // allocated.
  __ get_PC_trash_LR(R3_RET);
  __ set_last_Java_frame(/*sp*/R1_SP, /*pc*/R3_RET);
  // This is a call to a LEAF method, so no oop map is required.
  __ call_VM_leaf(CAST_FROM_FN_PTR(address, Deoptimization::unpack_frames),
                  R16_thread/*thread*/, exec_mode_reg/*exec_mode*/);
  __ reset_last_Java_frame();

  // Restore the volatiles saved above.
  __ ld( R3_RET, _abi_reg_args_spill(spill_ret),  R1_SP);
  __ lfd(F1_RET, _abi_reg_args_spill(spill_fret), R1_SP);

  // Pop the unpack frame.
  __ pop_frame();
  __ restore_LR_CR(R0);

  // stack: (top interpreter frame, ..., optional interpreter frame,
  // optional c2i, caller of deoptee, ...).

  // Initialize R14_state.
  __ restore_interpreter_state(R11_scratch1);
  __ load_const_optimized(R25_templateTableBase, (address)Interpreter::dispatch_table((TosState)0), R11_scratch1);

  // Return to the interpreter entry point.
  __ blr();
  __ flush();
#else // COMPILER2
  __ unimplemented("deopt blob needed only with compiler");
  int exception_offset = __ pc() - start;
#endif // COMPILER2

  _deopt_blob = DeoptimizationBlob::create(&buffer, oop_maps, 0, exception_offset,
                                           reexecute_offset, first_frame_size_in_bytes / wordSize);
  _deopt_blob->set_unpack_with_exception_in_tls_offset(exception_in_tls_offset);
}

#ifdef COMPILER2
void SharedRuntime::generate_uncommon_trap_blob() {
  // Allocate space for the code.
  ResourceMark rm;
  // Setup code generation tools.
  CodeBuffer buffer("uncommon_trap_blob", 2048, 1024);
  InterpreterMacroAssembler* masm = new InterpreterMacroAssembler(&buffer);
  address start = __ pc();

  Register unroll_block_reg = R21_tmp1;
  Register klass_index_reg  = R22_tmp2;
  Register unc_trap_reg     = R23_tmp3;

  OopMapSet* oop_maps = new OopMapSet();
  int frame_size_in_bytes = frame::abi_reg_args_size;
  OopMap* map = new OopMap(frame_size_in_bytes / sizeof(jint), 0);

  // stack: (deoptee, optional i2c, caller_of_deoptee, ...).

  // Push a dummy `unpack_frame' and call
  // `Deoptimization::uncommon_trap' to pack the compiled frame into a
  // vframe array and return the `UnrollBlock' information.

  // Save LR to compiled frame.
  __ save_LR_CR(R11_scratch1);

  // Push an "uncommon_trap" frame.
  __ push_frame_reg_args(0, R11_scratch1);

  // stack: (unpack frame, deoptee, optional i2c, caller_of_deoptee, ...).

  // Set the `unpack_frame' as last_Java_frame.
  // `Deoptimization::uncommon_trap' expects it and considers its
  // sender frame as the deoptee frame.
  // Remember the offset of the instruction whose address will be
  // moved to R11_scratch1.
  address gc_map_pc = __ get_PC_trash_LR(R11_scratch1);

  __ set_last_Java_frame(/*sp*/R1_SP, /*pc*/R11_scratch1);

  __ mr(klass_index_reg, R3);
  __ li(R5_ARG3, Deoptimization::Unpack_uncommon_trap);
  __ call_VM_leaf(CAST_FROM_FN_PTR(address, Deoptimization::uncommon_trap),
                  R16_thread, klass_index_reg, R5_ARG3);

  // Set an oopmap for the call site.
  oop_maps->add_gc_map(gc_map_pc - start, map);

  __ reset_last_Java_frame();

  // Pop the `unpack frame'.
  __ pop_frame();

  // stack: (deoptee, optional i2c, caller_of_deoptee, ...).

  // Save the return value.
  __ mr(unroll_block_reg, R3_RET);

  // Pop the uncommon_trap frame.
  __ pop_frame();

  // stack: (caller_of_deoptee, ...).

#ifdef ASSERT
  __ lwz(R22_tmp2, Deoptimization::UnrollBlock::unpack_kind_offset_in_bytes(), unroll_block_reg);
  __ cmpdi(CCR0, R22_tmp2, (unsigned)Deoptimization::Unpack_uncommon_trap);
  __ asm_assert_eq("SharedRuntime::generate_deopt_blob: expected Unpack_uncommon_trap", 0);
#endif

  // Allocate new interpreter frame(s) and possibly a c2i adapter
  // frame.
  push_skeleton_frames(masm, false/*deopt*/,
                       unroll_block_reg,
                       R22_tmp2,
                       R23_tmp3,
                       R24_tmp4,
                       R25_tmp5,
                       R26_tmp6);

  // stack: (skeletal interpreter frame, ..., optional skeletal
  // interpreter frame, optional c2i, caller of deoptee, ...).

  // Push a dummy `unpack_frame' taking care of float return values.
  // Call `Deoptimization::unpack_frames' to layout information in the
  // interpreter frames just created.

  // Push a simple "unpack frame" here.
  __ push_frame_reg_args(0, R11_scratch1);

  // stack: (unpack frame, skeletal interpreter frame, ..., optional
  // skeletal interpreter frame, optional c2i, caller of deoptee,
  // ...).

  // Set the "unpack_frame" as last_Java_frame.
  __ get_PC_trash_LR(R11_scratch1);
  __ set_last_Java_frame(/*sp*/R1_SP, /*pc*/R11_scratch1);

  // Indicate it is the uncommon trap case.
  __ li(unc_trap_reg, Deoptimization::Unpack_uncommon_trap);
  // Let the unpacker layout information in the skeletal frames just
  // allocated.
  __ call_VM_leaf(CAST_FROM_FN_PTR(address, Deoptimization::unpack_frames),
                  R16_thread, unc_trap_reg);

  __ reset_last_Java_frame();
  // Pop the `unpack frame'.
  __ pop_frame();
  // Restore LR from top interpreter frame.
  __ restore_LR_CR(R11_scratch1);

  // stack: (top interpreter frame, ..., optional interpreter frame,
  // optional c2i, caller of deoptee, ...).

  __ restore_interpreter_state(R11_scratch1);
  __ load_const_optimized(R25_templateTableBase, (address)Interpreter::dispatch_table((TosState)0), R11_scratch1);

  // Return to the interpreter entry point.
  __ blr();

  masm->flush();

  _uncommon_trap_blob = UncommonTrapBlob::create(&buffer, oop_maps, frame_size_in_bytes/wordSize);
}
#endif // COMPILER2

// Generate a special Compile2Runtime blob that saves all registers, and setup oopmap.
SafepointBlob* SharedRuntime::generate_handler_blob(address call_ptr, int poll_type) {
  assert(StubRoutines::forward_exception_entry() != NULL,
         "must be generated before");

  ResourceMark rm;
  OopMapSet *oop_maps = new OopMapSet();
  OopMap* map;

  // Allocate space for the code. Setup code generation tools.
  CodeBuffer buffer("handler_blob", 2048, 1024);
  MacroAssembler* masm = new MacroAssembler(&buffer);

  address start = __ pc();
  int frame_size_in_bytes = 0;

  RegisterSaver::ReturnPCLocation return_pc_location;
  bool cause_return = (poll_type == POLL_AT_RETURN);
  if (cause_return) {
    // Nothing to do here. The frame has already been popped in MachEpilogNode.
    // Register LR already contains the return pc.
    return_pc_location = RegisterSaver::return_pc_is_lr;
  } else {
    // Use thread()->saved_exception_pc() as return pc.
    return_pc_location = RegisterSaver::return_pc_is_thread_saved_exception_pc;
  }

  // Save registers, fpu state, and flags.
  map = RegisterSaver::push_frame_reg_args_and_save_live_registers(masm,
                                                                   &frame_size_in_bytes,
                                                                   /*generate_oop_map=*/ true,
                                                                   /*return_pc_adjustment=*/0,
                                                                   return_pc_location);

  // The following is basically a call_VM. However, we need the precise
  // address of the call in order to generate an oopmap. Hence, we do all the
  // work outselves.
  __ set_last_Java_frame(/*sp=*/R1_SP, /*pc=*/noreg);

  // The return address must always be correct so that the frame constructor
  // never sees an invalid pc.

  // Do the call
  __ call_VM_leaf(call_ptr, R16_thread);
  address calls_return_pc = __ last_calls_return_pc();

  // Set an oopmap for the call site. This oopmap will map all
  // oop-registers and debug-info registers as callee-saved. This
  // will allow deoptimization at this safepoint to find all possible
  // debug-info recordings, as well as let GC find all oops.
  oop_maps->add_gc_map(calls_return_pc - start, map);

  Label noException;

  // Clear the last Java frame.
  __ reset_last_Java_frame();

  BLOCK_COMMENT("  Check pending exception.");
  const Register pending_exception = R0;
  __ ld(pending_exception, thread_(pending_exception));
  __ cmpdi(CCR0, pending_exception, 0);
  __ beq(CCR0, noException);

  // Exception pending
  RegisterSaver::restore_live_registers_and_pop_frame(masm,
                                                      frame_size_in_bytes,
                                                      /*restore_ctr=*/true);

  BLOCK_COMMENT("  Jump to forward_exception_entry.");
  // Jump to forward_exception_entry, with the issuing PC in LR
  // so it looks like the original nmethod called forward_exception_entry.
  __ b64_patchable(StubRoutines::forward_exception_entry(), relocInfo::runtime_call_type);

  // No exception case.
  __ BIND(noException);


  // Normal exit, restore registers and exit.
  RegisterSaver::restore_live_registers_and_pop_frame(masm,
                                                      frame_size_in_bytes,
                                                      /*restore_ctr=*/true);

  __ blr();

  // Make sure all code is generated
  masm->flush();

  // Fill-out other meta info
  // CodeBlob frame size is in words.
  return SafepointBlob::create(&buffer, oop_maps, frame_size_in_bytes / wordSize);
}

// generate_resolve_blob - call resolution (static/virtual/opt-virtual/ic-miss)
//
// Generate a stub that calls into the vm to find out the proper destination
// of a java call. All the argument registers are live at this point
// but since this is generic code we don't know what they are and the caller
// must do any gc of the args.
//
RuntimeStub* SharedRuntime::generate_resolve_blob(address destination, const char* name) {

  // allocate space for the code
  ResourceMark rm;

  CodeBuffer buffer(name, 1000, 512);
  MacroAssembler* masm = new MacroAssembler(&buffer);

  int frame_size_in_bytes;

  OopMapSet *oop_maps = new OopMapSet();
  OopMap* map = NULL;

  address start = __ pc();

  map = RegisterSaver::push_frame_reg_args_and_save_live_registers(masm,
                                                                   &frame_size_in_bytes,
                                                                   /*generate_oop_map*/ true,
                                                                   /*return_pc_adjustment*/ 0,
                                                                   RegisterSaver::return_pc_is_lr);

  // Use noreg as last_Java_pc, the return pc will be reconstructed
  // from the physical frame.
  __ set_last_Java_frame(/*sp*/R1_SP, noreg);

  int frame_complete = __ offset();

  // Pass R19_method as 2nd (optional) argument, used by
  // counter_overflow_stub.
  __ call_VM_leaf(destination, R16_thread, R19_method);
  address calls_return_pc = __ last_calls_return_pc();
  // Set an oopmap for the call site.
  // We need this not only for callee-saved registers, but also for volatile
  // registers that the compiler might be keeping live across a safepoint.
  // Create the oopmap for the call's return pc.
  oop_maps->add_gc_map(calls_return_pc - start, map);

  // R3_RET contains the address we are going to jump to assuming no exception got installed.

  // clear last_Java_sp
  __ reset_last_Java_frame();

  // Check for pending exceptions.
  BLOCK_COMMENT("Check for pending exceptions.");
  Label pending;
  __ ld(R11_scratch1, thread_(pending_exception));
  __ cmpdi(CCR0, R11_scratch1, 0);
  __ bne(CCR0, pending);

  __ mtctr(R3_RET); // Ctr will not be touched by restore_live_registers_and_pop_frame.

  RegisterSaver::restore_live_registers_and_pop_frame(masm, frame_size_in_bytes, /*restore_ctr*/ false);

  // Get the returned method.
  __ get_vm_result_2(R19_method);

  __ bctr();


  // Pending exception after the safepoint.
  __ BIND(pending);

  RegisterSaver::restore_live_registers_and_pop_frame(masm, frame_size_in_bytes, /*restore_ctr*/ true);

  // exception pending => remove activation and forward to exception handler

  __ li(R11_scratch1, 0);
  __ ld(R3_ARG1, thread_(pending_exception));
  __ std(R11_scratch1, in_bytes(JavaThread::vm_result_offset()), R16_thread);
  __ b64_patchable(StubRoutines::forward_exception_entry(), relocInfo::runtime_call_type);

  // -------------
  // Make sure all code is generated.
  masm->flush();

  // return the blob
  // frame_size_words or bytes??
  return RuntimeStub::new_runtime_stub(name, &buffer, frame_complete, frame_size_in_bytes/wordSize,
                                       oop_maps, true);
}


//------------------------------Montgomery multiplication------------------------
//

// Subtract 0:b from carry:a. Return carry.
static unsigned long
sub(unsigned long a[], unsigned long b[], unsigned long carry, long len) {
  long i = 0;
  unsigned long tmp, tmp2;
  __asm__ __volatile__ (
    "subfc  %[tmp], %[tmp], %[tmp]   \n" // pre-set CA
    "mtctr  %[len]                   \n"
    "0:                              \n"
    "ldx    %[tmp], %[i], %[a]       \n"
    "ldx    %[tmp2], %[i], %[b]      \n"
    "subfe  %[tmp], %[tmp2], %[tmp]  \n" // subtract extended
    "stdx   %[tmp], %[i], %[a]       \n"
    "addi   %[i], %[i], 8            \n"
    "bdnz   0b                       \n"
    "addme  %[tmp], %[carry]         \n" // carry + CA - 1
    : [i]"+b"(i), [tmp]"=&r"(tmp), [tmp2]"=&r"(tmp2)
    : [a]"r"(a), [b]"r"(b), [carry]"r"(carry), [len]"r"(len)
    : "ctr", "xer", "memory"
  );
  return tmp;
}

// Multiply (unsigned) Long A by Long B, accumulating the double-
// length result into the accumulator formed of T0, T1, and T2.
inline void MACC(unsigned long A, unsigned long B, unsigned long &T0, unsigned long &T1, unsigned long &T2) {
  unsigned long hi, lo;
  __asm__ __volatile__ (
    "mulld  %[lo], %[A], %[B]    \n"
    "mulhdu %[hi], %[A], %[B]    \n"
    "addc   %[T0], %[T0], %[lo]  \n"
    "adde   %[T1], %[T1], %[hi]  \n"
    "addze  %[T2], %[T2]         \n"
    : [hi]"=&r"(hi), [lo]"=&r"(lo), [T0]"+r"(T0), [T1]"+r"(T1), [T2]"+r"(T2)
    : [A]"r"(A), [B]"r"(B)
    : "xer"
  );
}

// As above, but add twice the double-length result into the
// accumulator.
inline void MACC2(unsigned long A, unsigned long B, unsigned long &T0, unsigned long &T1, unsigned long &T2) {
  unsigned long hi, lo;
  __asm__ __volatile__ (
    "mulld  %[lo], %[A], %[B]    \n"
    "mulhdu %[hi], %[A], %[B]    \n"
    "addc   %[T0], %[T0], %[lo]  \n"
    "adde   %[T1], %[T1], %[hi]  \n"
    "addze  %[T2], %[T2]         \n"
    "addc   %[T0], %[T0], %[lo]  \n"
    "adde   %[T1], %[T1], %[hi]  \n"
    "addze  %[T2], %[T2]         \n"
    : [hi]"=&r"(hi), [lo]"=&r"(lo), [T0]"+r"(T0), [T1]"+r"(T1), [T2]"+r"(T2)
    : [A]"r"(A), [B]"r"(B)
    : "xer"
  );
}

// Fast Montgomery multiplication. The derivation of the algorithm is
// in "A Cryptographic Library for the Motorola DSP56000,
// Dusse and Kaliski, Proc. EUROCRYPT 90, pp. 230-237".
static void
montgomery_multiply(unsigned long a[], unsigned long b[], unsigned long n[],
                    unsigned long m[], unsigned long inv, int len) {
  unsigned long t0 = 0, t1 = 0, t2 = 0; // Triple-precision accumulator
  int i;

  assert(inv * n[0] == -1UL, "broken inverse in Montgomery multiply");

  for (i = 0; i < len; i++) {
    int j;
    for (j = 0; j < i; j++) {
      MACC(a[j], b[i-j], t0, t1, t2);
      MACC(m[j], n[i-j], t0, t1, t2);
    }
    MACC(a[i], b[0], t0, t1, t2);
    m[i] = t0 * inv;
    MACC(m[i], n[0], t0, t1, t2);

    assert(t0 == 0, "broken Montgomery multiply");

    t0 = t1; t1 = t2; t2 = 0;
  }

  for (i = len; i < 2*len; i++) {
    int j;
    for (j = i-len+1; j < len; j++) {
      MACC(a[j], b[i-j], t0, t1, t2);
      MACC(m[j], n[i-j], t0, t1, t2);
    }
    m[i-len] = t0;
    t0 = t1; t1 = t2; t2 = 0;
  }

  while (t0) {
    t0 = sub(m, n, t0, len);
  }
}

// Fast Montgomery squaring. This uses asymptotically 25% fewer
// multiplies so it should be up to 25% faster than Montgomery
// multiplication. However, its loop control is more complex and it
// may actually run slower on some machines.
static void
montgomery_square(unsigned long a[], unsigned long n[],
                  unsigned long m[], unsigned long inv, int len) {
  unsigned long t0 = 0, t1 = 0, t2 = 0; // Triple-precision accumulator
  int i;

  assert(inv * n[0] == -1UL, "broken inverse in Montgomery multiply");

  for (i = 0; i < len; i++) {
    int j;
    int end = (i+1)/2;
    for (j = 0; j < end; j++) {
      MACC2(a[j], a[i-j], t0, t1, t2);
      MACC(m[j], n[i-j], t0, t1, t2);
    }
    if ((i & 1) == 0) {
      MACC(a[j], a[j], t0, t1, t2);
    }
    for (; j < i; j++) {
      MACC(m[j], n[i-j], t0, t1, t2);
    }
    m[i] = t0 * inv;
    MACC(m[i], n[0], t0, t1, t2);

    assert(t0 == 0, "broken Montgomery square");

    t0 = t1; t1 = t2; t2 = 0;
  }

  for (i = len; i < 2*len; i++) {
    int start = i-len+1;
    int end = start + (len - start)/2;
    int j;
    for (j = start; j < end; j++) {
      MACC2(a[j], a[i-j], t0, t1, t2);
      MACC(m[j], n[i-j], t0, t1, t2);
    }
    if ((i & 1) == 0) {
      MACC(a[j], a[j], t0, t1, t2);
    }
    for (; j < len; j++) {
      MACC(m[j], n[i-j], t0, t1, t2);
    }
    m[i-len] = t0;
    t0 = t1; t1 = t2; t2 = 0;
  }

  while (t0) {
    t0 = sub(m, n, t0, len);
  }
}

// The threshold at which squaring is advantageous was determined
// experimentally on an i7-3930K (Ivy Bridge) CPU @ 3.5GHz.
// Doesn't seem to be relevant for Power8 so we use the same value.
#define MONTGOMERY_SQUARING_THRESHOLD 64

// Copy len longwords from s to d, word-swapping as we go. The
// destination array is reversed.
static void reverse_words(unsigned long *s, unsigned long *d, int len) {
  d += len;
  while(len-- > 0) {
    d--;
    unsigned long s_val = *s;
    // Swap words in a longword on little endian machines.
#ifdef VM_LITTLE_ENDIAN
     s_val = (s_val << 32) | (s_val >> 32);
#endif
    *d = s_val;
    s++;
  }
}

void SharedRuntime::montgomery_multiply(jint *a_ints, jint *b_ints, jint *n_ints,
                                        jint len, jlong inv,
                                        jint *m_ints) {
  len = len & 0x7fffFFFF; // C2 does not respect int to long conversion for stub calls.
  assert(len % 2 == 0, "array length in montgomery_multiply must be even");
  int longwords = len/2;

  // Make very sure we don't use so much space that the stack might
  // overflow. 512 jints corresponds to an 16384-bit integer and
  // will use here a total of 8k bytes of stack space.
  int total_allocation = longwords * sizeof (unsigned long) * 4;
  guarantee(total_allocation <= 8192, "must be");
  unsigned long *scratch = (unsigned long *)alloca(total_allocation);

  // Local scratch arrays
  unsigned long
    *a = scratch + 0 * longwords,
    *b = scratch + 1 * longwords,
    *n = scratch + 2 * longwords,
    *m = scratch + 3 * longwords;

  reverse_words((unsigned long *)a_ints, a, longwords);
  reverse_words((unsigned long *)b_ints, b, longwords);
  reverse_words((unsigned long *)n_ints, n, longwords);

  ::montgomery_multiply(a, b, n, m, (unsigned long)inv, longwords);

  reverse_words(m, (unsigned long *)m_ints, longwords);
}

void SharedRuntime::montgomery_square(jint *a_ints, jint *n_ints,
                                      jint len, jlong inv,
                                      jint *m_ints) {
  len = len & 0x7fffFFFF; // C2 does not respect int to long conversion for stub calls.
  assert(len % 2 == 0, "array length in montgomery_square must be even");
  int longwords = len/2;

  // Make very sure we don't use so much space that the stack might
  // overflow. 512 jints corresponds to an 16384-bit integer and
  // will use here a total of 6k bytes of stack space.
  int total_allocation = longwords * sizeof (unsigned long) * 3;
  guarantee(total_allocation <= 8192, "must be");
  unsigned long *scratch = (unsigned long *)alloca(total_allocation);

  // Local scratch arrays
  unsigned long
    *a = scratch + 0 * longwords,
    *n = scratch + 1 * longwords,
    *m = scratch + 2 * longwords;

  reverse_words((unsigned long *)a_ints, a, longwords);
  reverse_words((unsigned long *)n_ints, n, longwords);

  if (len >= MONTGOMERY_SQUARING_THRESHOLD) {
    ::montgomery_square(a, n, m, (unsigned long)inv, longwords);
  } else {
    ::montgomery_multiply(a, a, n, m, (unsigned long)inv, longwords);
  }

  reverse_words(m, (unsigned long *)m_ints, longwords);
}<|MERGE_RESOLUTION|>--- conflicted
+++ resolved
@@ -1,11 +1,6 @@
 /*
-<<<<<<< HEAD
  * Copyright (c) 1997, 2016, Oracle and/or its affiliates. All rights reserved.
- * Copyright 2012, 2016 SAP AG. All rights reserved.
-=======
- * Copyright (c) 1997, 2015, Oracle and/or its affiliates. All rights reserved.
- * Copyright (c) 2012, 2015 SAP SE. All rights reserved.
->>>>>>> 9288ff53
+ * Copyright (c) 2012, 2016 SAP SE. All rights reserved.
  * DO NOT ALTER OR REMOVE COPYRIGHT NOTICES OR THIS FILE HEADER.
  *
  * This code is free software; you can redistribute it and/or modify it
